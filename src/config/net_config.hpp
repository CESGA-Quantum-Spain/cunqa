#pragma once

#include <nlohmann/json.hpp>
#include <iostream>
#include <sys/types.h>
#include <string_view>
#include <ifaddrs.h>
#include <netinet/in.h>
#include <arpa/inet.h>
#include <unistd.h>
#include <cstring>
#include "utils/constants.hpp"


#ifndef __USE_POSIX
    #define __USE_POSIX
#endif
#include <limits.h>

using namespace std::literals;
using json = nlohmann::json;

namespace config {

class NetConfig {
public:
    std::string mode;
    std::string hostname;
    std::string nodename;
    std::unordered_map<std::string, std::string> IPs;
    std::string port;

    NetConfig();
    NetConfig(const std::string& mode, const std::string& hostname, const std::string& nodename, std::unordered_map<std::string, std::string> IPs, std::string port);
    NetConfig(const json& server_info);

    static NetConfig myNetConfig(const std::string& mode);
    std::string get_endpoint(const std::string_view& net = INFINIBAND) const;

    NetConfig& operator=(const NetConfig& other);
};

std::string get_hostname();
std::string get_nodename();
std::unordered_map<std::string, std::string> get_IP_addresses();
std::string get_port();

void to_json(json& j, const NetConfig& net_config);
void from_json(const json& j, NetConfig& NetConfig);

NetConfig::NetConfig() = default;

<<<<<<< HEAD
NetConfig::NetConfig(const std::string& hostname, const std::string& nodename, std::unordered_map<std::string, std::string> IPs, std::string port)
=======
NetConfig::NetConfig(const std::string& mode, const std::string& hostname, const std::string& nodename, std::unordered_map<std::string, std::string> IPs, std::string port)
>>>>>>> 99ff7871
    :   mode{mode},
        hostname{hostname},
        nodename{nodename},
        IPs{IPs},
        port{port} 
{ }

NetConfig::NetConfig(const json& server_info)
{
    from_json(server_info, *this);
}

NetConfig NetConfig::myNetConfig(const std::string& mode) 
{
    return NetConfig(mode, get_hostname(), get_nodename(), get_IP_addresses(), get_port());
}

std::string NetConfig::get_endpoint(const std::string_view& net) const 
{
    return IPs.at(std::string(net)) + ":" + port;
}

NetConfig& NetConfig::operator=(const NetConfig& other) 
{
    if (this != &other) {
        mode = other.mode;
        hostname = other.hostname;
        nodename = other.nodename;
        IPs = other.IPs;
        port = other.port;
    }
    return *this;
}

// ------------------------------------------------
// ------------- Net getter functions -------------
// ------------------------------------------------

std::string get_hostname(){
    char hostname[HOST_NAME_MAX];
    gethostname(hostname, HOST_NAME_MAX);
    return hostname;
}

std::string get_nodename(){
    auto nodename = std::getenv("SLURMD_NODENAME");
    return (std::string)(nodename);
}

std::unordered_map<std::string, std::string> get_IP_addresses() 
{
    std::unordered_map<std::string, std::string> ips{};
    struct ifaddrs *interfaces, *ifa;

    if (getifaddrs(&interfaces) == -1) {
        std::cerr << "Error getting the network interfaces\n";
        return std::unordered_map<std::string, std::string>();
    }

    for (ifa = interfaces; ifa != nullptr; ifa = ifa->ifa_next) {
        if (ifa->ifa_addr == nullptr) continue;
        int family = ifa->ifa_addr->sa_family;
        if (family == AF_INET) {
            char ip[INET6_ADDRSTRLEN];
            void *addr;
            
            addr = &((struct sockaddr_in *)ifa->ifa_addr)->sin_addr;
            inet_ntop(family, addr, ip, sizeof(ip));

            ips[ifa->ifa_name] = ip;
        }
    }

    freeifaddrs(interfaces);
    return ips;
}
 
std::string get_port() 
{
    auto id = std::getenv("SLURM_LOCALID");
    std::string ports = std::getenv("SLURM_STEP_RESV_PORTS");

    if(ports != "" && id != "")
    {
        size_t pos = ports.find('-');
        if (pos != std::string::npos) 
        {
            std::string base_port_str = ports.substr(0, pos);
            int base_port = std::stoi(base_port_str);
            
            return std::to_string(base_port + std::stoi(id));
            
        } else 
        {
            std::cerr << "Not a valid expression format of the ports.\n";
            return "-1"s;
        }
    } else 
    {
        std::cerr << "The required environment variables are not set (not in a SLURM job).\n";
        return "-1"s;
    }
}

// ------------------------------------------------
// ----- Conversion functions for json format -----
// ------------------------------------------------

void to_json(json& j, const NetConfig& net_config)
{
    json ips{};

    for (const auto& net_bind : net_config.IPs) {
        ips[net_bind.first] = net_bind.second;
    }

    j = {   
            {"mode", net_config.mode},
            {"hostname", net_config.hostname}, 
            {"node_name", net_config.nodename},
            {"IPs", ips},
            {"port", net_config.port},

        };
}

void from_json(const json& j, NetConfig& NetConfig) 
{
    j.at("mode").get_to(NetConfig.mode);
    j.at("hostname").get_to(NetConfig.hostname);
    j.at("node_name").get_to(NetConfig.nodename);
    for (auto& netbind : j.at("IPs").items()) {
        NetConfig.IPs[netbind.key()] = netbind.value();
    }
    j.at("port").get_to(NetConfig.port);
}; 

};

std::ostream& operator<<(std::ostream& os, const config::NetConfig& config) {
    os << "\nIPs: \n";
    for (const auto& net_bind : config.IPs) {
            os << net_bind.first << " ---> " << net_bind.second << "\n";
    }
    os << "\nPuerto: " << config.port
        << "\nNodename: " << config.nodename 
       << "\nHostname: " << config.hostname 
       << "\nMode: " << config.mode << "\n\n";
    return os;
}<|MERGE_RESOLUTION|>--- conflicted
+++ resolved
@@ -50,11 +50,7 @@
 
 NetConfig::NetConfig() = default;
 
-<<<<<<< HEAD
-NetConfig::NetConfig(const std::string& hostname, const std::string& nodename, std::unordered_map<std::string, std::string> IPs, std::string port)
-=======
 NetConfig::NetConfig(const std::string& mode, const std::string& hostname, const std::string& nodename, std::unordered_map<std::string, std::string> IPs, std::string port)
->>>>>>> 99ff7871
     :   mode{mode},
         hostname{hostname},
         nodename{nodename},
