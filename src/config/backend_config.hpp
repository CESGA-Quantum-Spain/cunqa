--- conflicted
+++ resolved
@@ -11,12 +11,8 @@
 
 namespace config {
 
-<<<<<<< HEAD
 //TODO: Add the coupling map and the gates supported
-template <SimType sim_type = SimType::Aer>
-=======
 template <SimType sim_type = SimType::Aer> //Alvaro: Aer -> AerNoise
->>>>>>> 664cb694
 class BackendConfig {
 public:
     std::string name;
@@ -123,9 +119,6 @@
     //j.at("gates").get_to(backend_conf.gates);
 }; 
 
-<<<<<<< HEAD
-};
-=======
 };
 
 std::ostream& operator<<(std::ostream& os, const config::BackendConfig<SimType::Aer>& config) { //Alvaro: Aer -> AerNoise
@@ -136,5 +129,4 @@
     os << "\nPuerto: " << config.port
        << "\nHostname: " << config.hostname << "\n\n"; */
     return os;
-}
->>>>>>> 664cb694
+}