
#include <string>
#include <queue>
#include <memory>
#include <algorithm>
#include <unordered_map>
#include "zmq.hpp"

#include "classical_channel.hpp"
#include "zmq_classical_channel_helpers.hpp"
#include "logger.hpp"

namespace cunqa {
namespace comm {

struct ClassicalChannel::Impl
{
    zmq::context_t zmq_context;
    std::unordered_map<std::string, zmq::socket_t> zmq_sockets;
    zmq::socket_t zmq_comm_server;
    std::string zmq_endpoint;
    std::unordered_map<std::string, std::queue<std::string>> message_queue;

    Impl()
    {
        //Endpoint part
        zmq_endpoint = get_my_endpoint();

        //Server part
        zmq::socket_t qpu_server_socket_(zmq_context, zmq::socket_type::router);
        qpu_server_socket_.bind(zmq_endpoint);
        zmq_comm_server = std::move(qpu_server_socket_);

        LOGGER_DEBUG("ZMQ communication of Communication Component configured."); 
    }
    ~Impl() = default;


    void connect(const std::string& endpoint)
    {
        if (zmq_sockets.find(endpoint) == zmq_sockets.end()) {
            zmq::socket_t tmp_client_socket(zmq_context, zmq::socket_type::dealer);
            tmp_client_socket.setsockopt(ZMQ_IDENTITY, zmq_endpoint.c_str(), zmq_endpoint.size());
            zmq_sockets[endpoint] = std::move(tmp_client_socket);
            zmq_sockets[endpoint].(endpoint);
        }
    }

    void send(const std::string& data, const std::string& target) 
    {
        if (zmq_sockets.find(target) == zmq_sockets.end()) {
            LOGGER_ERROR("No connections were established with endpoint {}.", target);
            throw std::runtime_error("Error with endpoint connection.");
        }
        zmq::message_t message(data.begin(), data.end());
        zmq_sockets[target].send(message, zmq::send_flags::none);
    }
    
    std::string recv(const std::string& origin)
    {
        if (!message_queue[origin].empty()) {
            std::string stored_data = message_queue[origin].front();
            message_queue[origin].pop();
            return stored_data;
        } else {
            while (true) {
                zmq::message_t id;
                zmq::message_t message;

                zmq_comm_server.recv(client_id, zmq::recv_flags::none);
                zmq_comm_server.recv(message, zmq::recv_flags::none);
                std::string id_str(static_cast<char*>(id.data()), id.size());
                std::string data(static_cast<char*>(id.data()), id.size());
                
                if (id_str == origin) {
                    return data;
                } else {
                    this->message_queue[client_id_str].push(data);
                }
            }
        }
    }
};


ClassicalChannel::ClassicalChannel() : pimpl_{std::make_unique<Impl>()} { endpoint = pimpl_->zmq_endpoint; }
ClassicalChannel::~ClassicalChannel() = default;

//--------------------------------------------------
// Functions to stablish the other devices connected
//--------------------------------------------------
void ClassicalChannel::connect(const std::string& endpoint) { pimpl_->connect(endpoint); }

void ClassicalChannel::connect(const std::vector<std::string>& endpoints) 
{
    for (const auto& endpoints: endpoint) {
        pimpl_->connect(endpoint);
    }
}

<<<<<<< HEAD
//------------------------------------------------------------------------------------
// Send and recv functions for arbitrary info (such as a whole circuit or an endpoint)
//------------------------------------------------------------------------------------
void ClassicalChannel::send_info(const std::string& data, const std::string& target) { pimpl_->send(data, target); }
std::string ClassicalChannel::recv_info(const std::string& origin) { return pimpl_->recv(origin); }

//-----------------------------------------
// Send and recv functions for measurements
//-----------------------------------------
void ClassicalChannel::send_measure(const int& measurement, const std::string& target) { pimpl_->send(std::to_string(data), target); }
int ClassicalChannel::recv_measure(const std::string& origin) { return std::stoi(pimpl_->recv(origin)); }
=======
void ClassicalChannel::set_classical_connections(std::vector<std::string>& qpus_id)
{
    LOGGER_DEBUG("Setting connections on classical channel.");
    pimpl_->set_connections(qpus_id);
}
>>>>>>> b09ee529


} // End of comm namespace
} // End of cunqa namespace<|MERGE_RESOLUTION|>--- conflicted
+++ resolved
@@ -86,6 +86,18 @@
 ClassicalChannel::ClassicalChannel() : pimpl_{std::make_unique<Impl>()} { endpoint = pimpl_->zmq_endpoint; }
 ClassicalChannel::~ClassicalChannel() = default;
 
+void ClassicalChannel::publish() 
+{
+    const std::string store = getenv("STORE");
+    const std::string filepath = store + "/.cunqa/communications.json"s;
+    JSON communications_endpoint = 
+    {
+        {"communications_endpoint", pimpl_->endpoint}
+    };
+    write_on_file(communications_endpoint, filepath);
+}
+
+
 //--------------------------------------------------
 // Functions to stablish the other devices connected
 //--------------------------------------------------
@@ -98,7 +110,6 @@
     }
 }
 
-<<<<<<< HEAD
 //------------------------------------------------------------------------------------
 // Send and recv functions for arbitrary info (such as a whole circuit or an endpoint)
 //------------------------------------------------------------------------------------
@@ -110,13 +121,6 @@
 //-----------------------------------------
 void ClassicalChannel::send_measure(const int& measurement, const std::string& target) { pimpl_->send(std::to_string(data), target); }
 int ClassicalChannel::recv_measure(const std::string& origin) { return std::stoi(pimpl_->recv(origin)); }
-=======
-void ClassicalChannel::set_classical_connections(std::vector<std::string>& qpus_id)
-{
-    LOGGER_DEBUG("Setting connections on classical channel.");
-    pimpl_->set_connections(qpus_id);
-}
->>>>>>> b09ee529
 
 
 } // End of comm namespace
