#include <iostream>
#include <fstream>
#include <memory>
#include "utils/constants.hpp"
#include "config/backend_config.hpp"
#include "simulators/simulator.hpp"

using json = nlohmann::json;
using namespace config;

template <SimType sim_type>
class Backend {
    std::unique_ptr<typename SimClass<sim_type>::type> simulator;
    BackendConfig<sim_type> backend_config; //Alvaro: sim_type -> SimType::Aer
public:

    Backend(config::BackendConfig<sim_type> backend_config) :
        simulator{std::make_unique<typename SimClass<sim_type>::type>()},
<<<<<<< HEAD
        backend_config{backend_config}
=======
        backend_config{}
    { } 

    Backend(const std::string& pathFile) :
        simulator{std::make_unique<typename SimClass<sim_type>::type>(pathFile)},
        backend_config{}
    { } 

    Backend(const json& config) :
        simulator{std::make_unique<typename SimClass<sim_type>::type>()},
        backend_config{config}
>>>>>>> 664cb694
    { }


    json run(json circuit_json, const config::RunConfig& run_config) 
    {
        return simulator->execute(circuit_json, run_config);
    }

};<|MERGE_RESOLUTION|>--- conflicted
+++ resolved
@@ -16,9 +16,6 @@
 
     Backend(config::BackendConfig<sim_type> backend_config) :
         simulator{std::make_unique<typename SimClass<sim_type>::type>()},
-<<<<<<< HEAD
-        backend_config{backend_config}
-=======
         backend_config{}
     { } 
 
@@ -30,7 +27,6 @@
     Backend(const json& config) :
         simulator{std::make_unique<typename SimClass<sim_type>::type>()},
         backend_config{config}
->>>>>>> 664cb694
     { }
 
 
