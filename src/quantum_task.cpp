--- conflicted
+++ resolved
@@ -113,13 +113,10 @@
                     counter = counter + 2;
                     break;
                 // Three parameter gates 
-<<<<<<< HEAD
+                case cunqa::constants::U:
+                case cunqa::constants::CU:
                 case cunqa::constants::U3:
                 case cunqa::constants::CU3:
-=======
-                case cunqa::constants::U:
-                case cunqa::constants::CU:
->>>>>>> f1c49205
                     instruction.at("params")[0] = params[counter];
                     instruction.at("params")[1] = params[counter + 1];
                     instruction.at("params")[2] = params[counter + 2];
