--- conflicted
+++ resolved
@@ -1,13 +1,7 @@
 #include "quantum_task.hpp"
 #include "utils/constants.hpp"
-<<<<<<< HEAD
 
 #include "logger.hpp"
-=======
-#include "logger/logger.hpp"
-#include <iostream>
-
->>>>>>> 14c3de21
 
 namespace cunqa {
 
@@ -37,19 +31,7 @@
             std::string name = instruction.at("name");
             
             // TODO: Look at the instructions constants and how to work with them
-<<<<<<< HEAD
-            switch(INSTRUCTIONS_MAP.at(name)){
-                case MEASURE:
-                case ID:
-                case X:
-                case Y:
-                case Z:
-                case H:
-                case CX:
-                case CY:
-                case CZ:
-=======
-            switch(CUNQA::INSTRUCTIONS_MAP.at(name)){
+            switch(CUNQA::INSTRUCTIONS_MAP[name]){
                 case CUNQA::MEASURE:
                 case CUNQA::ID:
                 case CUNQA::X:
@@ -59,7 +41,6 @@
                 case CUNQA::CX:
                 case CUNQA::CY:
                 case CUNQA::CZ:
->>>>>>> 14c3de21
                     break;
                 case RX:
                 case RY:
