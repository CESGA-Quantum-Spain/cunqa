--- conflicted
+++ resolved
@@ -24,18 +24,11 @@
     Impl(const std::string& ip) :
         acceptor_{io_context_, tcp::endpoint{as::ip::address::from_string(ip), 0}},
         socket_{acceptor_.get_executor()}
-<<<<<<< HEAD
     { 
         auto ep = acceptor_.local_endpoint();
         auto port = ep.port();
         asio_endpoint = ip + ":" + std::to_string(port);  
-        LOGGER_DEBUG("QPU {} in endpoint {}", socket_.is_open(), asio_endpoint);
-
-
     }
-=======
-    {}
->>>>>>> 2e68ffd6
 
     void accept()
     {
@@ -63,13 +56,8 @@
                 socket_.close(); 
                 return "CLOSE";
             } else {
-<<<<<<< HEAD
                 LOGGER_ERROR("Error receiving the circuit.");
                 throw;
-=======
-                LOGGER_ERROR("Error receiving data: {}", e.what());
-                throw; // rethrow unexpected errors
->>>>>>> 2e68ffd6
             }
         }
 
