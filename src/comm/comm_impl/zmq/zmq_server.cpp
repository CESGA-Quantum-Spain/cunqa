--- conflicted
+++ resolved
@@ -39,10 +39,7 @@
             zmq::message_t message;
             auto size = socket_.recv(message, zmq::recv_flags::none);
             std::string data(static_cast<char*>(message.data()), size.value());
-<<<<<<< HEAD
-=======
             //LOGGER_DEBUG("Received data: {}", data);
->>>>>>> bb94a753
             
             rid_queue_.push(message.routing_id());
             return data;
