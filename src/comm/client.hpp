#pragma once

#include <iostream>
#include <fstream>
#include <memory>
#include "comm_strat_def.h"
#include "utils/constants.hpp"
#include "logger/logger.hpp"
#include "config/net_config.hpp"
#include "future_wrapper.hpp"
#include "logger/logger.hpp"

using json = nlohmann::json;
using namespace config;

#if COMM_LIB == ASIO
    #include "comm-strats/asio/asio_client.hpp"
    using SelectedClient = AsioClient;
#elif COMM_LIB == ZMQ
    #include "comm-strats/zmq/zmq_client.hpp"
    using SelectedClient = ZmqClient;
#elif COMM_LIB == CROW
    #include "comm-strats/crow_comm.hpp"
    using SelectedClient = CrowClient;
#else
    #error "A valid library should be defined (ASIO, ZMQ o CROW) in COMM_LIB."
#endif

class Client {
    std::unique_ptr<SelectedClient> comm_strat;
    json qpus_json;

public:

    Client(const std::optional<std::string> &filepath) :
        comm_strat{std::make_unique<SelectedClient>()} 
    { 
<<<<<<< HEAD
=======
        std::string final_filepath;
        if (filepath.has_value())
            final_filepath = filepath.value();
        else
            final_filepath = std::getenv("STORE") + "/.api_simulator/qpus.json"s;
        std::ifstream file(final_filepath);  

        if (!file.is_open()) {
            std::cerr << "Cannot open the JSON file\n";
        }

>>>>>>> 3d6c6b2e
        try {
            std::string final_filepath;
            if (filepath.has_value())
                final_filepath = filepath.value();
            else
                final_filepath = std::getenv("STORE") + "/.api_simulator/qpu.json"s;
            
            std::ifstream file(final_filepath);  
            if (!file.is_open())
                std::cerr << "Cannot open the JSON file\n";
            
            file >> qpus_json;
        } catch (const json::parse_error& e) {
            std::cerr << "Error parsing the QClient info into JSON: " << e.what() << "\n";
        }
    }

    void connect(const std::string& task_id, const std::string_view& net = INFINIBAND) {
        try {
            json server_ip_config_json = qpus_json.at(task_id).at("net");
            auto server_ip_config = server_ip_config_json.template get<NetConfig>();
            comm_strat->connect(server_ip_config);
        } catch (const json::out_of_range& e){
            SPDLOG_LOGGER_ERROR(logger, "No server has ID={}. Remember to set the servers with the command qraise.", task_id);
        }
    }

    inline FutureWrapper send_circuit(const std::string& circuit) { return FutureWrapper(comm_strat->submit(circuit)); }

    inline FutureWrapper send_parameters(const std::string& parameters) { return FutureWrapper(comm_strat->submit(parameters)); }
};<|MERGE_RESOLUTION|>--- conflicted
+++ resolved
@@ -35,8 +35,6 @@
     Client(const std::optional<std::string> &filepath) :
         comm_strat{std::make_unique<SelectedClient>()} 
     { 
-<<<<<<< HEAD
-=======
         std::string final_filepath;
         if (filepath.has_value())
             final_filepath = filepath.value();
@@ -48,18 +46,7 @@
             std::cerr << "Cannot open the JSON file\n";
         }
 
->>>>>>> 3d6c6b2e
         try {
-            std::string final_filepath;
-            if (filepath.has_value())
-                final_filepath = filepath.value();
-            else
-                final_filepath = std::getenv("STORE") + "/.api_simulator/qpu.json"s;
-            
-            std::ifstream file(final_filepath);  
-            if (!file.is_open())
-                std::cerr << "Cannot open the JSON file\n";
-            
             file >> qpus_json;
         } catch (const json::parse_error& e) {
             std::cerr << "Error parsing the QClient info into JSON: " << e.what() << "\n";
