--- conflicted
+++ resolved
@@ -86,11 +86,7 @@
                 message_queue_.pop();
                 lock.unlock();
 
-<<<<<<< HEAD
-                SPDLOG_LOGGER_DEBUG(logger, "Circuit received: {}", message);
-=======
                 SPDLOG_LOGGER_DEBUG(logger, "Message received:");
->>>>>>> 9f5c931e
                 json message_json = json::parse(message);
                 SPDLOG_LOGGER_DEBUG(logger, "Circuit parsed");
 
@@ -102,12 +98,8 @@
                     kernel = message_json;
                     std::chrono::steady_clock::time_point begin_run_time = std::chrono::steady_clock::now();
                     json response = backend.run(kernel);
-<<<<<<< HEAD
-                    SPDLOG_LOGGER_DEBUG(logger, "backend.run completed");
-=======
                     std::chrono::steady_clock::time_point end_run_time = std::chrono::steady_clock::now();
                     SPDLOG_LOGGER_DEBUG(logger, "Normal run time: {} [µs]", std::chrono::duration_cast<std::chrono::microseconds>(end_run_time - begin_run_time).count());
->>>>>>> 9f5c931e
                     server->send_result(to_string(response));
                     
 
