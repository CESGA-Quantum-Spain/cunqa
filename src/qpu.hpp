#include <thread>
#include <queue>
#include <atomic>
#include <iostream>
#include <fstream>
#include <string>

#include <cstdlib>   // For rand() and srand()
#include <ctime> 

#include "comm/server.hpp"
#include "backend.hpp"
#include "simulators/simulator.hpp"
#include "config/qpu_config.hpp"
#include "utils/custom_json.hpp"
#include "utils/logger.hpp"

using json = nlohmann::json;
using namespace std::string_literals;
using namespace config;

template <SimType sim_type = SimType::Aer> 
class QPU {
public:
    config::QPUConfig<sim_type> qpu_config;
<<<<<<< HEAD
    Backend<sim_type> backend; 
    bool is_noise = false; 
    std::string backend_path; 
=======
    Backend<sim_type> backend;
>>>>>>> 0e4ebc11

    QPU(config::QPUConfig<sim_type> qpu_config);

    QPU(config::QPUConfig<sim_type> qpu_config, const std::string& backend_path);

    void turn_ON();
    inline void turn_OFF();

private:
    std::unique_ptr<Server> server;
    std::queue<std::string> message_queue_;
    std::condition_variable queue_condition_;
    std::mutex queue_mutex_;

    void _compute_result();
    void _recv_data();
};


template <SimType sim_type>
QPU<sim_type>::QPU(config::QPUConfig<sim_type> qpu_config) : 
    qpu_config{qpu_config}, backend{qpu_config.backend_config}
{
    CustomJson c_json{};
    json config_json(qpu_config);

    c_json.write(config_json, qpu_config.filepath);
}


template <SimType sim_type>
void QPU<sim_type>::turn_ON() 
{
    server = std::make_unique<Server>(qpu_config.net_config);

    std::thread listen([this](){this->_recv_data();});
    std::thread compute([this](){this->_compute_result();});
    
    listen.join();
    compute.join();
}

template <SimType sim_type>
void QPU<sim_type>::_compute_result()
{    
    while (true) 
    {
        std::unique_lock<std::mutex> lock(queue_mutex_);
        queue_condition_.wait(lock, [this] { return !message_queue_.empty(); });

        while (!message_queue_.empty()) 
        {
            std::string message = message_queue_.front();
            message_queue_.pop();
            lock.unlock();

            json kernel = json::parse(message);

            //TODO: CAPTURAR AQUÍ CUALQUIER ERROR DEL SIMULADOR
            json response = backend.run(kernel, config::RunConfig(kernel.at("config")));

            try {
                server->send_result(to_string(response));
            } catch(const std::exception& e){
                SPDLOG_LOGGER_INFO(loggie::logger, "There has happened an error sending the result, the server keeps on iterating.");
                SPDLOG_LOGGER_ERROR(loggie::logger, "Official message of the error: {}", (std::string)e.what());
            }
            
            lock.lock();
        }
    }
}

template <SimType sim_type>
void QPU<sim_type>::_recv_data() 
{
    // TODO: Should the QPU be stoppable??
    while (true) 
    {
        try {
            auto message = server->recv_circuit();
                {
                std::lock_guard<std::mutex> lock(queue_mutex_);
                if (message.compare("CLOSE"s) == 0) {
                    server->accept();
                    continue;
                }
                else
                    message_queue_.push(message);
            }
            queue_condition_.notify_one();
        } catch (const std::exception& e) {
            SPDLOG_LOGGER_INFO(loggie::logger, "There has happened an error receiving the circuit, the server keeps on iterating.");
            SPDLOG_LOGGER_ERROR(loggie::logger, "Official message of the error: {}", (std::string)e.what());
        }
    }
}<|MERGE_RESOLUTION|>--- conflicted
+++ resolved
@@ -23,13 +23,7 @@
 class QPU {
 public:
     config::QPUConfig<sim_type> qpu_config;
-<<<<<<< HEAD
-    Backend<sim_type> backend; 
-    bool is_noise = false; 
-    std::string backend_path; 
-=======
     Backend<sim_type> backend;
->>>>>>> 0e4ebc11
 
     QPU(config::QPUConfig<sim_type> qpu_config);
 
