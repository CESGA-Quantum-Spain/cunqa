--- conflicted
+++ resolved
@@ -42,14 +42,8 @@
 
 // Este constructor es de Alvaro
 template <SimType sim_type>
-<<<<<<< HEAD
-QPU<sim_type>::QPU(config::QPUConfig<sim_type> qpu_config) : 
-    qpu_config{qpu_config},
-    backend{qpu_config.backend_config}
-=======
 QPU<sim_type>::QPU(config::QPUConfig<sim_type> qpu_config, const std::string& noise_path) : 
     qpu_config{qpu_config}, filepath{noise_path}, backend{noise_path}
->>>>>>> 664cb694
 {
     if (qpu_config.is_noise)
         is_noise = true;
