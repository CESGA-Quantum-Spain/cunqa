--- conflicted
+++ resolved
@@ -38,7 +38,7 @@
     std::unique_ptr<QPUClassicalNode<sim_type>> classical_node;
     
 
-    QPU(config::QPUConfig<sim_type> qpu_config, std::string& comm_type = "None");
+    QPU(config::QPUConfig<sim_type> qpu_config, std::string& comm_type);
 
     void turn_ON();
     inline void turn_OFF();
@@ -76,11 +76,7 @@
 
     config_json["comm_info"] = this->classical_node->endpoint_info;
     c_json.write(config_json, qpu_config.filepath);
-<<<<<<< HEAD
-     
-=======
     SPDLOG_LOGGER_INFO(logger, "Write finished.");
->>>>>>> 833e0895
 }
 
 template <SimType sim_type>
