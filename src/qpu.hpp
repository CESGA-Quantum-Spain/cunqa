#include <thread>
#include <queue>
#include <atomic>
#include <iostream>
#include <fstream>
#include <string>

#include <cstdlib>   // For rand() and srand()
#include <ctime> 

#include "comm/server.hpp"
#include "backend.hpp"
#include "simulators/simulator.hpp"
#include "config/qpu_config.hpp"
#include "custom_json.hpp"
#include "logger/logger.hpp"
#include "utils/parametric_circuit.hpp"

using json = nlohmann::json;
using namespace std::string_literals;
using namespace config;

template <SimType sim_type = SimType::Aer> 
class QPU {
public:
    config::QPUConfig<sim_type> qpu_config;
    Backend<sim_type> backend;

    QPU(config::QPUConfig<sim_type> qpu_config);
    QPU(config::QPUConfig<sim_type> qpu_config, const std::string& backend_path);

    void turn_ON();
    inline void turn_OFF();

private:
    std::unique_ptr<Server> server;
    std::queue<std::string> message_queue_;
    std::condition_variable queue_condition_;
    std::mutex queue_mutex_;

    void _compute_result();
    void _recv_data();
};


template <SimType sim_type>
QPU<sim_type>::QPU(config::QPUConfig<sim_type> qpu_config) : 
    qpu_config{qpu_config}, backend{qpu_config.backend_config}
{
    CustomJson c_json{};
    json config_json(qpu_config);

    c_json.write(config_json, qpu_config.filepath);
}


template <SimType sim_type>
void QPU<sim_type>::turn_ON() 
{
    server = std::make_unique<Server>(qpu_config.net_config);

    std::thread listen([this](){this->_recv_data();});
    std::thread compute([this](){this->_compute_result();});
    
    listen.join();
    compute.join();
}

template <SimType sim_type>
void QPU<sim_type>::_compute_result()
{    
    json kernel = {}; 
    while (true) 
    {
        std::unique_lock<std::mutex> lock(queue_mutex_);
        queue_condition_.wait(lock, [this] { return !message_queue_.empty(); });

        while (!message_queue_.empty()) 
        {
            std::string message = message_queue_.front();
            message_queue_.pop();
            lock.unlock();

            json message_json = json::parse(message); 
            
            std::vector<double> parameters; 

<<<<<<< HEAD
            try {
                server->send_result(to_string(response));
            } catch(const std::exception& e){
                SPDLOG_LOGGER_ERROR(logger, "There has happened an error sending the result: {}", e.what());
            }
=======
>>>>>>> b19c3c93
            
            if (!message_json.contains("parameters")){ 

                kernel = message_json;

                //TODO: CAPTURAR AQUÍ CUALQUIER ERROR DEL SIMULADOR
                json response = backend.run(kernel, config::RunConfig(kernel.at("config")));

                try {
                    server->send_result(to_string(response));
                } catch(const std::exception& e){
                    SPDLOG_LOGGER_INFO(logger, "There has happened an error sending the result, the server keeps on iterating.");
                    SPDLOG_LOGGER_ERROR(logger, "Official message of the error: {}", e.what());
                }
                
                lock.lock();
            } else {
                std::vector<double> parameters = message_json.at("parameters");

                if (kernel.empty()){
                    SPDLOG_LOGGER_ERROR(logger, "No parametric circuit was sent.");
                    server->close();
                }

                kernel = update_circuit_parameters(kernel, parameters);
                parameters.clear();
                json response = backend.run(kernel, config::RunConfig(kernel.at("config")));
                try {
                    server->send_result(to_string(response));
                } catch(const std::exception& e){
                    SPDLOG_LOGGER_INFO(logger, "There has happened an error sending the result, the server keeps on iterating.");
                    SPDLOG_LOGGER_ERROR(logger, "Official message of the error: {}", e.what());
                }
                
                lock.lock();

            } 
        }
    }
}

template <SimType sim_type>
void QPU<sim_type>::_recv_data() 
{
    // TODO: Should the QPU be stoppable??
    while (true) 
    {
        try {
            auto message = server->recv_circuit();
                {
                std::lock_guard<std::mutex> lock(queue_mutex_);
                if (message.compare("CLOSE"s) == 0) {
                    server->accept();
                    continue;
                }
                else
                    message_queue_.push(message);
            }
            queue_condition_.notify_one();
        } catch (const std::exception& e) {
            SPDLOG_LOGGER_INFO(logger, "There has happened an error receiving the circuit, the server keeps on iterating.");
            SPDLOG_LOGGER_ERROR(logger, "Official message of the error: {}", e.what());
        }
    }
}<|MERGE_RESOLUTION|>--- conflicted
+++ resolved
@@ -85,14 +85,6 @@
             
             std::vector<double> parameters; 
 
-<<<<<<< HEAD
-            try {
-                server->send_result(to_string(response));
-            } catch(const std::exception& e){
-                SPDLOG_LOGGER_ERROR(logger, "There has happened an error sending the result: {}", e.what());
-            }
-=======
->>>>>>> b19c3c93
             
             if (!message_json.contains("parameters")){ 
 
