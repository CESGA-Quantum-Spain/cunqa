--- conflicted
+++ resolved
@@ -25,19 +25,11 @@
     if (args.backend.has_value()) {
         backend_path = std::any_cast<std::string>(args.backend.value());
         backend = R"({"backend_path":")" + backend_path + R"("})" ;
-<<<<<<< HEAD
         subcommand = std::any_cast<std::string>(args.mode) + " class_comm " + std::any_cast<std::string>(args.family_name) + " " + std::any_cast<std::string>(args.simulator) + " \'" + backend + "\'" "\n";
         LOGGER_DEBUG("Qraise with classical communications and personalized CunqaSimulator backend. \n");
     } else {
         subcommand = std::any_cast<std::string>(args.mode) + " class_comm " + std::any_cast<std::string>(args.family_name) + " " + std::any_cast<std::string>(args.simulator) + "\n";
         LOGGER_DEBUG("Qraise with classical communications and default CunqaSimulator backend. \n");
-=======
-        subcommand = mode + " class_comm " + std::any_cast<std::string>(args.family_name) + " " + std::any_cast<std::string>(args.simulator) + " \'" + backend + "\'" "\n";
-        SPDLOG_LOGGER_DEBUG(logger, "Qraise with classical communications and personalized CunqaSimulator backend. \n");
-    } else {
-        subcommand = mode + " class_comm " + std::any_cast<std::string>(args.family_name) + " " + std::any_cast<std::string>(args.simulator) + "\n";
-        SPDLOG_LOGGER_DEBUG(logger, "Qraise with classical communications and default CunqaSimulator backend. \n");
->>>>>>> 5cce91f0
     }
 
     #ifdef QPU_MPI
