#pragma once

#include <optional>

#include "argparse.hpp"
#include "logger.hpp"

using namespace std::literals;

struct MyArgs : public argparse::Args 
{
    //int& node = kwarg("node", "Specific node to raise the qpus."); //Álvaro 
    int& n_qpus                          = kwarg("n,num_qpus", "Number of QPUs to be raised.");
    std::string& time                    = kwarg("t,time", "Time for the QPUs to be raised.");
    int& cores_per_qpu                   = kwarg("c,cores", "Number of cores per QPU.").set_default(2);
    int& mem_per_qpu                     = kwarg("mem,mem-per-qpu", "Memory given to each QPU in GB.").set_default(8);
    std::optional<int>& number_of_nodes  = kwarg("N,n_nodes", "Number of nodes.").set_default(1);
    std::optional<std::vector<std::string>>& node_list = kwarg("node_list", "List of nodes where the QPUs will be deployed.").multi_argument(); 
    std::optional<int>& qpus_per_node    = kwarg("qpuN,qpus_per_node", "Number of qpus in each node.");
    std::optional<std::string>& backend  = kwarg("b,backend", "Path to the backend config file.");
    std::optional<std::string>& properties  = kwarg("prop,properties", "Path to the properties json file.");
    std::string& simulator               = kwarg("sim,simulator", "Simulator reponsible of running the simulations.").set_default("Aer");
    
    // fakeqmio kwarg and flags
    std::optional<std::string>& fakeqmio = kwarg("fq,fakeqmio", "Raise FakeQmio backend from calibration file.", /*implicit*/"last_calibrations");
<<<<<<< HEAD
    std::string& family             = kwarg("fam,family", "Name that identifies which QPUs were raised together.").set_default("default");
=======
    bool& no_thermal_relaxation          = flag("no-thermal-relaxation", "Deactivate thermal relaxation on FakeQmio.").set_default("false");
    bool& no_readout_error               = flag("no-readout-error", "Deactivate readout error on FakeQmio.").set_default("false");
    bool& no_gate_error                  = flag("no-gate-error", "Deactivate gate error on FakeQmio.").set_default("false");

    std::string& family_name             = kwarg("fam,family_name", "Name that identifies which QPUs were raised together.").set_default("default");
    //bool& hpc                          = flag("hpc", "Default HPC mode. The user can connect with the local node QPUs.");
>>>>>>> 0f140b6c
    bool& cloud                          = flag("cloud", "CLOUD mode. The user can connect with any deployed QPU.");
    bool& classical_comm                 = flag("classical_comm", "Enable classical communications.");
    bool& quantum_comm                   = flag("quantum_comm", "Enable quantum communications.");

    void welcome() {
        std::cout << "Welcome to qraise command, a command responsible for turning on the required QPUs.\n" << std::endl;
    }
};<|MERGE_RESOLUTION|>--- conflicted
+++ resolved
@@ -23,16 +23,12 @@
     
     // fakeqmio kwarg and flags
     std::optional<std::string>& fakeqmio = kwarg("fq,fakeqmio", "Raise FakeQmio backend from calibration file.", /*implicit*/"last_calibrations");
-<<<<<<< HEAD
-    std::string& family             = kwarg("fam,family", "Name that identifies which QPUs were raised together.").set_default("default");
-=======
     bool& no_thermal_relaxation          = flag("no-thermal-relaxation", "Deactivate thermal relaxation on FakeQmio.").set_default("false");
     bool& no_readout_error               = flag("no-readout-error", "Deactivate readout error on FakeQmio.").set_default("false");
     bool& no_gate_error                  = flag("no-gate-error", "Deactivate gate error on FakeQmio.").set_default("false");
 
     std::string& family_name             = kwarg("fam,family_name", "Name that identifies which QPUs were raised together.").set_default("default");
     //bool& hpc                          = flag("hpc", "Default HPC mode. The user can connect with the local node QPUs.");
->>>>>>> 0f140b6c
     bool& cloud                          = flag("cloud", "CLOUD mode. The user can connect with any deployed QPU.");
     bool& classical_comm                 = flag("classical_comm", "Enable classical communications.");
     bool& quantum_comm                   = flag("quantum_comm", "Enable quantum communications.");
