#include <iostream>
#include <fstream>
#include <mpi.h>
#include <exception>
#include <sys/file.h>
#include <unistd.h>
#include "logger/logger.hpp"

#include "custom_json.hpp"

#include "logger/logger.hpp"

CustomJson::CustomJson()
{
    custom_json = json::object();
}

CustomJson::~CustomJson() = default;

void CustomJson::write(json local_data, const std::string &filename)
{
<<<<<<< HEAD
    /* int flag;
    MPI_Initialized(&flag); */
=======
    //int flag;
    //MPI_Initialized(&flag);
>>>>>>> 833e0895
    this->filename = filename;
    //flag ? CustomJson::_write_MPI(local_data) : CustomJson::_write_locks(local_data);
    CustomJson::_write_locks(local_data);
}

const std::string CustomJson::dump()
{
    return custom_json.dump(4);
}

[[deprecated("Unused because iterference with MPI for classical/quantum communications")]] 
void CustomJson::_write_MPI(json local_data)
{
    try {
        int world_rank, world_size;
        MPI_Comm_rank(MPI_COMM_WORLD, &world_rank);
        MPI_Comm_size(MPI_COMM_WORLD, &world_size);

        // Prepare all the sending data
        std::string local_data_str;
        int local_length;
        const char *send_data;
        local_data_str = local_data.dump();
        local_length = local_data_str.size();
        send_data = local_data_str.c_str();
        SPDLOG_LOGGER_DEBUG(logger, "JSON processed to write the data.");

        // Gather lengths to calculate the displacements
        int *recv_lengths;
        if (world_rank == 0)
            recv_lengths = new int[world_size];
        MPI_Gather(&local_length, 1, MPI_INT, recv_lengths, 1, MPI_INT, 0, MPI_COMM_WORLD);
        SPDLOG_LOGGER_DEBUG(logger, "Lengths gathered in order to calculate the displacements.");

        // Calculate displacements at root
        int *displs;
        int total_length = 0;
        if (world_rank == 0)
        {
            displs = new int[world_size];
            displs[0] = 0;
            for (int i = 0; i < world_size; ++i)
            {
                if (i > 0)
                    displs[i] = displs[i - 1] + recv_lengths[i - 1];
                total_length += recv_lengths[i];
            }
        }
        SPDLOG_LOGGER_DEBUG(logger, "Calculate displacements at root.");

        // Gather variable-length data at root
        char *recv_data;
        if (world_rank == 0)
            recv_data = new char[total_length];

        MPI_Gatherv(send_data, local_length, MPI_CHAR,
                    recv_data, recv_lengths, displs, MPI_CHAR,
                    0, MPI_COMM_WORLD);
        SPDLOG_LOGGER_DEBUG(logger, "Gather variable-length data at root.");

        // Reconstruct strings at root
        if (world_rank == 0) {
            std::vector<json> all_json_data(world_size);
            for (int i = 0; i < world_size; ++i) {
                std::string data_str(recv_data + displs[i], recv_lengths[i]);
                all_json_data[i] = json::parse(data_str);
            }

            for (const auto &obj : all_json_data)
                custom_json.update(obj);

            std::fstream file(filename, std::ios::out);
            file << custom_json.dump(4) << "\n";
        }
        SPDLOG_LOGGER_DEBUG(logger, "Succesfully resconstruction of the strings at root.");
    } catch(const std::exception& e) {
        std::string msg("Error writing the JSON simultaneously using MPI.\nError message thrown by the system: "); 
        throw std::runtime_error(msg + e.what());
    }
}

void CustomJson::_write_locks(json local_data)
{
    try {
        int file = open(filename.c_str(), O_RDWR | O_CREAT, 0666);
        if (file == -1) {
            std::cerr << "Error al abrir el archivo" << std::endl;
            return;
        }
        flock(file, LOCK_EX);

        json j;
        std::ifstream file_in(filename);

        if (file_in.peek() != std::ifstream::traits_type::eof())
            file_in >> j;
        file_in.close();

        // This is done because the task epilog does not 
        // have access to SLURM_TASK_PID variable
        //std::string local_id = std::getenv("SLURM_LOCALID");
        std::string local_id = std::getenv("SLURM_TASK_PID");
        std::string job_id = std::getenv("SLURM_JOB_ID");
        
        auto task_id = job_id + "_" + local_id;
        
        //j[std::to_string(j.size())] = local_data;
        j[task_id] = local_data;

        std::ofstream file_out(filename, std::ios::trunc);
        file_out << j.dump(4);
        file_out.close();
        SPDLOG_LOGGER_DEBUG(logger, "Succesfully written this process JSON into the file.");

        flock(file, LOCK_UN);
        close(file);
    } catch(const std::exception& e) {
        std::string msg("Error writing the JSON simultaneously using locks.\nError message thrown by the system: "); 
        throw std::runtime_error(msg + e.what());
    }
}<|MERGE_RESOLUTION|>--- conflicted
+++ resolved
@@ -19,13 +19,8 @@
 
 void CustomJson::write(json local_data, const std::string &filename)
 {
-<<<<<<< HEAD
     /* int flag;
     MPI_Initialized(&flag); */
-=======
-    //int flag;
-    //MPI_Initialized(&flag);
->>>>>>> 833e0895
     this->filename = filename;
     //flag ? CustomJson::_write_MPI(local_data) : CustomJson::_write_locks(local_data);
     CustomJson::_write_locks(local_data);
