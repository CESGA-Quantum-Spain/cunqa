#pragma once

#include "CircuitSimulator.hpp"
#include "StochasticNoiseSimulator.hpp"
#include "ir/QuantumComputation.hpp"
#include "logger/logger.hpp"
#include <nlohmann/json.hpp>

using json = nlohmann::json;

class MunichSimulator {
public:
    static json execute(json circuit_json, json noise_model_json, const config::RunConfig& run_config) 
    {
        try {
            noise_model_json = noise_model_json;
            SPDLOG_LOGGER_DEBUG(logger, "Noise JSON: {}", noise_model_json.dump(4));

            std::string circuit(circuit_json["circuit"]);
            SPDLOG_LOGGER_DEBUG(logger, "Circuit JSON: {}", circuit);
            auto mqt_circuit = std::make_unique<qc::QuantumComputation>(std::move(qc::QuantumComputation::fromQASM(circuit)));

            json result_json;
            SPDLOG_LOGGER_DEBUG(logger, "Noise JSON: {}", noise_model_json.dump(4));

            if (!noise_model_json.empty()){
                const ApproximationInfo approx_info{noise_model_json["step_fidelity"], noise_model_json["approx_steps"], ApproximationInfo::FidelityDriven};
                StochasticNoiseSimulator sim(std::move(mqt_circuit), approx_info, run_config.seed, "APD", noise_model_json["noise_prob"],
                                                noise_model_json["noise_prob_t1"], noise_model_json["noise_prob_multi"]);
                auto result = sim.simulate(1024);
                result_json = json(result);
            } else {
                CircuitSimulator sim(std::move(mqt_circuit));
                auto result = sim.simulate(1024);
                result_json = json(result);
            }        

            SPDLOG_LOGGER_DEBUG(logger, "Results: {}", result_json.dump(4));
            return result_json;
        } catch (const std::exception& e) {
            // TODO: specify the circuit format in the docs.
            SPDLOG_LOGGER_ERROR(logger, "Error executing the circuit in the Munich simulator.\nTry checking the format of the circuit sent and/or of the noise model.");
<<<<<<< HEAD
            return {"ERROR", e.what()};
=======
            return {{"ERROR", e.what()}};
>>>>>>> 61ab704d
        }
        return {};
    }
};<|MERGE_RESOLUTION|>--- conflicted
+++ resolved
@@ -40,11 +40,7 @@
         } catch (const std::exception& e) {
             // TODO: specify the circuit format in the docs.
             SPDLOG_LOGGER_ERROR(logger, "Error executing the circuit in the Munich simulator.\nTry checking the format of the circuit sent and/or of the noise model.");
-<<<<<<< HEAD
-            return {"ERROR", e.what()};
-=======
             return {{"ERROR", e.what()}};
->>>>>>> 61ab704d
         }
         return {};
     }
