#pragma once

#include "simulators/circuit_executor.hpp"
#include "framework/json.hpp"
#include "framework/config.hpp"
#include "noise/noise_model.hpp"
#include "framework/circuit.hpp"
#include "controllers/controller_execute.hpp"
#include "framework/results/result.hpp"
#include "controllers/aer_controller.hpp"
#include <string>
#include "config/run_config.hpp"
#include <nlohmann/json.hpp>

using json = nlohmann::json;
using namespace std::literals;
using namespace AER;
using namespace config;


class AerSimulator {
public:
    
    static json execute(json circuit_json, json noise_model_json, const config::RunConfig& run_config) {
        
        try {
            //TODO: Maybe improve them to send several circuits at once
            Circuit circuit(circuit_json);
            std::vector<std::shared_ptr<Circuit>> circuits;
            circuits.push_back(std::make_shared<Circuit>(circuit));

            json run_config_json(run_config);
            Config aer_default(run_config_json);

            Noise::NoiseModel noise_model(noise_model_json);
            Result result = controller_execute<Controller>(circuits, noise_model, aer_default);
            return result.to_json();
        } catch (const std::exception& e) {
            // TODO: specify the circuit format in the docs.
            SPDLOG_LOGGER_ERROR(logger, "Error executing the circuit in the AER simulator.\n\tTry checking the format of the circuit sent and/or of the noise model.");
<<<<<<< HEAD
            return {"ERROR", e.what()};
=======
            return {{"ERROR", e.what()}};
>>>>>>> 61ab704d
        }
        return {};
    }

};<|MERGE_RESOLUTION|>--- conflicted
+++ resolved
@@ -38,11 +38,7 @@
         } catch (const std::exception& e) {
             // TODO: specify the circuit format in the docs.
             SPDLOG_LOGGER_ERROR(logger, "Error executing the circuit in the AER simulator.\n\tTry checking the format of the circuit sent and/or of the noise model.");
-<<<<<<< HEAD
-            return {"ERROR", e.what()};
-=======
             return {{"ERROR", e.what()}};
->>>>>>> 61ab704d
         }
         return {};
     }
