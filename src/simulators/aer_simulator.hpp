#pragma once

#include "simulators/circuit_executor.hpp"
#include "framework/json.hpp"
#include "framework/config.hpp"
#include "noise/noise_model.hpp"
#include "framework/circuit.hpp"
#include "controllers/controller_execute.hpp"
#include "framework/results/result.hpp"
#include "controllers/aer_controller.hpp"
#include <string>
#include "config/run_config.hpp"
#include <nlohmann/json.hpp>

using json = nlohmann::json;
using namespace std::literals;
using namespace AER;
using namespace config;


class AerSimulator {
public:
    
    static json execute(json circuit_json, json noise_model_json, const config::RunConfig& run_config) {
        
        try {
            //TODO: Maybe improve them to send several circuits at once
            Circuit circuit(circuit_json);
            std::vector<std::shared_ptr<Circuit>> circuits;
            circuits.push_back(std::make_shared<Circuit>(circuit));

            json run_config_json(run_config);
            run_config_json["seed_simulator"] = run_config.seed;
<<<<<<< HEAD
            Config aer_default(run_config_json);

=======
            Config aer_config(run_config_json);
            
>>>>>>> cf6559f0
            Noise::NoiseModel noise_model(noise_model_json);
            Result result = controller_execute<Controller>(circuits, noise_model, aer_config);
            return result.to_json();
        } catch (const std::exception& e) {
            // TODO: specify the circuit format in the docs.
            SPDLOG_LOGGER_ERROR(logger, "Error executing the circuit in the AER simulator.\n\tTry checking the format of the circuit sent and/or of the noise model.");
            return {{"ERROR", "\"" + std::string(e.what()) + "\""}};
        }
        return {};
    }

};<|MERGE_RESOLUTION|>--- conflicted
+++ resolved
@@ -31,13 +31,8 @@
 
             json run_config_json(run_config);
             run_config_json["seed_simulator"] = run_config.seed;
-<<<<<<< HEAD
-            Config aer_default(run_config_json);
-
-=======
             Config aer_config(run_config_json);
             
->>>>>>> cf6559f0
             Noise::NoiseModel noise_model(noise_model_json);
             Result result = controller_execute<Controller>(circuits, noise_model, aer_config);
             return result.to_json();
