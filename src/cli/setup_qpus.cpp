//#include "qpu.hpp"
#include <nlohmann/json.hpp>
#include <iostream>
#include <fstream>
#include <thread>
#include <queue>
#include <chrono>
#include "qpu.hpp"
#include "simulators/simulator.hpp"
#include "config/qpu_config.hpp"
#include "comm/server.hpp"
#include "comm/client.hpp"
#include "utils/logger.hpp"

using json = nlohmann::json;

int main(int argc, char *argv[])
{
    SPDLOG_LOGGER_DEBUG(loggie::logger,"Setup QPUs arguments: argc={} argv= {} {}", argc, argv[1], argv[2]);
    json qpu_config_json;
    if (argc == 4) 
    {
        std::ifstream f(argv[3]);
        qpu_config_json = json::parse(f);

    } 
    else  if (argc < 2)
        std::cerr << "Error, not a QPU configuration was given\n";
<<<<<<< HEAD
    
    if(auto search = sim_names.find(argv[2]); search != sim_names.end()) 
    {
    //if (sim_names.contains(argv[2]))
        if (search->second == SimType::Aer)  
        {
            config::QPUConfig<SimType::Aer> qpu_config{qpu_config_json, argv[1]};
                if(argc == 4) {
                    QPU<SimType::Aer> qpu(qpu_config, argv[3]);
                    qpu.turn_ON();
                } else {
                    QPU<SimType::Aer> qpu(qpu_config);
                    qpu.turn_ON();
                }
             
        } 
        else if (search->second == SimType::Munich)
        {
            config::QPUConfig<SimType::Munich> qpu_config{qpu_config_json, argv[1]};
            QPU<SimType::Munich> qpu(qpu_config, argv[3]);
            qpu.turn_ON();
        }  
 
    } 
    
=======
>>>>>>> 96fdd574

    try {
        if(auto search = SIM_NAMES.find(argv[2]); search != SIM_NAMES.end()) {
            if (search->second == SimType::Aer) {
                config::QPUConfig<SimType::Aer> qpu_config{qpu_config_json, argv[1]};
                QPU<SimType::Aer> qpu(qpu_config, argv[3]);
                SPDLOG_LOGGER_DEBUG(loggie::logger,"Turning ON the QPUs with the AER simulator.");
                qpu.turn_ON();
            } else if (search->second == SimType::Munich) {
                config::QPUConfig<SimType::Munich> qpu_config{qpu_config_json, argv[1]};
                QPU<SimType::Munich> qpu(qpu_config, argv[3]);
                SPDLOG_LOGGER_DEBUG(loggie::logger,"Turning ON the QPUs with the Munich simulator.");
                qpu.turn_ON();
            }  
        }
    } catch (const std::exception& e) {
        SPDLOG_LOGGER_ERROR(loggie::logger, "Failed turning ON the QPUs because: \n\t{}", e.what());
    }
    
}<|MERGE_RESOLUTION|>--- conflicted
+++ resolved
@@ -26,42 +26,22 @@
     } 
     else  if (argc < 2)
         std::cerr << "Error, not a QPU configuration was given\n";
-<<<<<<< HEAD
-    
-    if(auto search = sim_names.find(argv[2]); search != sim_names.end()) 
-    {
-    //if (sim_names.contains(argv[2]))
-        if (search->second == SimType::Aer)  
-        {
-            config::QPUConfig<SimType::Aer> qpu_config{qpu_config_json, argv[1]};
-                if(argc == 4) {
-                    QPU<SimType::Aer> qpu(qpu_config, argv[3]);
-                    qpu.turn_ON();
-                } else {
-                    QPU<SimType::Aer> qpu(qpu_config);
-                    qpu.turn_ON();
-                }
-             
-        } 
-        else if (search->second == SimType::Munich)
-        {
-            config::QPUConfig<SimType::Munich> qpu_config{qpu_config_json, argv[1]};
-            QPU<SimType::Munich> qpu(qpu_config, argv[3]);
-            qpu.turn_ON();
-        }  
- 
-    } 
-    
-=======
->>>>>>> 96fdd574
 
     try {
         if(auto search = SIM_NAMES.find(argv[2]); search != SIM_NAMES.end()) {
-            if (search->second == SimType::Aer) {
+            if (search->second == SimType::Aer)  
+            {
                 config::QPUConfig<SimType::Aer> qpu_config{qpu_config_json, argv[1]};
-                QPU<SimType::Aer> qpu(qpu_config, argv[3]);
-                SPDLOG_LOGGER_DEBUG(loggie::logger,"Turning ON the QPUs with the AER simulator.");
-                qpu.turn_ON();
+                    if(argc == 4) {
+                        QPU<SimType::Aer> qpu(qpu_config, argv[3]);
+                        SPDLOG_LOGGER_DEBUG(loggie::logger,"Turning ON the QPUs with the AER simulator.");
+                        qpu.turn_ON();
+                    } else {
+                        QPU<SimType::Aer> qpu(qpu_config);
+                        SPDLOG_LOGGER_DEBUG(loggie::logger,"Turning ON the QPUs with the AER simulator.");
+                        qpu.turn_ON();
+                    }
+                
             } else if (search->second == SimType::Munich) {
                 config::QPUConfig<SimType::Munich> qpu_config{qpu_config_json, argv[1]};
                 QPU<SimType::Munich> qpu(qpu_config, argv[3]);
