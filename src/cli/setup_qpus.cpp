//#include "qpu.hpp"
#include <nlohmann/json.hpp>
#include <iostream>
#include <thread>
#include <queue>
#include <chrono>
#include "qpu.hpp"
#include "simulators/simulator.hpp"
#include "config/qpu_config.hpp"
#include "comm/server.hpp"
#include "comm/client.hpp"
#include "utils/logger.hpp"

using json = nlohmann::json;

int main(int argc, char *argv[])
{
    SPDLOG_LOGGER_DEBUG(loggie::logger,"Setup QPUs arguments: argc={} argv= {} {}", argc, argv[1], argv[2]);
    json qpu_config_json;
    if (argc == 4) 
    {
        std::ifstream f(argv[3]);
        qpu_config_json = json::parse(f);
    } 
    else  if (argc < 2)
        std::cerr << "Error, not a QPU configuration was given\n";
<<<<<<< HEAD

    try {
        if(auto search = SIM_NAMES.find(argv[2]); search != SIM_NAMES.end()) {
            if (search->second == SimType::Aer) {
                config::QPUConfig<SimType::Aer> qpu_config{qpu_config_json, argv[1]};
                QPU<SimType::Aer> qpu(qpu_config);
                SPDLOG_LOGGER_DEBUG(loggie::logger,"Turning ON the QPUs with the AER simulator.");
                qpu.turn_ON();
            } else if (search->second == SimType::Munich) {
                config::QPUConfig<SimType::Munich> qpu_config{qpu_config_json, argv[1]};
                QPU<SimType::Munich> qpu(qpu_config);
                SPDLOG_LOGGER_DEBUG(loggie::logger,"Turning ON the QPUs with the Munich simulator.");
                qpu.turn_ON();
            }  
        }
    } catch (const std::exception& e) {
        SPDLOG_LOGGER_ERROR(loggie::logger, "Failed turning ON the QPUs because: \n\t{}", e.what());
    }
=======
    
    if(auto search = sim_names.find(argv[2]); search != sim_names.end()) 
    {
    //if (sim_names.contains(argv[2]))
        if (search->second == SimType::Aer) //Alvaro: Aer -> AerNoise 
        {
            config::QPUConfig<SimType::Aer> qpu_config{qpu_config_json, argv[1]}; //Alvaro: Aer -> AerNoise
            QPU<SimType::Aer> qpu(qpu_config, argv[3]); //Alvaro: Aer -> AerNoise y + argv[1]
            qpu.turn_ON();
        } 
        else if (search->second == SimType::Munich)
        {
            config::QPUConfig<SimType::Munich> qpu_config{qpu_config_json, argv[1]};
            QPU<SimType::Munich> qpu(qpu_config, argv[3]);
            qpu.turn_ON();
        }  
/*         else if (search ->second == SimType::AerNoise) //Esto es de Alvaro y es lo unico que hace que falle el build. Esta relacionado con "Constructor de Alvaro para ruido" en qpu_config.hpp
        {
            config::QPUConfig<SimType::AerNoise> qpu_config{argv[1], argv[2]};
            QPU<SimType::AerNoise> qpu(qpu_config);
            qpu.turn_ON();
        } */  
    } 
>>>>>>> 664cb694
    
}<|MERGE_RESOLUTION|>--- conflicted
+++ resolved
@@ -24,18 +24,17 @@
     } 
     else  if (argc < 2)
         std::cerr << "Error, not a QPU configuration was given\n";
-<<<<<<< HEAD
 
     try {
         if(auto search = SIM_NAMES.find(argv[2]); search != SIM_NAMES.end()) {
             if (search->second == SimType::Aer) {
                 config::QPUConfig<SimType::Aer> qpu_config{qpu_config_json, argv[1]};
-                QPU<SimType::Aer> qpu(qpu_config);
+                QPU<SimType::Aer> qpu(qpu_config, argv[3]);
                 SPDLOG_LOGGER_DEBUG(loggie::logger,"Turning ON the QPUs with the AER simulator.");
                 qpu.turn_ON();
             } else if (search->second == SimType::Munich) {
                 config::QPUConfig<SimType::Munich> qpu_config{qpu_config_json, argv[1]};
-                QPU<SimType::Munich> qpu(qpu_config);
+                QPU<SimType::Munich> qpu(qpu_config, argv[3]);
                 SPDLOG_LOGGER_DEBUG(loggie::logger,"Turning ON the QPUs with the Munich simulator.");
                 qpu.turn_ON();
             }  
@@ -43,30 +42,5 @@
     } catch (const std::exception& e) {
         SPDLOG_LOGGER_ERROR(loggie::logger, "Failed turning ON the QPUs because: \n\t{}", e.what());
     }
-=======
-    
-    if(auto search = sim_names.find(argv[2]); search != sim_names.end()) 
-    {
-    //if (sim_names.contains(argv[2]))
-        if (search->second == SimType::Aer) //Alvaro: Aer -> AerNoise 
-        {
-            config::QPUConfig<SimType::Aer> qpu_config{qpu_config_json, argv[1]}; //Alvaro: Aer -> AerNoise
-            QPU<SimType::Aer> qpu(qpu_config, argv[3]); //Alvaro: Aer -> AerNoise y + argv[1]
-            qpu.turn_ON();
-        } 
-        else if (search->second == SimType::Munich)
-        {
-            config::QPUConfig<SimType::Munich> qpu_config{qpu_config_json, argv[1]};
-            QPU<SimType::Munich> qpu(qpu_config, argv[3]);
-            qpu.turn_ON();
-        }  
-/*         else if (search ->second == SimType::AerNoise) //Esto es de Alvaro y es lo unico que hace que falle el build. Esta relacionado con "Constructor de Alvaro para ruido" en qpu_config.hpp
-        {
-            config::QPUConfig<SimType::AerNoise> qpu_config{argv[1], argv[2]};
-            QPU<SimType::AerNoise> qpu(qpu_config);
-            qpu.turn_ON();
-        } */  
-    } 
->>>>>>> 664cb694
     
 }