--- conflicted
+++ resolved
@@ -88,6 +88,7 @@
 void turn_ON_QPU(const JSON& backend_json, const std::string& mode, const std::string& name, const std::string& family)
 {
     std::unique_ptr<Simulator> simulator = std::make_unique<Simulator>(family);
+    LOGGER_DEBUG("Simulator instantiated");
     Config config;
     if (!backend_json.empty())
         config = backend_json;
@@ -217,11 +218,7 @@
                     break;
                 case murmur::hash("Cunqa"): 
                     LOGGER_DEBUG("QPU going to turn on with CunqaQCSimulator.");
-<<<<<<< HEAD
                     turn_ON_QPU<CunqaQCSimulator, QCConfig, QCBackend>(backend_json, mode, name, family);
-=======
-                    turn_ON_QPU<AerQCSimulator, QCConfig, QCBackend>(backend_json, mode, family);
->>>>>>> 15f62aa8
                     break;
                 default:
                     LOGGER_ERROR("Simulator {} do not support quantum communication simulation or does not exist.", sim_arg);
