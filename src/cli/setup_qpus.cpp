--- conflicted
+++ resolved
@@ -122,15 +122,9 @@
                                    
 
     LOGGER_DEBUG("Command: {}", command);
-<<<<<<< HEAD
 
     if (SYSTEM_NAME == "QMIO") {
         std::system(("ml load qmio/hpc gcc/12.3.0 qiskit/1.2.4-python-3.11.9 2> /dev/null\n"s + command).c_str());
-=======
-    
-    if (SYSTEM_NAME == "QMIO") {
-        std::system(("ml load qmio/hpc gcc/12.3.0 qiskit/1.2.4-python-3.9.9 2> /dev/null\n"s + command).c_str());
->>>>>>> d54ef4ab
     } else if (SYSTEM_NAME == "FT3") {
         std::system(("ml load cesga/2022 gcc/system qiskit/1.2.4 2> /dev/null\n"s + command).c_str());
     } else if (SYSTEM_NAME == "MY_CLUSTER") {
