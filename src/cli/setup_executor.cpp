
#include <cstdlib>
#include <iostream>
#include <fstream>
#include <string>

#include "qpu.hpp"
#include "backends/simulators/AER/aer_executor.hpp"
#include "backends/simulators/Munich/munich_executor.hpp"
#include "backends/simulators/CUNQA/cunqa_executor.hpp"
<<<<<<< HEAD
#include "backends/simulators/Maestro/maestro_executor.hpp"

=======
#include "backends/simulators/Qulacs/qulacs_executor.hpp"
>>>>>>> 004e9c1b

#include "utils/json.hpp"
#include "utils/helpers/murmur_hash.hpp"
#include "logger.hpp"

using namespace std::string_literals;

using namespace cunqa::sim;

int main(int argc, char *argv[])
{
    std::string sim_arg;
    std::string family_name;
    if (argc == 3) {
        sim_arg = argv[1];
        family_name = argv[2]; 
    } else {
        LOGGER_ERROR("Passing incorrect number of arguments.");
        return EXIT_FAILURE;
    }

    if (family_name == "default")
        family_name = std::getenv("SLURM_JOB_ID");

    switch(murmur::hash(sim_arg)) {
        case murmur::hash("Aer"): 
        {
            LOGGER_DEBUG("Raising executor with Aer.");
            AerExecutor executor(family_name);
            executor.run();
            break;
        }
        case murmur::hash("Munich"):
        {
            LOGGER_DEBUG("Raising executor with Munich.");
            MunichExecutor executor(family_name);
            executor.run();
            break;
        }
        case murmur::hash("Cunqa"):
        {
            LOGGER_DEBUG("Raising executor with Cunqa.");
            CunqaExecutor executor(family_name);
            executor.run();
            break;
        }
<<<<<<< HEAD
        case murmur::hash("Maestro"):
        {
            LOGGER_DEBUG("Raising executor with Maestro.");
            MaestroExecutor executor;
=======
        case murmur::hash("Qulacs"):
        {
            LOGGER_DEBUG("Raising executor with Qulacs.");
            QulacsExecutor executor(family_name);
>>>>>>> 004e9c1b
            executor.run();
            break;
        }
        default:
            LOGGER_ERROR("Not a supported simulator: {}.", sim_arg);
            return EXIT_FAILURE;
    }     
    return EXIT_SUCCESS;
}<|MERGE_RESOLUTION|>--- conflicted
+++ resolved
@@ -5,15 +5,11 @@
 #include <string>
 
 #include "qpu.hpp"
+#include "backends/simulators/CUNQA/cunqa_executor.hpp"
 #include "backends/simulators/AER/aer_executor.hpp"
 #include "backends/simulators/Munich/munich_executor.hpp"
-#include "backends/simulators/CUNQA/cunqa_executor.hpp"
-<<<<<<< HEAD
 #include "backends/simulators/Maestro/maestro_executor.hpp"
-
-=======
 #include "backends/simulators/Qulacs/qulacs_executor.hpp"
->>>>>>> 004e9c1b
 
 #include "utils/json.hpp"
 #include "utils/helpers/murmur_hash.hpp"
@@ -60,17 +56,16 @@
             executor.run();
             break;
         }
-<<<<<<< HEAD
         case murmur::hash("Maestro"):
         {
             LOGGER_DEBUG("Raising executor with Maestro.");
-            MaestroExecutor executor;
-=======
+            MaestroExecutor executor(family_name);
+            break;
+        }
         case murmur::hash("Qulacs"):
         {
             LOGGER_DEBUG("Raising executor with Qulacs.");
             QulacsExecutor executor(family_name);
->>>>>>> 004e9c1b
             executor.run();
             break;
         }
