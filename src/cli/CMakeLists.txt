--- conflicted
+++ resolved
@@ -40,12 +40,9 @@
 message(STATUS "libzmq_LIBRARIES: ${libzmq_LIBRARIES}")
 target_include_directories(setup_qpus PRIVATE "${CMAKE_SOURCE_DIR}/src" 
                                               "${CMAKE_SOURCE_DIR}/src/third-party/aer-cpp/src"
-<<<<<<< HEAD
                                               "${CMAKE_SOURCE_DIR}/src/third-party/cunqasimulator/src"
-=======
                                               "${libzmq_INCLUDE_DIRS}"
                                               "${CMAKE_SOURCE_DIR}/src/third-party/zmq"
->>>>>>> 9f5c931e
                                               "${PROJECT_BINARY_DIR}/src/comm")
 target_link_libraries(setup_qpus PRIVATE custom-json logger_qpu
                              nlohmann_json::nlohmann_json 
