--- conflicted
+++ resolved
@@ -41,13 +41,8 @@
 message(STATUS "libzmq_LIBRARIES: ${libzmq_LIBRARIES}")
 target_include_directories(setup_qpus PRIVATE "${CMAKE_SOURCE_DIR}/src" 
                                               "${CMAKE_SOURCE_DIR}/src/third-party/aer-cpp/src"
-<<<<<<< HEAD
-                                              #"${libzmq_INCLUDE_DIRS}"
-                                              "${libzmq_BINARY_DIR}"
-=======
                                               "${CMAKE_SOURCE_DIR}/src/third-party/cunqasimulator/src"
                                               "${libzmq_INCLUDE_DIRS}"
->>>>>>> b51813ba
                                               "${CMAKE_SOURCE_DIR}/src/third-party/zmq"
                                               "${PROJECT_BINARY_DIR}/src/comm"
                                               "${PYBIND_PATH}/include")
