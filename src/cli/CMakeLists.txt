--- conflicted
+++ resolved
@@ -38,10 +38,9 @@
 target_link_libraries(qinfo PRIVATE json logger_client morrisfranken::argparse)
 install(TARGETS qinfo DESTINATION "${CMAKE_INSTALL_BINDIR}")
 
-<<<<<<< HEAD
 # SETUP_QMIO executable
 add_executable(setup_qmio setup_qmio.cpp)
-target_link_libraries(setup_qmio PRIVATE json libzmq server logger_qpu)
+target_link_libraries(setup_qmio PRIVATE json cppzmq server logger_qpu)
 target_include_directories(setup_qmio PRIVATE   "${CMAKE_SOURCE_DIR}/src"
                                                 "${ZMQ_BINARY_DIR}"
                                                 "${ZMQ_INCLUDE_DIR}"
@@ -49,7 +48,7 @@
 target_link_directories(setup_qmio PRIVATE "${ZMQ_BINARY_DIR}/lib")
 target_include_directories(setup_qmio PRIVATE )
 install(TARGETS setup_qmio DESTINATION "${CMAKE_INSTALL_BINDIR}")
-=======
+
 # Epilog tool erase_key and noise models
 add_executable(erase_key erase_key.cpp)
 target_link_libraries(erase_key PRIVATE json)
@@ -61,5 +60,4 @@
     @ONLY
 )
 install(PROGRAMS "${CMAKE_CURRENT_BINARY_DIR}/epilog.sh" DESTINATION "$ENV{STORE}/.cunqa") 
->>>>>>> bb94a753
 
