# QRAISE executable
add_executable(qraise qraise.cpp)
target_include_directories(qraise PRIVATE "${CMAKE_SOURCE_DIR}/src" 
                                          "${CMAKE_SOURCE_DIR}/src/third-party/aer-cpp/src"
                                          "${CMAKE_SOURCE_DIR}/src/third-party/argparse/include/argparse")
target_link_libraries(qraise PRIVATE custom-json logger_client
                                     nlohmann_json::nlohmann_json 
                                     Threads::Threads
                                     m ${Python_LIBRARIES} MPI::MPI_CXX
                                     OpenMP::OpenMP_CXX LAPACK::LAPACK stdc++fs)
install(TARGETS qraise DESTINATION "${CMAKE_INSTALL_BINDIR}")

# QDROP executable
include(${CMAKE_SOURCE_DIR}/cmake/FindSLURM.cmake)

add_executable(qdrop qdrop.cpp)
target_include_directories(qdrop PRIVATE "${CMAKE_SOURCE_DIR}/src/third-party/argparse/include/argparse")
target_link_libraries(qdrop PRIVATE logger_client SLURM::SLURM 
                                    nlohmann_json::nlohmann_json 
                                    Threads::Threads
                                    m ${Python_LIBRARIES} MPI::MPI_CXX
                                    OpenMP::OpenMP_CXX LAPACK::LAPACK stdc++fs)
install(TARGETS qdrop DESTINATION "${CMAKE_INSTALL_BINDIR}")
install(PROGRAMS "${CMAKE_CURRENT_SOURCE_DIR}/epilog.sh" DESTINATION "${CMAKE_INSTALL_BINDIR}")

if("$ENV{LMOD_SYSTEM_NAME}" STREQUAL "QMIO")
    install(FILES "slurm_qmio.conf" DESTINATION "${CMAKE_INSTALL_PREFIX}" RENAME "slurm.conf")
else()
    install(FILES "slurm_ft3.conf" DESTINATION "${CMAKE_INSTALL_PREFIX}" RENAME "slurm.conf")
endif()



get_directory_property(LINK_DIRS DIRECTORY ${CMAKE_CURRENT_SOURCE_DIR} LINK_DIRECTORIES)
message(STATUS "Link directories globales: ${LINK_DIRS}")

# SETUP_QPUS executable
add_executable(setup_qpus setup_qpus.cpp)
<<<<<<< HEAD

if($ENV{LMOD_SYSTEM_NAME} STREQUAL "FT3")
    message(STATUS "Load the link directory for FT3")
    target_link_directories(setup_qpus PRIVATE "/mnt/netapp1/Optcesga_FT2_RHEL7/2022/gentoo/31032022/usr/lib64")
endif()
#find_library(GNUTLS_LIB gnutls REQUIRED PATHS /mnt/netapp1/Optcesga_FT2_RHEL7/2022/gentoo/31032022/usr/lib64/)
#find_library(SODIUM_LIB sodium REQUIRED PATHS /mnt/netapp1/Optcesga_FT2_RHEL7/2022/gentoo/31032022/usr/lib64/)

message(STATUS "libzmq_INCLUDE_DIRS: ${libzmq_INCLUDE_DIRS}")
=======

>>>>>>> d6846bf5
message(STATUS "libzmq_LIBRARIES: ${libzmq_LIBRARIES}")
target_include_directories(setup_qpus PRIVATE "${CMAKE_SOURCE_DIR}/src" 
                                              "${CMAKE_SOURCE_DIR}/src/third-party/aer-cpp/src"
                                              "${libzmq_INCLUDE_DIRS}"
                                              "${CMAKE_SOURCE_DIR}/src/third-party/zmq"
                                              "${PROJECT_BINARY_DIR}/src/comm")
target_link_libraries(setup_qpus PRIVATE custom-json logger_qpu
                             nlohmann_json::nlohmann_json 
                             Threads::Threads MQT::DDSim
                             m ${Python_LIBRARIES} MPI::MPI_CXX
                             OpenMP::OpenMP_CXX LAPACK::LAPACK
<<<<<<< HEAD
                             ${libzmq_LIBRARIES}) #${GNUTLS_LIB} ${SODIUM_LIB} bsd)
=======
                             ${libzmq_LIBRARIES})
>>>>>>> d6846bf5
target_compile_options(setup_qpus PRIVATE -fvisibility=hidden)
target_link_options(setup_qpus PRIVATE -Wl,-Bsymbolic)

install(TARGETS setup_qpus DESTINATION "${CMAKE_INSTALL_BINDIR}")

<|MERGE_RESOLUTION|>--- conflicted
+++ resolved
@@ -36,19 +36,7 @@
 
 # SETUP_QPUS executable
 add_executable(setup_qpus setup_qpus.cpp)
-<<<<<<< HEAD
 
-if($ENV{LMOD_SYSTEM_NAME} STREQUAL "FT3")
-    message(STATUS "Load the link directory for FT3")
-    target_link_directories(setup_qpus PRIVATE "/mnt/netapp1/Optcesga_FT2_RHEL7/2022/gentoo/31032022/usr/lib64")
-endif()
-#find_library(GNUTLS_LIB gnutls REQUIRED PATHS /mnt/netapp1/Optcesga_FT2_RHEL7/2022/gentoo/31032022/usr/lib64/)
-#find_library(SODIUM_LIB sodium REQUIRED PATHS /mnt/netapp1/Optcesga_FT2_RHEL7/2022/gentoo/31032022/usr/lib64/)
-
-message(STATUS "libzmq_INCLUDE_DIRS: ${libzmq_INCLUDE_DIRS}")
-=======
-
->>>>>>> d6846bf5
 message(STATUS "libzmq_LIBRARIES: ${libzmq_LIBRARIES}")
 target_include_directories(setup_qpus PRIVATE "${CMAKE_SOURCE_DIR}/src" 
                                               "${CMAKE_SOURCE_DIR}/src/third-party/aer-cpp/src"
@@ -60,11 +48,7 @@
                              Threads::Threads MQT::DDSim
                              m ${Python_LIBRARIES} MPI::MPI_CXX
                              OpenMP::OpenMP_CXX LAPACK::LAPACK
-<<<<<<< HEAD
-                             ${libzmq_LIBRARIES}) #${GNUTLS_LIB} ${SODIUM_LIB} bsd)
-=======
                              ${libzmq_LIBRARIES})
->>>>>>> d6846bf5
 target_compile_options(setup_qpus PRIVATE -fvisibility=hidden)
 target_link_options(setup_qpus PRIVATE -Wl,-Bsymbolic)
 
