--- conflicted
+++ resolved
@@ -21,23 +21,14 @@
                                          aer_simple_simulator aer_cc_simulator aer_qc_simulator
                                          munich_simple_simulator munich_cc_simulator munich_qc_simulator 
                                          cunqa_simple_simulator cunqa_cc_simulator cunqa_qc_simulator
-<<<<<<< HEAD
                                          maestro_simple_simulator maestro_cc_simulator maestro_qc_simulator)
-=======
-                                         qulacs_simple_simulator
-                                         qulacs_cc_simulator
-                                         qulacs_qc_simulator)
->>>>>>> 004e9c1b
+                                         qulacs_simple_simulator qulacs_cc_simulator qulacs_qc_simulator)
 target_include_directories(setup_qpus PRIVATE "${CMAKE_SOURCE_DIR}/src")
 install(TARGETS setup_qpus DESTINATION "${CMAKE_INSTALL_BINDIR}")
 
 # EXECUTOR executable
 add_executable(setup_executor setup_executor.cpp)
-<<<<<<< HEAD
-target_link_libraries(setup_executor PRIVATE aer_executor munich_executor cunqa_executor maestro_executor logger_executor)
-=======
-target_link_libraries(setup_executor PRIVATE aer_executor munich_executor cunqa_executor qulacs_executor logger_executor)
->>>>>>> 004e9c1b
+target_link_libraries(setup_executor PRIVATE aer_executor munich_executor cunqa_executor maestro_executor qulacs_executor logger_executor)
 target_include_directories(setup_executor PRIVATE "${CMAKE_SOURCE_DIR}/src")
 install(TARGETS setup_executor DESTINATION "${CMAKE_INSTALL_BINDIR}")
 
