#include <string>
#include <fstream>
#include <regex>
#include <any>
#include <nlohmann/json.hpp>
#include <iostream>
#include <cstdlib>

#include "argparse.hpp"
#include "logger/logger.hpp"
#include "constants.hpp"
#include "utils/qraise/utils_qraise.hpp"
#include "utils/qraise/args_qraise.hpp"
#include "utils/qraise/fakeqmio_conf_qraise.hpp"
#include "utils/qraise/no_comm_conf_qraise.hpp"
#include "utils/qraise/class_comm_conf_qraise.hpp"
#include "utils/qraise/quantum_comm_conf_qraise.hpp"

using json = nlohmann::json;


using namespace std::literals;

<<<<<<< HEAD
=======
struct MyArgs : public argparse::Args 
{
    int& n_qpus                          = kwarg("n,num_qpus", "Number of QPUs to be raised.");
    std::string& time                    = kwarg("t,time", "Time for the QPUs to be raised.");
    int& cores_per_qpu                   = kwarg("c,cores", "Number of cores per QPU.").set_default(2);
    int& mem_per_qpu                     = kwarg("mem,mem-per-qpu", "Memory given to each QPU in GB.").set_default(24);
    std::optional<int>& number_of_nodes  = kwarg("N,n_nodes", "Number of nodes.").set_default(1);
    std::optional<int>& qpus_per_node    = kwarg("qpuN,qpus_per_node", "Number of qpus in each node.");
    std::optional<std::string>& backend  = kwarg("b,backend", "Path to the backend config file.");
    std::string& simulator               = kwarg("sim,simulator", "Simulator reponsible of running the simulations.").set_default("Aer");
    std::optional<std::string>& fakeqmio = kwarg("fq,fakeqmio", "Raise FakeQmio backend from calibration file", /*implicit*/"last_calibrations");
    std::string& family_name             = kwarg("fam,family_name", "Name that identifies which QPUs were raised together").set_default("default");
    std::optional<std::vector<std::string>>& node_list = kwarg("node_list", "List of nodes where the QPUs will be deployed.").multi_argument(); 
    std::string& mode                    = kwarg("mode", "Infraestructure mode: HPC or CLOUD").set_default("hpc");

    void welcome() {
        std::cout << "Welcome to qraise command, a command responsible for turn on the required QPUs.\n" << std::endl;
    }
};

bool check_time_format(const std::string& time)
{
    std::regex format("^(\\d{2}):(\\d{2}):(\\d{2})$");
    return std::regex_match(time, format);   
}

bool check_mem_format(const int& mem) 
{
    std::string mem_str = std::to_string(mem) + "G";
    std::regex format("^(\\d{1,2})G$");
    return std::regex_match(mem_str, format);
}

int check_memory_specs(int& mem_per_qpu, int& cores_per_qpu)
{
    int mem_per_cpu = mem_per_qpu/cores_per_qpu;
    const char* system_var = std::getenv("LMOD_SYSTEM_NAME");
    if ((std::string(system_var) == "QMIO" && mem_per_cpu > 15)) {
        return 1;
    } else if ((std::string(system_var) == "FT3" && mem_per_cpu > 4)){
        return 2;
    }

    SPDLOG_LOGGER_DEBUG(logger, "Correct memory per core.");

    return 0;
}



>>>>>>> 99ff7871
int main(int argc, char* argv[]) 
{
    srand((unsigned int)time(NULL));
    int intSEED = rand() % 1000;
    std::string SEED = std::to_string(intSEED);

    auto args = argparse::parse<MyArgs>(argc, argv, true); //true ensures an error is raised if we feed qraise an unrecognized flag

    //Checking mode:
    if ((args.mode != "hpc") && (args.mode != "cloud")) {
        std::cerr << "\033[1;31m" << "Error: " << "mode argument different than hpc or cloud. Given: " << args.mode << "\n";
        std::cerr << "Aborted." << "\033[0m \n";
        return 1;
    }

    std::ofstream sbatchFile("qraise_sbatch_tmp.sbatch");
    SPDLOG_LOGGER_DEBUG(logger, "Temporal file qraise_sbatch_tmp.sbatch created.");
    std::string run_command;

    // Escribir el contenido del script SBATCH
    sbatchFile << "#!/bin/bash\n";
    sbatchFile << "#SBATCH --job-name=qraise \n";
    sbatchFile << "#SBATCH -c " << args.cores_per_qpu << "\n";
    sbatchFile << "#SBATCH --ntasks=" << args.n_qpus << "\n";
    sbatchFile << "#SBATCH -N " << args.number_of_nodes.value() << "\n";

    if (args.qpus_per_node.has_value()) {
        if (args.n_qpus < args.qpus_per_node) {
            std::cerr << "\033[1;31m" << "Error: " << "Less qpus than selected qpus_per_node.\n";
            std::cerr << "Number of QPUs: " << args.n_qpus << " QPUs per node: " << args.qpus_per_node.value() << "\n";
            std::cerr << "Aborted." << "\033[0m \n";
            std::system("rm qraise_sbatch_tmp.sbatch");
            return 1;
        } else {
            sbatchFile << "#SBATCH --ntasks-per-node=" << args.qpus_per_node.value() << "\n";
        }
    }

    if (args.node_list.has_value()) {
        if (args.number_of_nodes.value() != args.node_list.value().size()) {
            std::cerr << "\033[1;31m" << "Error: " << "Different number of node names than total nodes.\n";
            std::cerr << "Number of nodes: " << args.number_of_nodes.value() << " Number of node names: " << args.node_list.value().size() << "\n";
            std::cerr << "Aborted." << "\033[0m \n";
            std::system("rm qraise_sbatch_tmp.sbatch");
            return 1;
        } else {
            sbatchFile << "#SBATCH --nodelist=";
            int comma = 0;
            for (auto& node_name : args.node_list.value()) {
                if (comma > 0 ) {
                    sbatchFile << ",";
                }
                sbatchFile << node_name;
                comma++;
            }
            sbatchFile << "\n";
        }
    }
<<<<<<< HEAD
=======
    //  

    if (check_mem_format(args.mem_per_qpu)){
        int mem_per_qpu = args.mem_per_qpu;
        int cores_per_qpu = args.cores_per_qpu;
        sbatchFile << "#SBATCH --mem-per-cpu=" << mem_per_qpu/cores_per_qpu << "G\n";
    } else {
        SPDLOG_LOGGER_DEBUG(logger, "Memory format is incorrect, must be: xG (where x is the number of Gigabytes).");
        return -1;
    }

    if (check_time_format(args.time))
        sbatchFile << "#SBATCH --time=" << args.time << "\n";
    else {
        SPDLOG_LOGGER_DEBUG(logger, "Time format is incorrect, must be: xx:xx:xx.");
        return -1;
    }
>>>>>>> 99ff7871

    int memory_specs = check_memory_specs(args.mem_per_qpu, args.cores_per_qpu);

    if (memory_specs == 1) {
        SPDLOG_LOGGER_ERROR(logger, "Too much memory per QPU in QMIO. Please, decrease the mem-per-QPU or increase the cores-per-qpu. (Max mem-per-cpu = 16)");
        return -1;
    } else if (memory_specs == 2) {
        SPDLOG_LOGGER_ERROR(logger, "Too much memory per QPU in FT3. Please, decrease the mem-per-QPU or increase the cores-per-qpu. Max mem-per-cpu = 4");
        return -1;
    }

    sbatchFile << "#SBATCH --output=qraise_%j\n";

    sbatchFile << "\n";
    sbatchFile << "if [ ! -d \"$STORE/.cunqa\" ]; then\n";
    sbatchFile << "mkdir $STORE/.cunqa\n";
    sbatchFile << "fi\n";

    const char* var_name = "INSTALL_PATH"; // Replace with your variable name
    const char* var_install_path = std::getenv(var_name);

    if (var_install_path) {
        sbatchFile << "BINARIES_DIR=" << var_install_path << "/bin\n";
    } else {
        std::cerr << "Environment variable INSTALL_PATH is not set: aborting.\n"; 
    }

    sbatchFile << "export INFO_PATH=" << std::getenv("STORE") << "/.cunqa/qpus.json\n";

<<<<<<< HEAD

    if ( (args.comm.value() != "no_comm") && (args.comm.value() != "class_comm") && (args.comm.value() != "quantum_comm")) {
        SPDLOG_LOGGER_ERROR(logger, "--comm only admits \"no_comm\", \"class_comm\" or \"quantum_comm\" as valid arguments");
        std::system("rm qraise_sbatch_tmp.sbatch");
        return 0;
=======
    std::string backend_path;
    std::string backend;
    if (args.fakeqmio.has_value()) {
        backend_path = std::any_cast<std::string>(args.fakeqmio.value());
        backend = R"({"fakeqmio_path":")" + backend_path + R"("})" ;
        sbatchFile << "srun --task-epilog=$BINARIES_DIR/epilog.sh setup_qpus " << args.mode.c_str() << " " << args.family_name.c_str() << " $INFO_PATH " << args.simulator.c_str() << " " << "\'"<< backend << "\'" << "\n";  
        SPDLOG_LOGGER_DEBUG(logger, "FakeQmio. Command: srun --task-epilog=$BINARIES_DIR/epilog.sh setup_qpus {} {} $INFO_PATH {} {}\n", args.mode.c_str(), args.family_name.c_str(), args.simulator.c_str(), backend);
>>>>>>> 99ff7871
    }
    
    if (args.fakeqmio.has_value()) {
        SPDLOG_LOGGER_DEBUG(logger, "Fakeqmio provided as a FLAG");
        run_command = get_fakeqmio_run_command(args);
    } else {
        if (args.comm.value() == "no_comm") {
            SPDLOG_LOGGER_DEBUG(logger, "No communications");
            run_command = get_no_comm_run_command(args);
            if (run_command == "0") {
                return 0;
            }
        } else if (args.comm.value() == "class_comm") {
            SPDLOG_LOGGER_DEBUG(logger, "Classical communications");
            run_command = get_class_comm_run_command(args);
            if (run_command == "0") {
                return 0;
            }
        } else { //Quantum Communication
            SPDLOG_LOGGER_ERROR(logger, "Quantum communications are not implemented yet");
            std::system("rm qraise_sbatch_tmp.sbatch");
            return 0;
<<<<<<< HEAD
        }
=======
        } else {
            backend_path = std::any_cast<std::string>(args.backend.value());
            backend = R"({"backend_path":")" + backend_path + R"("})" ;
            sbatchFile << "srun --task-epilog=$BINARIES_DIR/epilog.sh setup_qpus " << args.mode.c_str() << " " << args.family_name.c_str() << " $INFO_PATH " << args.simulator.c_str() << " " << "\'"<< backend << "\'" << "\n";
            SPDLOG_LOGGER_DEBUG(logger, "Qraise with backend. Command: srun --task-epilog=$BINARIES_DIR/epilog.sh setup_qpus {} {} $INFO_PATH {} {}\n", args.mode.c_str(), args.family_name.c_str(), args.simulator.c_str(), backend);
        }
    } else {
        sbatchFile << "srun --task-epilog=$BINARIES_DIR/epilog.sh setup_qpus " << args.mode.c_str() << " " << args.family_name.c_str() << " $INFO_PATH " << args.simulator.c_str() << "\n";
        SPDLOG_LOGGER_DEBUG(logger, "Command: srun --task-epilog=$BINARIES_DIR/epilog.sh setup_qpus {} {} $INFO_PATH {} \n", args.mode.c_str(), args.family_name.c_str(), args.simulator.c_str());
>>>>>>> 99ff7871
    }

    SPDLOG_LOGGER_DEBUG(logger, "Run command: ", run_command);
    sbatchFile << run_command;

    sbatchFile.close();

    std::system("sbatch qraise_sbatch_tmp.sbatch");
    std::system("rm qraise_sbatch_tmp.sbatch");

    SPDLOG_LOGGER_DEBUG(logger, "Sbatch launched and qraise_sbatch_tmp.sbatch removed.");

    return 0;
}<|MERGE_RESOLUTION|>--- conflicted
+++ resolved
@@ -21,59 +21,6 @@
 
 using namespace std::literals;
 
-<<<<<<< HEAD
-=======
-struct MyArgs : public argparse::Args 
-{
-    int& n_qpus                          = kwarg("n,num_qpus", "Number of QPUs to be raised.");
-    std::string& time                    = kwarg("t,time", "Time for the QPUs to be raised.");
-    int& cores_per_qpu                   = kwarg("c,cores", "Number of cores per QPU.").set_default(2);
-    int& mem_per_qpu                     = kwarg("mem,mem-per-qpu", "Memory given to each QPU in GB.").set_default(24);
-    std::optional<int>& number_of_nodes  = kwarg("N,n_nodes", "Number of nodes.").set_default(1);
-    std::optional<int>& qpus_per_node    = kwarg("qpuN,qpus_per_node", "Number of qpus in each node.");
-    std::optional<std::string>& backend  = kwarg("b,backend", "Path to the backend config file.");
-    std::string& simulator               = kwarg("sim,simulator", "Simulator reponsible of running the simulations.").set_default("Aer");
-    std::optional<std::string>& fakeqmio = kwarg("fq,fakeqmio", "Raise FakeQmio backend from calibration file", /*implicit*/"last_calibrations");
-    std::string& family_name             = kwarg("fam,family_name", "Name that identifies which QPUs were raised together").set_default("default");
-    std::optional<std::vector<std::string>>& node_list = kwarg("node_list", "List of nodes where the QPUs will be deployed.").multi_argument(); 
-    std::string& mode                    = kwarg("mode", "Infraestructure mode: HPC or CLOUD").set_default("hpc");
-
-    void welcome() {
-        std::cout << "Welcome to qraise command, a command responsible for turn on the required QPUs.\n" << std::endl;
-    }
-};
-
-bool check_time_format(const std::string& time)
-{
-    std::regex format("^(\\d{2}):(\\d{2}):(\\d{2})$");
-    return std::regex_match(time, format);   
-}
-
-bool check_mem_format(const int& mem) 
-{
-    std::string mem_str = std::to_string(mem) + "G";
-    std::regex format("^(\\d{1,2})G$");
-    return std::regex_match(mem_str, format);
-}
-
-int check_memory_specs(int& mem_per_qpu, int& cores_per_qpu)
-{
-    int mem_per_cpu = mem_per_qpu/cores_per_qpu;
-    const char* system_var = std::getenv("LMOD_SYSTEM_NAME");
-    if ((std::string(system_var) == "QMIO" && mem_per_cpu > 15)) {
-        return 1;
-    } else if ((std::string(system_var) == "FT3" && mem_per_cpu > 4)){
-        return 2;
-    }
-
-    SPDLOG_LOGGER_DEBUG(logger, "Correct memory per core.");
-
-    return 0;
-}
-
-
-
->>>>>>> 99ff7871
 int main(int argc, char* argv[]) 
 {
     srand((unsigned int)time(NULL));
@@ -132,26 +79,6 @@
             sbatchFile << "\n";
         }
     }
-<<<<<<< HEAD
-=======
-    //  
-
-    if (check_mem_format(args.mem_per_qpu)){
-        int mem_per_qpu = args.mem_per_qpu;
-        int cores_per_qpu = args.cores_per_qpu;
-        sbatchFile << "#SBATCH --mem-per-cpu=" << mem_per_qpu/cores_per_qpu << "G\n";
-    } else {
-        SPDLOG_LOGGER_DEBUG(logger, "Memory format is incorrect, must be: xG (where x is the number of Gigabytes).");
-        return -1;
-    }
-
-    if (check_time_format(args.time))
-        sbatchFile << "#SBATCH --time=" << args.time << "\n";
-    else {
-        SPDLOG_LOGGER_DEBUG(logger, "Time format is incorrect, must be: xx:xx:xx.");
-        return -1;
-    }
->>>>>>> 99ff7871
 
     int memory_specs = check_memory_specs(args.mem_per_qpu, args.cores_per_qpu);
 
@@ -181,21 +108,11 @@
 
     sbatchFile << "export INFO_PATH=" << std::getenv("STORE") << "/.cunqa/qpus.json\n";
 
-<<<<<<< HEAD
 
     if ( (args.comm.value() != "no_comm") && (args.comm.value() != "class_comm") && (args.comm.value() != "quantum_comm")) {
         SPDLOG_LOGGER_ERROR(logger, "--comm only admits \"no_comm\", \"class_comm\" or \"quantum_comm\" as valid arguments");
         std::system("rm qraise_sbatch_tmp.sbatch");
         return 0;
-=======
-    std::string backend_path;
-    std::string backend;
-    if (args.fakeqmio.has_value()) {
-        backend_path = std::any_cast<std::string>(args.fakeqmio.value());
-        backend = R"({"fakeqmio_path":")" + backend_path + R"("})" ;
-        sbatchFile << "srun --task-epilog=$BINARIES_DIR/epilog.sh setup_qpus " << args.mode.c_str() << " " << args.family_name.c_str() << " $INFO_PATH " << args.simulator.c_str() << " " << "\'"<< backend << "\'" << "\n";  
-        SPDLOG_LOGGER_DEBUG(logger, "FakeQmio. Command: srun --task-epilog=$BINARIES_DIR/epilog.sh setup_qpus {} {} $INFO_PATH {} {}\n", args.mode.c_str(), args.family_name.c_str(), args.simulator.c_str(), backend);
->>>>>>> 99ff7871
     }
     
     if (args.fakeqmio.has_value()) {
@@ -218,19 +135,7 @@
             SPDLOG_LOGGER_ERROR(logger, "Quantum communications are not implemented yet");
             std::system("rm qraise_sbatch_tmp.sbatch");
             return 0;
-<<<<<<< HEAD
         }
-=======
-        } else {
-            backend_path = std::any_cast<std::string>(args.backend.value());
-            backend = R"({"backend_path":")" + backend_path + R"("})" ;
-            sbatchFile << "srun --task-epilog=$BINARIES_DIR/epilog.sh setup_qpus " << args.mode.c_str() << " " << args.family_name.c_str() << " $INFO_PATH " << args.simulator.c_str() << " " << "\'"<< backend << "\'" << "\n";
-            SPDLOG_LOGGER_DEBUG(logger, "Qraise with backend. Command: srun --task-epilog=$BINARIES_DIR/epilog.sh setup_qpus {} {} $INFO_PATH {} {}\n", args.mode.c_str(), args.family_name.c_str(), args.simulator.c_str(), backend);
-        }
-    } else {
-        sbatchFile << "srun --task-epilog=$BINARIES_DIR/epilog.sh setup_qpus " << args.mode.c_str() << " " << args.family_name.c_str() << " $INFO_PATH " << args.simulator.c_str() << "\n";
-        SPDLOG_LOGGER_DEBUG(logger, "Command: srun --task-epilog=$BINARIES_DIR/epilog.sh setup_qpus {} {} $INFO_PATH {} \n", args.mode.c_str(), args.family_name.c_str(), args.simulator.c_str());
->>>>>>> 99ff7871
     }
 
     SPDLOG_LOGGER_DEBUG(logger, "Run command: ", run_command);
