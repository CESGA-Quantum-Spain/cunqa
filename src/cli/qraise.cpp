--- conflicted
+++ resolved
@@ -5,17 +5,11 @@
 #include <nlohmann/json.hpp>
 #include <iostream>
 
-#include <cstdlib> //Alvaro
-#include <string>
-
 #include "argparse.hpp"
 #include "logger/logger.hpp"
 #include "constants.hpp"
 
-<<<<<<< HEAD
-=======
 using json = nlohmann::json;
->>>>>>> 3d6c6b2e
 
 using namespace std::literals;
 
@@ -95,33 +89,12 @@
         std::cerr << "Environment variable INSTALL_PATH is not set: aborting.\n"; 
     }
 
-<<<<<<< HEAD
-    sbatchFile << "export INFO_PATH=" << std::getenv("STORE") << "/.api_simulator/qpu.json\n";
-    sbatchFile << "export SEED=" << SEED << "\n";
-=======
     sbatchFile << "export INFO_PATH=" << std::getenv("STORE") << "/.api_simulator/qpus.json\n";
->>>>>>> 3d6c6b2e
 
     std::string backend_path;
     json backend_json = {};
     std::string backend;
     if (args.fakeqmio.has_value()) {
-<<<<<<< HEAD
-        std::string command("python "s + std::getenv("INSTALL_PATH") + "/cunqa/fakeqmio.py "s + args.fakeqmio.value() + " " + SEED);
-        std::system(("ml load qmio/hpc gcc/12.3.0 qmio-tools/0.2.0-python-3.9.9 qiskit/1.2.4-python-3.9.9 2> /dev/null\n"s + command).c_str());
-        std::string backend = std::getenv("STORE") + "/.api_simulator/tmp_fakeqmio_backend_"s + SEED + ".json"s;    
-        sbatchFile << "srun --task-epilog=$BINARIES_DIR/epilog.sh setup_qpus $INFO_PATH " << args.simulator.c_str() << " " << backend << "\n";  
-        SPDLOG_LOGGER_DEBUG(logger, "FakeQmio. Command: srun --task-epilog=$BINARIES_DIR/epilog.sh setup_qpus $INFO_PATH {} {}\n", args.simulator.c_str(), backend);
-
-        sbatchFile.close();
-
-        std::system("sbatch qraise_sbatch_tmp.sbatch");
-        std::system("rm qraise_sbatch_tmp.sbatch");
-    
-        SPDLOG_LOGGER_DEBUG(logger, "Sbatch launched and qraise_sbatch_tmp.sbatch removed.");
-    
-        return 0;
-=======
         backend_path = std::any_cast<std::string>(args.fakeqmio.value());
         backend_json = {
             {"fakeqmio_path", backend_path}
@@ -129,7 +102,6 @@
         backend = R"({"fakeqmio_path":")" + backend_path + R"("})" ;
         sbatchFile << "srun --task-epilog=$BINARIES_DIR/epilog.sh setup_qpus $INFO_PATH " << args.simulator.c_str() << " " << "\'"<< backend << "\'" << "\n";  
         SPDLOG_LOGGER_DEBUG(logger, "FakeQmio. Command: srun --task-epilog=$BINARIES_DIR/epilog.sh setup_qpus $INFO_PATH {} {}\n", args.simulator.c_str(), backend);
->>>>>>> 3d6c6b2e
     }
     
     if (args.backend.has_value()) {
