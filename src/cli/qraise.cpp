--- conflicted
+++ resolved
@@ -17,14 +17,7 @@
 #include "utils/qraise/class_comm_conf_qraise.hpp"
 #include "utils/qraise/quantum_comm_conf_qraise.hpp"
 
-<<<<<<< HEAD
-
-
-using json = nlohmann::json;
-
-=======
 #include "logger.hpp"
->>>>>>> 70eff399
 
 using namespace std::literals;
 
@@ -160,15 +153,15 @@
         run_command = get_fakeqmio_run_command(args, mode);
     
     // } else if (args.properties.has_value()){
-    //     SPDLOG_LOGGER_DEBUG(logger, "properties json path provided");
+    //     LOGGER_DEBUG("properties json path provided");
     //     run_command = get_noise_model_run_command(args, mode);
 
     } else if (!args.fakeqmio.has_value() && (args.no_thermal_relaxation || args.no_gate_error || args.no_readout_error)){
-        SPDLOG_LOGGER_ERROR(logger, "FakeQmio flags where provided but --fakeqmio was not included.");
+        LOGGER_ERROR("FakeQmio flags where provided but --fakeqmio was not included.");
         return 0;
 
     // } else if (!args.properties.has_value() && (args.no_thermal_relaxation || args.no_gate_error || args.no_readout_error)){
-    //     SPDLOG_LOGGER_ERROR(logger, "properties flags where provided but --properties arg was not included.");
+    //     LOGGER_ERROR("properties flags where provided but --properties arg was not included.");
     //     return 0;
 
     } else {
@@ -179,7 +172,7 @@
                 return 0;
             }
         } else if (args.quantum_comm) {
-            SPDLOG_LOGGER_ERROR(logger, "Quantum communications are not implemented yet");
+            LOGGER_ERROR("Quantum communications are not implemented yet");
             std::system("rm qraise_sbatch_tmp.sbatch");
             return 0;
         } else {
