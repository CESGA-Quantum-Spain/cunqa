#include "argparse.hpp"
#include "simulators/simulator.hpp"
#include <string>
#include <regex>
#include "logger/logger.hpp"

using namespace std::literals;

struct MyArgs : public argparse::Args 
{
    int& n_qpus                         = kwarg("n,num_qpus", "Number of QPUs to be raised.");
    std::string& time                   = kwarg("t,time", "Time for the QPUs to be raised.");
    std::optional<std::string>& backend = kwarg("b,backend_path", "Path to the backend config file.");
    std::string& simulator              = kwarg("sim,simulator", "Simulator reponsible of running the simulations.").set_default("Aer");
    std::string& mem_per_qpu            = kwarg("mem-per-qpu", "Memory given to each QPU.").set_default("1G");
    std::optional<std::string>& fakeqmio = kwarg("fq,fakeqmio", "Raise FakeQmio backend from calibration file", /*implicit*/"last_calibrations");

    void welcome() {
        std::cout << "Welcome to qraise command, a command responsible for turn on the required QPUs.\n" << std::endl;
    }
};

bool check_time_format(const std::string& time)
{
    std::regex format("^(\\d{2}):(\\d{2}):(\\d{2})$");
    return std::regex_match(time, format);   
}

bool check_mem_format(const std::string& mem) 
{
    std::regex format("^(\\d{1,2})G$");
    return std::regex_match(mem, format);
}

int main(int argc, char* argv[]) 
{
    auto args = argparse::parse<MyArgs>(argc, argv);

    std::ofstream sbatchFile("qraise_sbatch_tmp.sbatch");

    SPDLOG_LOGGER_DEBUG(logger, "Temporal file qraise_sbatch_tmp.sbatch created.");

    // Escribir el contenido del script SBATCH
    sbatchFile << "#!/bin/bash\n";
    sbatchFile << "#SBATCH --job-name=qraise \n";
    sbatchFile << "#SBATCH -c 2 \n";
    sbatchFile << "#SBATCH --ntasks=" << args.n_qpus << "\n";
    sbatchFile << "#SBATCH -N 1 \n";

    // TODO: Can the user decide the number of cores?
    if (check_mem_format(args.mem_per_qpu)){
        int mem_per_qpu = args.mem_per_qpu[0] - '0';
        sbatchFile << "#SBATCH --mem-per-cpu=" << mem_per_qpu*2 << "G\n";
    } else
        std::cerr << "ERROR: Memory format is incorrect, must be: xG (where x is the number of Gigabytes)\n";

    if (check_time_format(args.time))
        sbatchFile << "#SBATCH --time=" << args.time << "\n";
    else
        std::cerr << "ERROR: Time format is incorrect, must be: xx:xx:xx\n";

    sbatchFile << "#SBATCH --output=qraise_%j\n";

    sbatchFile << "\n";
    sbatchFile << "if [ ! -d \"$STORE/.api_simulator\" ]; then\n";
    sbatchFile << "mkdir $STORE/.api_simulator\n";
    sbatchFile << "fi\n";

    const char* var_name = "INSTALL_PATH"; // Replace with your variable name
    const char* var_install_path = std::getenv(var_name);

    if (var_install_path) {
        sbatchFile << "BINARIES_DIR=" << var_install_path << "/bin\n";
    } else {
        std::cerr << "Environment variable INSTALL_PATH is not set: aborting.\n"; 
    }

<<<<<<< HEAD

    sbatchFile << "export     =" << std::getenv("STORE") << "/.api_simulator/qpu.json\n";


    if (args.fakeqmio.has_value()) {
        std::string command("module load qmio/hpc gcc/12.3.0 qmio-tools/0.2.0-python-3.9.9 qiskit/1.2.4-python-3.9.9 \n"s + "python "s + std::getenv("INSTALL_PATH") + "/python/fakeqmio.py "s + args.fakeqmio.value());
        //std::system("module load qmio/hpc gcc/12.3.0 qmio-tools/0.2.0-python-3.9.9 qiskit/1.2.4-python-3.9.9");
        std::system(command.c_str());
        args.backend = (std::string)std::getenv("STORE") + "/.api_simulator/fakeqmio_backend.json";    
=======
    sbatchFile << "export INFO_PATH=" << std::getenv("STORE") << "/.api_simulator/qpu.json\n";

    if (args.fakeqmio.has_value()) {
        std::string command("python "s + std::getenv("INSTALL_PATH") + "/python/fakeqmio.py "s + args.fakeqmio.value());
        std::system(("module load qmio/hpc gcc/12.3.0 qmio-tools/0.2.0-python-3.9.9 qiskit/1.2.4-python-3.9.9\n"s + command).c_str());
        args.backend = std::getenv("STORE") + "/.api_simulator/fakeqmio_backend.json"s;    
>>>>>>> b1ddf008
        sbatchFile << "srun --task-epilog=$BINARIES_DIR/epilog.sh setup_qpus $INFO_PATH " << args.simulator.c_str() << " " << args.backend.value().c_str() << "\n";  
        SPDLOG_LOGGER_DEBUG(logger, "FakeQmio. Command: srun --task-epilog=$BINARIES_DIR/epilog.sh setup_qpus $INFO_PATH {} {}\n", args.simulator.c_str(), args.backend.value().c_str());
    }
        
    if (args.backend.has_value()){
        sbatchFile << "srun --task-epilog=$BINARIES_DIR/epilog.sh setup_qpus $INFO_PATH " << args.simulator.c_str() << " " << args.backend.value().c_str() << "\n";

        SPDLOG_LOGGER_DEBUG(logger, "Qraise with backend. Command: srun --task-epilog=$BINARIES_DIR/epilog.sh setup_qpus $INFO_PATH {} {}\n", args.simulator.c_str(), args.backend.value().c_str());
    } else {
        sbatchFile << "srun --task-epilog=$BINARIES_DIR/epilog.sh setup_qpus $INFO_PATH " << args.simulator.c_str() << "\n";

        SPDLOG_LOGGER_DEBUG(logger, "Command: srun --task-epilog=$BINARIES_DIR/epilog.sh setup_qpus $INFO_PATH {} \n", args.simulator.c_str());
    }
     


    //sbatchFile << "rm -rf $STORE/.api_simulator\n";
    sbatchFile.close();

    std::system("sbatch qraise_sbatch_tmp.sbatch");
    std::system("rm qraise_sbatch_tmp.sbatch");

    SPDLOG_LOGGER_DEBUG(logger, "Sbatch launched and qraise_sbatch_tmp.sbatch removed.");

    return 0;
}<|MERGE_RESOLUTION|>--- conflicted
+++ resolved
@@ -75,24 +75,12 @@
         std::cerr << "Environment variable INSTALL_PATH is not set: aborting.\n"; 
     }
 
-<<<<<<< HEAD
-
-    sbatchFile << "export     =" << std::getenv("STORE") << "/.api_simulator/qpu.json\n";
-
-
-    if (args.fakeqmio.has_value()) {
-        std::string command("module load qmio/hpc gcc/12.3.0 qmio-tools/0.2.0-python-3.9.9 qiskit/1.2.4-python-3.9.9 \n"s + "python "s + std::getenv("INSTALL_PATH") + "/python/fakeqmio.py "s + args.fakeqmio.value());
-        //std::system("module load qmio/hpc gcc/12.3.0 qmio-tools/0.2.0-python-3.9.9 qiskit/1.2.4-python-3.9.9");
-        std::system(command.c_str());
-        args.backend = (std::string)std::getenv("STORE") + "/.api_simulator/fakeqmio_backend.json";    
-=======
     sbatchFile << "export INFO_PATH=" << std::getenv("STORE") << "/.api_simulator/qpu.json\n";
 
     if (args.fakeqmio.has_value()) {
         std::string command("python "s + std::getenv("INSTALL_PATH") + "/python/fakeqmio.py "s + args.fakeqmio.value());
         std::system(("module load qmio/hpc gcc/12.3.0 qmio-tools/0.2.0-python-3.9.9 qiskit/1.2.4-python-3.9.9\n"s + command).c_str());
         args.backend = std::getenv("STORE") + "/.api_simulator/fakeqmio_backend.json"s;    
->>>>>>> b1ddf008
         sbatchFile << "srun --task-epilog=$BINARIES_DIR/epilog.sh setup_qpus $INFO_PATH " << args.simulator.c_str() << " " << args.backend.value().c_str() << "\n";  
         SPDLOG_LOGGER_DEBUG(logger, "FakeQmio. Command: srun --task-epilog=$BINARIES_DIR/epilog.sh setup_qpus $INFO_PATH {} {}\n", args.simulator.c_str(), args.backend.value().c_str());
     }
