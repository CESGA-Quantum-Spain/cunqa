--- conflicted
+++ resolved
@@ -104,7 +104,6 @@
 
     if (args.fakeqmio.has_value()) {
         backend_path = std::any_cast<std::string>(args.fakeqmio.value());
-<<<<<<< HEAD
         backend = R"({\"fakeqmio_path\":\")" + backend_path + R"(\"})" ;
         subcommand = "no_comm Aer \'" + backend + "\'" + "\n";
         sbatchFile << "srun --task-epilog=$BINARIES_DIR/epilog.sh setup_qpus $INFO_PATH " << subcommand;
@@ -154,23 +153,6 @@
             SPDLOG_LOGGER_ERROR(logger, "Quantum communications are not implemented yet");
             std::system("rm qraise_sbatch_tmp.sbatch");
             return 0;
-=======
-        backend = R"({"fakeqmio_path":")" + backend_path + R"("})" ;
-        sbatchFile << "srun --task-epilog=$BINARIES_DIR/epilog.sh setup_qpus $INFO_PATH " << args.simulator.c_str() << " " << "\'"<< backend << "\'" << "\n";  
-        SPDLOG_LOGGER_DEBUG(logger, "FakeQmio. Command: srun --task-epilog=$BINARIES_DIR/epilog.sh setup_qpus $INFO_PATH {} {}\n", args.simulator.c_str(), backend);
-    }
-    
-    if (args.backend.has_value()) {
-        if(args.backend.value() == "etiopia_computer.json") {
-            SPDLOG_LOGGER_ERROR(logger, "Terrible mistake. Possible solution: {}", cafe);
-            std::system("rm qraise_sbatch_tmp.sbatch");
-            return 0;
-        } else {
-            backend_path = std::any_cast<std::string>(args.backend.value());
-            backend = R"({"backend_path":")" + backend_path + R"("})" ;
-            sbatchFile << "srun --task-epilog=$BINARIES_DIR/epilog.sh setup_qpus $INFO_PATH " << args.simulator.c_str() << " " << "\'"<< backend << "\'" << "\n";
-            SPDLOG_LOGGER_DEBUG(logger, "Qraise with backend. Command: srun --task-epilog=$BINARIES_DIR/epilog.sh setup_qpus $INFO_PATH {} {}\n", args.simulator.c_str(), backend);
->>>>>>> 9f5c931e
         }
 
     }
