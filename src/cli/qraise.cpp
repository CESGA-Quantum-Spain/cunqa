#include <string>
#include <fstream>
#include <regex>
#include <any>
#include <filesystem> //debug

#include <iostream>
#include <cstdlib>

#include "argparse/argparse.hpp"

#include "utils/constants.hpp"
#include "qraise/utils_qraise.hpp"
#include "qraise/args_qraise.hpp"
#include "qraise/noise_model_conf_qraise.hpp"
#include "qraise/simple_conf_qraise.hpp"
#include "qraise/cc_conf_qraise.hpp"
#include "qraise/qc_conf_qraise.hpp"
#include "qraise/infrastructure_conf_qraise.hpp"

#include "logger.hpp"

using namespace std::literals;
using namespace cunqa;

namespace {

void write_sbatch_header(std::ofstream& sbatchFile, const CunqaArgs& args) 
{
    // Escribir el contenido del script SBATCH
    sbatchFile << "#!/bin/bash\n";
    sbatchFile << "#SBATCH --job-name=qraise \n";

    int n_tasks = args.qc ? args.n_qpus * args.cores_per_qpu + args.n_qpus : args.n_qpus;    
    sbatchFile << "#SBATCH --ntasks=" << n_tasks << "\n";

    if (!args.qc) 
        sbatchFile << "#SBATCH -c " << args.cores_per_qpu << "\n";

    sbatchFile << "#SBATCH -N " << args.number_of_nodes.value() << "\n";
    
    if(args.partition.has_value())
        sbatchFile << "#SBATCH --partition=" << args.partition.value() << "\n";

    if (args.qpus_per_node.has_value()) {
        if (args.n_qpus < args.qpus_per_node) {
            std::system("rm qraise_sbatch_tmp.sbatch");
            throw std::runtime_error("Less QPUs than qpus_per_node");
        } else {
            sbatchFile << "#SBATCH --ntasks-per-node=" << args.qpus_per_node.value() << "\n";
        }
    }

    if (args.node_list.has_value()) {
        if (args.number_of_nodes.value() != args.node_list.value().size()) {
            throw std::runtime_error("Different number of node names than total nodes");
        } else {
            sbatchFile << "#SBATCH --nodelist=";
            int comma = 0;
            for (auto& node_name : args.node_list.value()) {
                if (comma > 0 ) {
                    sbatchFile << ",";
                }
                sbatchFile << node_name;
                comma++;
            }
            sbatchFile << "\n";
        }
    }

    if (args.mem_per_qpu.has_value() && (args.mem_per_qpu.value()/args.cores_per_qpu > DEFAULT_MEM_PER_CORE)) {
        throw std::runtime_error("Too much memory per QPU. Please, decrease the mem-per-qpu or increase the cores-per-qpu.");
    }

    if (!args.qc) {
        if (args.mem_per_qpu.has_value() && check_mem_format(args.mem_per_qpu.value())) {
            sbatchFile << "#SBATCH --mem-per-cpu=" << args.mem_per_qpu.value()/args.cores_per_qpu << "G\n";
        } else if (args.mem_per_qpu.has_value() && !check_mem_format(args.mem_per_qpu.value())) {
            throw std::runtime_error("Memory format is incorrect, must be: xG (where x is the number of Gigabytes).");
        } else if (!args.mem_per_qpu.has_value()) {
            int mem_per_core = DEFAULT_MEM_PER_CORE;
            sbatchFile << "#SBATCH --mem-per-cpu=" << mem_per_core << "G\n";
        } 
    } else {
        if (args.mem_per_qpu.has_value() && check_mem_format(args.mem_per_qpu.value())) {
            sbatchFile << "#SBATCH --mem=" << args.mem_per_qpu.value() * args.n_qpus + args.n_qpus << "G\n";
        } else {
            int mem_per_core = DEFAULT_MEM_PER_CORE;
            sbatchFile << "#SBATCH --mem=" << mem_per_core * args.cores_per_qpu * args.n_qpus + args.n_qpus << "G\n";
        }
    }


    if (check_time_format(args.time))
        sbatchFile << "#SBATCH --time=" << args.time << "\n";
    else {
        throw std::runtime_error("Incorrect time format");
    }

    sbatchFile << "#SBATCH --output=qraise_%j\n\n";
    sbatchFile << "unset SLURM_MEM_PER_CPU SLURM_CPU_BIND_LIST SLURM_CPU_BIND\n";
    sbatchFile << "EPILOG_PATH=" << std::string(constants::CUNQA_PATH) << "/epilog.sh\n";
}

void write_run_command(std::ofstream& sbatchFile, const CunqaArgs& args, const std::string& mode)
{
    std::string run_command;
    if (args.noise_properties.has_value() || args.fakeqmio.has_value()){
        LOGGER_DEBUG("noise_properties json path provided");
        if (args.simulator == "Munich" or args.simulator == "Cunqa"){
            LOGGER_WARN("Personalized noise models only supported for AerSimulator, switching simulator setting from {} to Aer.", args.simulator.c_str());
        }
        if (args.cc || args.qc){
            throw std::runtime_error("Personalized noise models not supported for classical/quantum communications schemes.");
        }

        if (args.backend.has_value()){
            LOGGER_WARN("Because noise properties were provided backend will be redefined according to them.");
        }

        run_command = get_noise_model_run_command(args, mode);


    } else if ((!args.noise_properties.has_value() || !args.fakeqmio.has_value()) && (args.no_thermal_relaxation || args.no_gate_error || args.no_readout_error)){
        throw std::runtime_error("noise_properties flags where provided but --noise_properties nor --fakeqmio args were not included.");
    } else {
        if (args.cc) {
            LOGGER_DEBUG("Classical communications");
            run_command = get_cc_run_command(args, mode);
        } else if (args.qc) {
            LOGGER_DEBUG("Quantum communications");
            run_command = get_qc_run_command(args, mode);
        } else {
            LOGGER_DEBUG("No communications");
            run_command = get_simple_run_command(args, mode);
        }
    }

    if (run_command == "0") { 
        throw std::runtime_error("Unable to get the proper run command.");
    }

    LOGGER_DEBUG("Run command: {}", run_command);
    sbatchFile << run_command;
}

void write_qmio_sbatch(std::ofstream& sbatchFile, const CunqaArgs& args)
{
    std::string home = std::getenv("HOME");
    std::string cunqa_path = home + "/cunqa/";

    sbatchFile << "#!/bin/bash\n";
    sbatchFile << "#SBATCH --job-name=qraise \n";
    //sbatchFile << "#SBATCH --partition qpu \n";
    sbatchFile << "#SBATCH --nodelist=c7-14";
    sbatchFile << "#SBATCH --ntasks=" << 1 << "\n";
    sbatchFile << "#SBATCH --mem-per-cpu=4G\n";

    if (check_time_format(args.time))
        sbatchFile << "#SBATCH --time=" << args.time << "\n";
    else {
        LOGGER_ERROR("Time format is incorrect, must be: xx:xx:xx.");
        return;
    }

    sbatchFile << "#SBATCH --output=qraise_%j\n";

    sbatchFile << "\n";

    write_env_variables(sbatchFile);

    sbatchFile << "\n\n";

    sbatchFile << "srun --task-epilog=$EPILOG_PATH setup_qmio";

}

}
namespace fs = std::filesystem;

int main(int argc, char* argv[]) 
{
    auto args = argparse::parse<CunqaArgs>(argc, argv, true); //true ensures an error is raised if we feed qraise an unrecognized flag
<<<<<<< HEAD
    const char* store = std::getenv("STORE");
    std::string info_path = std::string(store) + "/.cunqa/qpus.json";
    std::ofstream sbatchFile("qraise_sbatch_tmp.sbatch");

    if (args.qmio) {
        write_qmio_sbatch(sbatchFile, args);
        sbatchFile.close();
    } else {
        // Setting and checking mode and family name, respectively
        std::string mode = args.cloud ? "cloud" : "hpc";
        std::string family = args.family_name;
        if (exists_family_name(family, info_path)) { //Check if there exists other QPUs with same family name
            LOGGER_ERROR("There are QPUs with the same family name as the provided: {}.", family);
            std::system("rm qraise_sbatch_tmp.sbatch");
            return -1;
        }

        // Writing the sbatch file
        write_sbatch_header(sbatchFile, args);
        write_env_variables(sbatchFile);
        write_run_command(sbatchFile, args, mode);
        sbatchFile.close();
=======

    if (args.infrastructure.has_value()) {
        LOGGER_DEBUG("Raising infrastructure with path: {}", args.infrastructure.value());
        fs::path current_dir = fs::current_path();
        LOGGER_DEBUG("Current dir: {}", current_dir.string());

        std::ofstream sbatchFile("qraise_sbatch_tmp.sbatch");
        write_sbatch_file_from_infrastructure(sbatchFile, args);
        sbatchFile.close();
    } else {
        if (args.n_qpus == 0 || args.time == "") {
            LOGGER_INFO("qraise needs two mandatory arguments:\n \t -n: number of vQPUs to be raised\n\t -t: maximum time vQPUs will be raised (hh:mm:ss)\n");
            std::cout << "\033[32m qraise needs two mandatory arguments: \n\t -n: number of vQPUs to be raised\n\t -t: maximum time vQPUs will be raised (hh:mm:ss)\n \033[0m" << std::endl;
            return 1;
        }
        // Setting and checking mode and family name, respectively
        std::string mode = args.co_located ? "co_located" : "hpc";
        std::string family = args.family_name;
        if (exists_family_name(family, constants::QPUS_FILEPATH)) { //Check if there exists other QPUs with same family name
            LOGGER_ERROR("There are QPUs with the same family name as the provided: {}.", family);
            std::system("rm qraise_sbatch_tmp.sbatch");
            return 1;
        }

        // Writing the sbatch file
        std::ofstream sbatchFile("qraise_sbatch_tmp.sbatch");
        try {
            write_sbatch_header(sbatchFile, args);
            write_run_command(sbatchFile, args, mode);
        } catch (const std::exception& e) {
            LOGGER_ERROR("Error writing the sbatch file. Aborting. {}", e.what());
            std::system("rm qraise_sbatch_tmp.sbatch");
            return 1;
        }
        
        
        sbatchFile.close();

>>>>>>> bb94a753
    }

    // Executing and deleting the file
    std::system("sbatch qraise_sbatch_tmp.sbatch");
    std::system("rm qraise_sbatch_tmp.sbatch");
    
    
    return 0;
}<|MERGE_RESOLUTION|>--- conflicted
+++ resolved
@@ -165,46 +165,18 @@
 
     sbatchFile << "#SBATCH --output=qraise_%j\n";
 
-    sbatchFile << "\n";
-
-    write_env_variables(sbatchFile);
-
     sbatchFile << "\n\n";
 
     sbatchFile << "srun --task-epilog=$EPILOG_PATH setup_qmio";
 
 }
 
-}
+} // End namespace
 namespace fs = std::filesystem;
 
 int main(int argc, char* argv[]) 
 {
     auto args = argparse::parse<CunqaArgs>(argc, argv, true); //true ensures an error is raised if we feed qraise an unrecognized flag
-<<<<<<< HEAD
-    const char* store = std::getenv("STORE");
-    std::string info_path = std::string(store) + "/.cunqa/qpus.json";
-    std::ofstream sbatchFile("qraise_sbatch_tmp.sbatch");
-
-    if (args.qmio) {
-        write_qmio_sbatch(sbatchFile, args);
-        sbatchFile.close();
-    } else {
-        // Setting and checking mode and family name, respectively
-        std::string mode = args.cloud ? "cloud" : "hpc";
-        std::string family = args.family_name;
-        if (exists_family_name(family, info_path)) { //Check if there exists other QPUs with same family name
-            LOGGER_ERROR("There are QPUs with the same family name as the provided: {}.", family);
-            std::system("rm qraise_sbatch_tmp.sbatch");
-            return -1;
-        }
-
-        // Writing the sbatch file
-        write_sbatch_header(sbatchFile, args);
-        write_env_variables(sbatchFile);
-        write_run_command(sbatchFile, args, mode);
-        sbatchFile.close();
-=======
 
     if (args.infrastructure.has_value()) {
         LOGGER_DEBUG("Raising infrastructure with path: {}", args.infrastructure.value());
@@ -232,8 +204,13 @@
         // Writing the sbatch file
         std::ofstream sbatchFile("qraise_sbatch_tmp.sbatch");
         try {
-            write_sbatch_header(sbatchFile, args);
-            write_run_command(sbatchFile, args, mode);
+            if (args.qmio) {
+                write_qmio_sbatch(sbatchFile, args);
+                sbatchFile.close();
+            } else {
+                write_sbatch_header(sbatchFile, args);
+                write_run_command(sbatchFile, args, mode);
+            }
         } catch (const std::exception& e) {
             LOGGER_ERROR("Error writing the sbatch file. Aborting. {}", e.what());
             std::system("rm qraise_sbatch_tmp.sbatch");
@@ -243,7 +220,6 @@
         
         sbatchFile.close();
 
->>>>>>> bb94a753
     }
 
     // Executing and deleting the file
