#include <string>
#include <fstream>
#include <regex>
#include <any>

#include <iostream>
#include <cstdlib>

#include "argparse.hpp"

#include "utils/constants.hpp"
#include "qraise/utils_qraise.hpp"
#include "qraise/args_qraise.hpp"
#include "qraise/fakeqmio_conf_qraise.hpp"
#include "qraise/noise_model_conf_qraise.hpp"
#include "qraise/simple_conf_qraise.hpp"
#include "qraise/cc_conf_qraise.hpp"
#include "qraise/qc_conf_qraise.hpp"

#include "logger.hpp"

using namespace std::literals;

<<<<<<< HEAD
namespace {
=======
int main(int argc, char* argv[]) 
{
    srand((unsigned int)time(NULL));
    int intSEED = rand() % 1000;
    std::string SEED = std::to_string(intSEED);

    auto args = argparse::parse<MyArgs>(argc, argv, true); //true ensures an error is raised if we feed qraise an unrecognized flag

    const char* store = std::getenv("STORE");
    std::string info_path = std::string(store) + "/.cunqa/qpus.json";
    std::string comm_path = std::string(store) + "/.cunqa/communications.json";

    std::ofstream sbatchFile("qraise_sbatch_tmp.sbatch");
    LOGGER_DEBUG("Temporal file qraise_sbatch_tmp.sbatch created.");
    std::string run_command;
>>>>>>> b09ee529

void write_sbatch_header(std::ofstream& sbatchFile, const CunqaArgs& args) 
{
    // Escribir el contenido del script SBATCH
    sbatchFile << "#!/bin/bash\n";
    sbatchFile << "#SBATCH --job-name=qraise \n";
    sbatchFile << "#SBATCH -c " << args.cores_per_qpu << "\n";
    int tasks = args.quantum_comm ? args.n_qpus + 1 : args.n_qpus;
    sbatchFile << "#SBATCH --ntasks=" << tasks << "\n";
    sbatchFile << "#SBATCH -N " << args.number_of_nodes.value() << "\n";

    if (args.qpus_per_node.has_value()) {
        if (args.n_qpus < args.qpus_per_node) {
            LOGGER_ERROR("Less qpus than selected qpus_per_node.");
            LOGGER_ERROR("\tNumber of QPUs: {}\n\t QPUs per node: {}", args.n_qpus, args.qpus_per_node.value());
            LOGGER_ERROR("Aborted.");
            std::system("rm qraise_sbatch_tmp.sbatch");
            return 1;
        } else {
            sbatchFile << "#SBATCH --ntasks-per-node=" << args.qpus_per_node.value() << "\n";
        }
    }

    if (args.node_list.has_value()) {
        if (args.number_of_nodes.value() != args.node_list.value().size()) {
            LOGGER_ERROR("Different number of node names than total nodes.");
            LOGGER_ERROR("\tNumber of nodes: {}\n\t Number of node names: {}", args.number_of_nodes.value(), args.node_list.value().size());
            LOGGER_ERROR("Aborted.");
            return 1;
        } else {
            sbatchFile << "#SBATCH --nodelist=";
            int comma = 0;
            for (auto& node_name : args.node_list.value()) {
                if (comma > 0 ) {
                    sbatchFile << ",";
                }
                sbatchFile << node_name;
                comma++;
            }
            sbatchFile << "\n";
        }
    }

    if (check_mem_format(args.mem_per_qpu)){
        int mem_per_qpu = args.mem_per_qpu;
        int cores_per_qpu = args.cores_per_qpu;
        sbatchFile << "#SBATCH --mem-per-cpu=" << mem_per_qpu/cores_per_qpu << "G\n";
    } else {
        LOGGER_ERROR("Memory format is incorrect, must be: xG (where x is the number of Gigabytes).");
        return -1;
    }

    if (check_time_format(args.time))
        sbatchFile << "#SBATCH --time=" << args.time << "\n";
    else {
        LOGGER_ERROR("Time format is incorrect, must be: xx:xx:xx.");
        return -1;
    }

    if (!check_simulator_name(args.simulator)){
        LOGGER_ERROR("Incorrect simulator name ({}).", args.simulator);
        return -1;
    }

    int memory_specs = check_memory_specs(args.mem_per_qpu, args.cores_per_qpu);

    if (memory_specs == 1) {
        LOGGER_ERROR("Too much memory per QPU in QMIO. Please, decrease the mem-per-qpu or increase the cores-per-qpu. (Max mem-per-cpu = 16)");
        return -1;
    } else if (memory_specs == 2) {
        LOGGER_ERROR("Too much memory per QPU in FT3. Please, decrease the mem-per-qpu or increase the cores-per-qpu. Max mem-per-cpu = 4");
        return -1;
    }

    sbatchFile << "#SBATCH --output=qraise_%j\n";
}

void write_env_variables(std::ofstream& sbatchFile)
{
    const char* store = std::getenv("STORE");

    sbatchFile << "\n";
    sbatchFile << "if [ ! -d \"$STORE/.cunqa\" ]; then\n";
    sbatchFile << "mkdir $STORE/.cunqa\n";
    sbatchFile << "fi\n";

<<<<<<< HEAD
    sbatchFile << "EPILOG_PATH=" << store << "/.cunqa/epilog.sh\n";
    sbatchFile << "INFO_PATH=" << store << "/.cunqa/qpus.json\n";
}
=======
    sbatchFile << "BINARIES_DIR=" << std::getenv("STORE") << "/.cunqa\n";
    sbatchFile << "export INFO_PATH=" << info_path + "\n";
    sbatchFile << "export COMM_PATH=" << comm_path + "\n";

    //Checking duplicate family name
    std::string family = std::any_cast<std::string>(args.family_name);
    if (exists_family_name(family, info_path)) { //Check if there exists other QPUs with same family name
        LOGGER_ERROR("There are QPUs with the same family name as the provided: {}.", family);
        std::system("rm qraise_sbatch_tmp.sbatch");
        return 0;
    }
>>>>>>> b09ee529

void write_run_command(std::ofstream& sbatchFile, const CunqaArgs& args)
{
    std::string run_command;
    if (args.fakeqmio.has_value()) {
        LOGGER_DEBUG("Fakeqmio provided as a FLAG");
        if (args.simulator == "Munich" or args.simulator == "Cunqa"){
            LOGGER_WARN("Personalized noise model only supported for AerSimulator, switching simulator setting from {} to Aer.", args.simulator.c_str());
        }
        run_command = get_fakeqmio_run_command(args, mode);
    
    } else if (args.noise_properties.has_value()){
        LOGGER_DEBUG("noise_properties json path provided");
        if (args.simulator == "Munich" or args.simulator == "Cunqa"){
            LOGGER_WARN("Personalized noise model only supported for AerSimulator, switching simulator setting from {} to Aer.", args.simulator.c_str());
        }
        run_command = get_noise_model_run_command(args, mode);

    } else if (!args.fakeqmio.has_value() && (args.no_thermal_relaxation || args.no_gate_error || args.no_readout_error)){
        LOGGER_ERROR("FakeQmio flags where provided but --fakeqmio was not included.");
        return 0;

    } else if (!args.noise_properties.has_value() && (args.no_thermal_relaxation || args.no_gate_error || args.no_readout_error)){
        LOGGER_ERROR("noise_properties flags where provided but --noise_properties arg was not included.");
        return 0;

    } else {
        if (args.cc) {
            LOGGER_DEBUG("Classical communications");
            run_command = get_cc_run_command(args, mode);
        } else if (args.quantum_comm) {
            LOGGER_DEBUG("Quantum communications");
            run_command = get_qc_run_command(args, mode);
        } else {
            LOGGER_DEBUG("No communications");
            run_command = get_simple_run_command(args, mode);
        }
    }

    LOGGER_DEBUG("Run command: {}", run_command);
    sbatchFile << run_command;
}

}


int main(int argc, char* argv[]) 
{
    auto args = argparse::parse<CunqaArgs>(argc, argv, true); //true ensures an error is raised if we feed qraise an unrecognized flag

    // Setting and checking mode and family name, respectively
    std::string mode = args.cloud ? "cloud" : "hpc";
    std::string family = args.family_name;
    if (exists_family_name(family, info_path)) { //Check if there exists other QPUs with same family name
        LOGGER_ERROR("There are QPUs with the same family name as the provided: {}.", family);
        std::system("rm qraise_sbatch_tmp.sbatch");
        return 0;
    }

    // Writing the sbatch file
    std::ofstream sbatchFile("qraise_sbatch_tmp.sbatch");
    write_sbatch_header(sbatchFile, args);
    write_env_variables(sbatchFile);
    write_run_command(sbatchFile, args);
    sbatchFile.close();

    // Executing and deleting the file
    std::system("sbatch qraise_sbatch_tmp.sbatch");
    std::system("rm qraise_sbatch_tmp.sbatch");

    return 0;
}<|MERGE_RESOLUTION|>--- conflicted
+++ resolved
@@ -21,25 +21,7 @@
 
 using namespace std::literals;
 
-<<<<<<< HEAD
 namespace {
-=======
-int main(int argc, char* argv[]) 
-{
-    srand((unsigned int)time(NULL));
-    int intSEED = rand() % 1000;
-    std::string SEED = std::to_string(intSEED);
-
-    auto args = argparse::parse<MyArgs>(argc, argv, true); //true ensures an error is raised if we feed qraise an unrecognized flag
-
-    const char* store = std::getenv("STORE");
-    std::string info_path = std::string(store) + "/.cunqa/qpus.json";
-    std::string comm_path = std::string(store) + "/.cunqa/communications.json";
-
-    std::ofstream sbatchFile("qraise_sbatch_tmp.sbatch");
-    LOGGER_DEBUG("Temporal file qraise_sbatch_tmp.sbatch created.");
-    std::string run_command;
->>>>>>> b09ee529
 
 void write_sbatch_header(std::ofstream& sbatchFile, const CunqaArgs& args) 
 {
@@ -126,23 +108,11 @@
     sbatchFile << "mkdir $STORE/.cunqa\n";
     sbatchFile << "fi\n";
 
-<<<<<<< HEAD
     sbatchFile << "EPILOG_PATH=" << store << "/.cunqa/epilog.sh\n";
     sbatchFile << "INFO_PATH=" << store << "/.cunqa/qpus.json\n";
+    sbatchFile << "COMM_PATH=" << store << "/.cunqa/communications.json\n";
+    
 }
-=======
-    sbatchFile << "BINARIES_DIR=" << std::getenv("STORE") << "/.cunqa\n";
-    sbatchFile << "export INFO_PATH=" << info_path + "\n";
-    sbatchFile << "export COMM_PATH=" << comm_path + "\n";
-
-    //Checking duplicate family name
-    std::string family = std::any_cast<std::string>(args.family_name);
-    if (exists_family_name(family, info_path)) { //Check if there exists other QPUs with same family name
-        LOGGER_ERROR("There are QPUs with the same family name as the provided: {}.", family);
-        std::system("rm qraise_sbatch_tmp.sbatch");
-        return 0;
-    }
->>>>>>> b09ee529
 
 void write_run_command(std::ofstream& sbatchFile, const CunqaArgs& args)
 {
