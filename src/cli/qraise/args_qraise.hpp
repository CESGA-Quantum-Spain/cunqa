#pragma once

#include <optional>

#include "argparse/argparse.hpp"
#include "logger.hpp"

using namespace std::literals;

struct CunqaArgs : public argparse::Args 
{
<<<<<<< HEAD
    //int& node = kwarg("node", "Specific node to raise the qpus."); //Álvaro 
    int& n_qpus                          = kwarg("n,num_qpus", "Number of QPUs to be raised.").set_default(1);
    std::string& time                    = kwarg("t,time", "Time for the QPUs to be raised.");
    int& cores_per_qpu                   = kwarg("c,cores", "Number of cores per QPU.").set_default(2);
    int& mem_per_qpu                     = kwarg("mem,mem-per-qpu", "Memory given to each QPU in GB.").set_default(8);
    std::optional<std::size_t>& number_of_nodes  = kwarg("N,n_nodes", "Number of nodes.").set_default(1);
    std::optional<std::vector<std::string>>& node_list = kwarg("node_list", "List of nodes where the QPUs will be deployed.").multi_argument(); 
    std::optional<int>& qpus_per_node    = kwarg("qpuN,qpus_per_node", "Number of qpus in each node.");
    std::optional<std::string>& backend  = kwarg("b,backend", "Path to the backend config file.");
    std::optional<std::string>& noise_properties  = kwarg("noise-prop,noise-properties", "Path to the noise properties json file, only supported for simulator Aer.");
    std::string& simulator               = kwarg("sim,simulator", "Simulator reponsible of running the simulations.").set_default("Aer");
=======
    int& n_qpus                                         = kwarg("n,num_qpus", "Number of QPUs to be raised.").set_default(0);
    std::string& time                                   = kwarg("t,time", "Time for the QPUs to be raised.").set_default("");
    int& cores_per_qpu                                  = kwarg("c,cores", "Number of cores per QPU.").set_default(2);
    std::optional<std::string>& partition               = kwarg("p,partition", "Partition requested for the QPUs.");
    std::optional<int>& mem_per_qpu                     = kwarg("mem,mem-per-qpu", "Memory given to each QPU in GB.");
    std::optional<std::size_t>& number_of_nodes         = kwarg("N,n_nodes", "Number of nodes.").set_default(1);
    std::optional<std::vector<std::string>>& node_list  = kwarg("node_list", "List of nodes where the QPUs will be deployed.").multi_argument(); 
    std::optional<int>& qpus_per_node                   = kwarg("qpuN,qpus_per_node", "Number of qpus in each node.");
    std::optional<std::string>& backend                 = kwarg("b,backend", "Path to the backend config file.");
    std::optional<std::string>& noise_properties        = kwarg("noise-prop,noise-properties", "Path to the noise properties json file, only supported for simulator Aer.");
    std::string& simulator                              = kwarg("sim,simulator", "Simulator reponsible of running the simulations.").set_default("Aer");
>>>>>>> bb94a753
    
    std::optional<std::string>& fakeqmio                = kwarg("fq,fakeqmio", "Raise FakeQmio backend from calibration file.", /*implicit*/"last_calibrations");
    bool& no_thermal_relaxation                         = flag("no-thermal-relaxation", "Deactivate thermal relaxation on FakeQmio.").set_default("false");
    bool& no_readout_error                              = flag("no-readout-error", "Deactivate readout error on FakeQmio.").set_default("false");
    bool& no_gate_error                                 = flag("no-gate-error", "Deactivate gate error on FakeQmio.").set_default("false");

<<<<<<< HEAD
    std::string& family_name             = kwarg("fam,family_name", "Name that identifies which QPUs were raised together.").set_default("default");
    //bool& hpc                          = flag("hpc", "Default HPC mode. The user can connect with the local node QPUs.");
    bool& cloud                          = flag("cloud", "CLOUD mode. The user can connect with any deployed QPU.");
    bool& cc                             = flag("classical_comm", "Enable classical communications.");
    bool& qc                             = flag("quantum_comm", "Enable quantum communications.");
    bool& qmio                           = flag("qmio", "Deploy QMIO.");
=======
    std::string& family_name                            = kwarg("fam,family_name", "Name that identifies which QPUs were raised together.").set_default("default");
    bool& co_located                                    = flag("co-located", "co-located mode. The user can connect with any deployed QPU.");
    bool& cc                                            = flag("classical_comm", "Enable classical communications.");
    bool& qc                                            = flag("quantum_comm", "Enable quantum communications.");
    std::optional<std::string>& infrastructure          = kwarg("infrastructure", "Path to a infrastructure of QPUs.");
>>>>>>> bb94a753

    void welcome() {
        std::cout << "Welcome to qraise command, a command responsible for turning on the required QPUs.\n" << std::endl;
    }
};<|MERGE_RESOLUTION|>--- conflicted
+++ resolved
@@ -9,19 +9,6 @@
 
 struct CunqaArgs : public argparse::Args 
 {
-<<<<<<< HEAD
-    //int& node = kwarg("node", "Specific node to raise the qpus."); //Álvaro 
-    int& n_qpus                          = kwarg("n,num_qpus", "Number of QPUs to be raised.").set_default(1);
-    std::string& time                    = kwarg("t,time", "Time for the QPUs to be raised.");
-    int& cores_per_qpu                   = kwarg("c,cores", "Number of cores per QPU.").set_default(2);
-    int& mem_per_qpu                     = kwarg("mem,mem-per-qpu", "Memory given to each QPU in GB.").set_default(8);
-    std::optional<std::size_t>& number_of_nodes  = kwarg("N,n_nodes", "Number of nodes.").set_default(1);
-    std::optional<std::vector<std::string>>& node_list = kwarg("node_list", "List of nodes where the QPUs will be deployed.").multi_argument(); 
-    std::optional<int>& qpus_per_node    = kwarg("qpuN,qpus_per_node", "Number of qpus in each node.");
-    std::optional<std::string>& backend  = kwarg("b,backend", "Path to the backend config file.");
-    std::optional<std::string>& noise_properties  = kwarg("noise-prop,noise-properties", "Path to the noise properties json file, only supported for simulator Aer.");
-    std::string& simulator               = kwarg("sim,simulator", "Simulator reponsible of running the simulations.").set_default("Aer");
-=======
     int& n_qpus                                         = kwarg("n,num_qpus", "Number of QPUs to be raised.").set_default(0);
     std::string& time                                   = kwarg("t,time", "Time for the QPUs to be raised.").set_default("");
     int& cores_per_qpu                                  = kwarg("c,cores", "Number of cores per QPU.").set_default(2);
@@ -33,27 +20,18 @@
     std::optional<std::string>& backend                 = kwarg("b,backend", "Path to the backend config file.");
     std::optional<std::string>& noise_properties        = kwarg("noise-prop,noise-properties", "Path to the noise properties json file, only supported for simulator Aer.");
     std::string& simulator                              = kwarg("sim,simulator", "Simulator reponsible of running the simulations.").set_default("Aer");
->>>>>>> bb94a753
     
     std::optional<std::string>& fakeqmio                = kwarg("fq,fakeqmio", "Raise FakeQmio backend from calibration file.", /*implicit*/"last_calibrations");
     bool& no_thermal_relaxation                         = flag("no-thermal-relaxation", "Deactivate thermal relaxation on FakeQmio.").set_default("false");
     bool& no_readout_error                              = flag("no-readout-error", "Deactivate readout error on FakeQmio.").set_default("false");
     bool& no_gate_error                                 = flag("no-gate-error", "Deactivate gate error on FakeQmio.").set_default("false");
 
-<<<<<<< HEAD
-    std::string& family_name             = kwarg("fam,family_name", "Name that identifies which QPUs were raised together.").set_default("default");
-    //bool& hpc                          = flag("hpc", "Default HPC mode. The user can connect with the local node QPUs.");
-    bool& cloud                          = flag("cloud", "CLOUD mode. The user can connect with any deployed QPU.");
-    bool& cc                             = flag("classical_comm", "Enable classical communications.");
-    bool& qc                             = flag("quantum_comm", "Enable quantum communications.");
-    bool& qmio                           = flag("qmio", "Deploy QMIO.");
-=======
     std::string& family_name                            = kwarg("fam,family_name", "Name that identifies which QPUs were raised together.").set_default("default");
     bool& co_located                                    = flag("co-located", "co-located mode. The user can connect with any deployed QPU.");
     bool& cc                                            = flag("classical_comm", "Enable classical communications.");
     bool& qc                                            = flag("quantum_comm", "Enable quantum communications.");
     std::optional<std::string>& infrastructure          = kwarg("infrastructure", "Path to a infrastructure of QPUs.");
->>>>>>> bb94a753
+    bool& qmio                                          = flag("qmio", "Deploy QMIO.");
 
     void welcome() {
         std::cout << "Welcome to qraise command, a command responsible for turning on the required QPUs.\n" << std::endl;
