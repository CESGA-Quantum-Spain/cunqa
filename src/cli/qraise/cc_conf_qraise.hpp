#pragma once

#include <string>
#include <algorithm>

#include "argparse/argparse.hpp"
#include "utils/constants.hpp"
#include "args_qraise.hpp"
#include "logger.hpp"


std::string get_cc_run_command(const CunqaArgs& args, const std::string& mode)
{
    std::vector<std::string> simulators_with_cc = {"Cunqa", "Aer", "Munich", "Qulacs"};
    bool is_available_simulator = std::find(simulators_with_cc.begin(), simulators_with_cc.end(), std::string(args.simulator)) != simulators_with_cc.end();

<<<<<<< HEAD
    std::vector<std::string> available_simulators = {"Aer", "Munich", "Maestro", "Cunqa"};
    std::string simulator = std::any_cast<std::string>(args.simulator);
    auto check_sim_availability = std::find(available_simulators.begin(), available_simulators.end(), simulator);
    if (check_sim_availability == available_simulators.end()) {
        LOGGER_ERROR("Classical communications only are available under \"Cunqa\", \"Munich\", \"Aer\" and \"Maestro\" simulators, but the following simulator was provided: {}", simulator);
=======
    if (!is_available_simulator) {
        LOGGER_ERROR("Classical communications only are available under \"Aer\", \"Cunqa\", \"Munich\" and \"Qulacs\" simulators, but the following simulator was provided: {}", std::string(args.simulator));
>>>>>>> 004e9c1b
        std::system("rm qraise_sbatch_tmp.sbatch");
        return "0";
    } 

    std::string run_command;
    std::string subcommand;
    std::string backend_path;
    std::string backend;

    if (args.backend.has_value()) {
        backend_path = std::string(args.backend.value());
        backend = R"({"backend_path":")" + backend_path + R"("})" ;
        subcommand = mode + " cc " + std::string(args.family_name) + " " + std::string(args.simulator) + " \'" + backend + "\'" "\n";
        LOGGER_DEBUG("Qraise with classical communications and personalized CunqaSimulator backend. \n");
    } else {
        subcommand = mode + " cc " + std::string(args.family_name) + " " + std::string(args.simulator) + "\n";
        LOGGER_DEBUG("Qraise with classical communications and default CunqaSimulator backend. \n");
    }

#ifdef USE_MPI_BTW_QPU
    run_command =  "srun --mpi=pmix --task-epilog=$EPILOG_PATH setup_qpus " +  subcommand;
    LOGGER_DEBUG("Run command with MPI comm: {}", run_command);
#elif defined(USE_ZMQ_BTW_QPU)
    run_command =  "srun --task-epilog=$EPILOG_PATH setup_qpus " +  subcommand;
    LOGGER_DEBUG("Run command with ZMQ comm: {}", run_command);
#endif

    return run_command;
}<|MERGE_RESOLUTION|>--- conflicted
+++ resolved
@@ -11,19 +11,14 @@
 
 std::string get_cc_run_command(const CunqaArgs& args, const std::string& mode)
 {
-    std::vector<std::string> simulators_with_cc = {"Cunqa", "Aer", "Munich", "Qulacs"};
+    std::vector<std::string> simulators_with_cc = {"Cunqa", "Aer", "Munich", "Maestro", "Qulacs"};
     bool is_available_simulator = std::find(simulators_with_cc.begin(), simulators_with_cc.end(), std::string(args.simulator)) != simulators_with_cc.end();
 
-<<<<<<< HEAD
-    std::vector<std::string> available_simulators = {"Aer", "Munich", "Maestro", "Cunqa"};
+    std::vector<std::string> available_simulators = {"Cunqa", "Aer", "Munich", "Maestro", "Qulacs"};
     std::string simulator = std::any_cast<std::string>(args.simulator);
     auto check_sim_availability = std::find(available_simulators.begin(), available_simulators.end(), simulator);
     if (check_sim_availability == available_simulators.end()) {
-        LOGGER_ERROR("Classical communications only are available under \"Cunqa\", \"Munich\", \"Aer\" and \"Maestro\" simulators, but the following simulator was provided: {}", simulator);
-=======
-    if (!is_available_simulator) {
-        LOGGER_ERROR("Classical communications only are available under \"Aer\", \"Cunqa\", \"Munich\" and \"Qulacs\" simulators, but the following simulator was provided: {}", std::string(args.simulator));
->>>>>>> 004e9c1b
+        LOGGER_ERROR("Classical communications only are available under \"Cunqa\", \"Munich\", \"Aer\", \"Maestro\" and \"Qulacs\" simulators, but the following simulator was provided: {}", simulator);
         std::system("rm qraise_sbatch_tmp.sbatch");
         return "0";
     } 
