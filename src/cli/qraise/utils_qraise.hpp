--- conflicted
+++ resolved
@@ -61,16 +61,4 @@
             return false;
         }
     }
-<<<<<<< HEAD
-}
-
-bool check_simulator_name(const std::string& sim_name)
-{
-    if (sim_name == "Cunqa" || sim_name == "Munich" || sim_name == "Aer" || sim_name == "Maestro") {  // Add new valid simulators to the check here
-        return true;
-    } else {
-        return false;
-    }
-=======
->>>>>>> 004e9c1b
 }