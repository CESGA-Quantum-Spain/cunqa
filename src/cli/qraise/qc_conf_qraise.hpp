#pragma once

#include "argparse.hpp"
#include "utils/constants.hpp"
#include "args_qraise.hpp"
#include "logger.hpp"

std::string get_qc_run_command(const CunqaArgs& args, const std::string& mode)
{
    std::string run_command;
    std::string subcommand;
    std::string backend_path;
    std::string backend;

    if (args.simulator != "Aer" && args.simulator != "Munich" && args.simulator != "Cunqa") {
        LOGGER_ERROR("Quantum communications only are available under \"Aer\", \"Munich\" and \"CUNQA\" simulators, but the following simulator was provided: {}", args.simulator);
        std::system("rm qraise_sbatch_tmp.sbatch");
        return "0";
    } 

    subcommand = mode + " qc " + args.family_name + " " + args.simulator;
    LOGGER_DEBUG("Qraise with quantum communications and default backend. \n");

    int num_ports = args.n_qpus * 3;
    int simulator_n_cores = args.cores_per_qpu * args.n_qpus; 
<<<<<<< HEAD
    int simulator_memory = args.mem_per_qpu.value() * args.n_qpus;
=======
    int simulator_memory = args.mem_per_qpu * args.n_qpus;
>>>>>>> 15f62aa8
    
    run_command =  "srun -n " + std::to_string(args.n_qpus) + " -c 1 --mem-per-cpu=1G --resv-ports=" + std::to_string(num_ports) + " --exclusive --task-epilog=$EPILOG_PATH setup_qpus $INFO_PATH " +  subcommand + " &\n";

    // This is done to avoid run conditions in the IP publishing of the QPUs for the executor
    run_command += "sleep 1\n";
<<<<<<< HEAD
    run_command +=  "srun -n 1 -c " + std::to_string(simulator_n_cores) + " --mem=" + std::to_string(simulator_memory) + "G --resv-ports=" + std::to_string(args.n_qpus) + " --exclusive setup_executor " + args.simulator + " " + args.family_name + "\n";
=======
    run_command +=  "srun -n 1 -c " + std::to_string(simulator_n_cores) + " --mem=" + std::to_string(simulator_memory) + "G --resv-ports=" + std::to_string(args.n_qpus) + " --exclusive setup_executor " + args.simulator + "\n";
>>>>>>> 15f62aa8

    #ifndef USE_ZMQ_BTW_QPU
        LOGGER_ERROR("For quantum communications ZMQ has to be available.");
        return "0";
    #endif

    return run_command;
}<|MERGE_RESOLUTION|>--- conflicted
+++ resolved
@@ -3,6 +3,7 @@
 #include "argparse.hpp"
 #include "utils/constants.hpp"
 #include "args_qraise.hpp"
+#include "utils_qraise.hpp"
 #include "logger.hpp"
 
 std::string get_qc_run_command(const CunqaArgs& args, const std::string& mode)
@@ -23,21 +24,13 @@
 
     int num_ports = args.n_qpus * 3;
     int simulator_n_cores = args.cores_per_qpu * args.n_qpus; 
-<<<<<<< HEAD
-    int simulator_memory = args.mem_per_qpu.value() * args.n_qpus;
-=======
-    int simulator_memory = args.mem_per_qpu * args.n_qpus;
->>>>>>> 15f62aa8
+    int simulator_memory = args.mem_per_qpu.has_value() ? args.mem_per_qpu.value() * args.n_qpus : get_mem_per_core() * args.cores_per_qpu * args.n_qpus;
     
     run_command =  "srun -n " + std::to_string(args.n_qpus) + " -c 1 --mem-per-cpu=1G --resv-ports=" + std::to_string(num_ports) + " --exclusive --task-epilog=$EPILOG_PATH setup_qpus $INFO_PATH " +  subcommand + " &\n";
 
     // This is done to avoid run conditions in the IP publishing of the QPUs for the executor
     run_command += "sleep 1\n";
-<<<<<<< HEAD
     run_command +=  "srun -n 1 -c " + std::to_string(simulator_n_cores) + " --mem=" + std::to_string(simulator_memory) + "G --resv-ports=" + std::to_string(args.n_qpus) + " --exclusive setup_executor " + args.simulator + " " + args.family_name + "\n";
-=======
-    run_command +=  "srun -n 1 -c " + std::to_string(simulator_n_cores) + " --mem=" + std::to_string(simulator_memory) + "G --resv-ports=" + std::to_string(args.n_qpus) + " --exclusive setup_executor " + args.simulator + "\n";
->>>>>>> 15f62aa8
 
     #ifndef USE_ZMQ_BTW_QPU
         LOGGER_ERROR("For quantum communications ZMQ has to be available.");
