
add_library(cunqa_simple_simulator "${CMAKE_CURRENT_SOURCE_DIR}/cunqa_simple_simulator.cpp")
target_include_directories(cunqa_simple_simulator PUBLIC "${CMAKE_CURRENT_SOURCE_DIR}/src"
                                                            "${CMAKE_SOURCE_DIR}/src/third-party/cunqasimulator/"
                                                            "${CMAKE_SOURCE_DIR}/src/classical_channel")
target_link_libraries(cunqa_simple_simulator PUBLIC json classical_channel)


<<<<<<< HEAD
add_library(cunqa_cc_sim "${CMAKE_CURRENT_SOURCE_DIR}/cunqa_cc_simulator.cpp")
target_include_directories(cunqa_cc_sim PUBLIC "${CMAKE_CURRENT_SOURCE_DIR}"
                                                            "${CMAKE_SOURCE_DIR}/src/third-party/cunqasimulator/" 
                                                            "${CMAKE_SOURCE_DIR}/src/classical_channel")

target_link_libraries(cunqa_cc_sim PRIVATE classical_channel)
=======
add_library(cunqa_classical_comm_sim "${CMAKE_CURRENT_SOURCE_DIR}/cunqa_classical_comm_simulator.cpp")
target_include_directories(cunqa_classical_comm_sim PUBLIC "${CMAKE_CURRENT_SOURCE_DIR}/src" 
                                                            "${CMAKE_SOURCE_DIR}/src/third-party/cunqasimulator/"
                                                            "${CMAKE_SOURCE_DIR}/src/classical_channel")
target_link_libraries(cunqa_classical_comm_sim PUBLIC json classical_channel)
>>>>>>> b09ee529


<|MERGE_RESOLUTION|>--- conflicted
+++ resolved
@@ -6,19 +6,11 @@
 target_link_libraries(cunqa_simple_simulator PUBLIC json classical_channel)
 
 
-<<<<<<< HEAD
 add_library(cunqa_cc_sim "${CMAKE_CURRENT_SOURCE_DIR}/cunqa_cc_simulator.cpp")
 target_include_directories(cunqa_cc_sim PUBLIC "${CMAKE_CURRENT_SOURCE_DIR}"
                                                             "${CMAKE_SOURCE_DIR}/src/third-party/cunqasimulator/" 
                                                             "${CMAKE_SOURCE_DIR}/src/classical_channel")
 
 target_link_libraries(cunqa_cc_sim PRIVATE classical_channel)
-=======
-add_library(cunqa_classical_comm_sim "${CMAKE_CURRENT_SOURCE_DIR}/cunqa_classical_comm_simulator.cpp")
-target_include_directories(cunqa_classical_comm_sim PUBLIC "${CMAKE_CURRENT_SOURCE_DIR}/src" 
-                                                            "${CMAKE_SOURCE_DIR}/src/third-party/cunqasimulator/"
-                                                            "${CMAKE_SOURCE_DIR}/src/classical_channel")
-target_link_libraries(cunqa_classical_comm_sim PUBLIC json classical_channel)
->>>>>>> b09ee529
 
 
