
add_library(cunqa_simple_simulator "${CMAKE_CURRENT_SOURCE_DIR}/cunqa_simple_simulator.cpp")
target_include_directories(cunqa_simple_simulator PUBLIC "${CMAKE_CURRENT_SOURCE_DIR}/src"
                                                            "${CMAKE_SOURCE_DIR}/src/third-party/cunqasimulator/"
                                                            "${CMAKE_SOURCE_DIR}/src/classical_channel")
target_link_libraries(cunqa_simple_simulator PUBLIC json logger_qpu classical_channel)


add_library(cunqa_cc_sim "${CMAKE_CURRENT_SOURCE_DIR}/cunqa_cc_simulator.cpp")
target_include_directories(cunqa_cc_sim PUBLIC "${CMAKE_CURRENT_SOURCE_DIR}"
                                                            "${CMAKE_SOURCE_DIR}/src/third-party/cunqasimulator/" 
                                                            "${CMAKE_SOURCE_DIR}/src/classical_channel")
<<<<<<< HEAD

target_link_libraries(cunqa_cc_sim PRIVATE classical_channel)
=======
target_link_libraries(cunqa_classical_comm_sim PUBLIC json logger_qpu classical_channel)
>>>>>>> c456d5c8


<|MERGE_RESOLUTION|>--- conflicted
+++ resolved
@@ -10,11 +10,6 @@
 target_include_directories(cunqa_cc_sim PUBLIC "${CMAKE_CURRENT_SOURCE_DIR}"
                                                             "${CMAKE_SOURCE_DIR}/src/third-party/cunqasimulator/" 
                                                             "${CMAKE_SOURCE_DIR}/src/classical_channel")
-<<<<<<< HEAD
-
-target_link_libraries(cunqa_cc_sim PRIVATE classical_channel)
-=======
-target_link_libraries(cunqa_classical_comm_sim PUBLIC json logger_qpu classical_channel)
->>>>>>> c456d5c8
+target_link_libraries(cunqa_cc_sim PUBLIC json logger_qpu classical_channel)
 
 
