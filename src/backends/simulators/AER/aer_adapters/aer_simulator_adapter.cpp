--- conflicted
+++ resolved
@@ -372,20 +372,11 @@
         JSON run_config_json(aer_quantum_task.config);
         run_config_json["seed_simulator"] = quantum_task.config.at("seed");
         Config aer_config(run_config_json);
-<<<<<<< HEAD
-
-        JSON noise = backend->config.at("noise_model");
-=======
->>>>>>> cda62b68
         Noise::NoiseModel noise_model(backend->config.at("noise_model"));
 
         Result result = controller_execute<Controller>(circuits, noise_model, aer_config);
 
         JSON result_json = result.to_json();
-<<<<<<< HEAD
-
-=======
->>>>>>> cda62b68
         convert_standard_results_Aer(result_json, n_clbits);
 
         return result_json;
