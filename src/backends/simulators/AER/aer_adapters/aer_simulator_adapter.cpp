--- conflicted
+++ resolved
@@ -124,22 +124,6 @@
     state->configure("method", method);
     state->configure("device", "CPU");
     state->configure("precision", "double");
-<<<<<<< HEAD
-    state->configure("seed_simulator", std::to_string(quantum_task.config.at("seed").get<int>()));
-    
-    LOGGER_DEBUG("AER variables ready.");
-
-    auto start_time = std::chrono::high_resolution_clock::now();
-    for (int i = 0; i < shots; i++) {
-        
-        auto qubit_ids = state->allocate_qubits(n_qubits);
-        state->initialize();
-
-        for (auto& instruction : instructions) {
-            instruction_name = instruction.at("name").get<std::string>();
-            qubits = instruction.at("qubits").get<std::vector<uint_t>>();
-            switch (constants::INSTRUCTIONS_MAP.at(instruction_name))
-=======
 
     auto qubit_ids = state->allocate_qubits(n_qubits);
     state->initialize();
@@ -164,7 +148,6 @@
             switch (constants::INSTRUCTIONS_MAP.at(instruction.at("name")))
             {
             case constants::MEASURE:
->>>>>>> 0c5c045d
             {
                 auto clreg = instruction.at("clreg").get<std::vector<std::uint64_t>>();
                 std::size_t measurement = state->apply_measure({qubits[0] + zero_qubit[i]});
