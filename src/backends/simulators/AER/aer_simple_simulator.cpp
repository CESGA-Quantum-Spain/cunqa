--- conflicted
+++ resolved
@@ -12,11 +12,7 @@
 {
     AerComputationAdapter aer_ca(quantum_task);
     AerSimulatorAdapter aer_sa(aer_ca);
-<<<<<<< HEAD
-    return aer_sa.simulate(backend);
-=======
     return aer_sa.simulate(&backend);
->>>>>>> c9e74d8d
 }
 
 } // End namespace sim
