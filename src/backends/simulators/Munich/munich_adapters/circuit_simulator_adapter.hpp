#include "CircuitSimulator.hpp"
#include "StochasticNoiseSimulator.hpp"

#include "quantum_computation_adapter.hpp"
#include "classical_channel/classical_channel.hpp"
#include "backends/backend.hpp"

#include "utils/json.hpp"

namespace cunqa {
namespace sim {

class CircuitSimulatorAdapter : public CircuitSimulator<dd::DDPackageConfig>
{
public:

    // Constructors
    CircuitSimulatorAdapter() = default;
    CircuitSimulatorAdapter(std::unique_ptr<QuantumComputationAdapter>&& qc_) : 
        CircuitSimulator(std::unique_ptr<QuantumComputationAdapter>(std::move(qc_)))
    {}

    inline void initializeSimulationAdapter(std::size_t nQubits) { initializeSimulation(nQubits); }
    inline void applyOperationToStateAdapter(std::unique_ptr<qc::Operation>&& op) { applyOperationToState(op); }
    inline char measureAdapter(dd::Qubit i) { return measure(i); }

<<<<<<< HEAD
    JSON simulate(const SimpleBackend& backend);
=======
    JSON simulate(const Backend* backend);
>>>>>>> c9e74d8d
    JSON simulate(comm::ClassicalChannel* classical_channel = nullptr);
private:

    void apply_gate_(const JSON& instruction, std::unique_ptr<qc::StandardOperation>&& std_op, std::map<std::size_t, bool>& classic_reg, std::map<std::size_t, bool>& r_classic_reg);
    std::string execute_shot_(const std::vector<QuantumTask>& quantum_tasks, comm::ClassicalChannel* classical_channel);
    void generate_entanglement_(const int& n_qubits);
    
};

} // End of sim namespace
} // End of cunqa namespace<|MERGE_RESOLUTION|>--- conflicted
+++ resolved
@@ -24,11 +24,7 @@
     inline void applyOperationToStateAdapter(std::unique_ptr<qc::Operation>&& op) { applyOperationToState(op); }
     inline char measureAdapter(dd::Qubit i) { return measure(i); }
 
-<<<<<<< HEAD
-    JSON simulate(const SimpleBackend& backend);
-=======
     JSON simulate(const Backend* backend);
->>>>>>> c9e74d8d
     JSON simulate(comm::ClassicalChannel* classical_channel = nullptr);
 private:
 
