
#include "circuit_simulator_adapter.hpp"
#include "munich_helpers.hpp"

#include <stack>
#include <chrono>

#include "quantum_task.hpp"
#include "backends/simulators/simulator_strategy.hpp"
#include "utils/helpers/reverse_bitstring.hpp"

#include "logger.hpp"

namespace cunqa
{
namespace sim
{
JSON CircuitSimulatorAdapter::simulate(const Backend* backend)
{
    try
    {   
        auto p_qca = static_cast<QuantumComputationAdapter *>(qc.get());
        auto quantum_task = p_qca->quantum_tasks[0];

        // TODO: Change the format with the free functions
        std::string circuit = quantum_task_to_Munich(quantum_task);
        auto mqt_circuit = std::make_unique<qc::QuantumComputation>(std::move(qc::QuantumComputation::fromQASM(circuit)));

        float time_taken;
        int n_qubits = quantum_task.config.at("num_qubits");

        JSON noise_model_json = backend->config.at("noise_model");
        if (!noise_model_json.empty()) {
            LOGGER_DEBUG("Noise model execution");
            const ApproximationInfo approx_info{noise_model_json["step_fidelity"], noise_model_json["approx_steps"], ApproximationInfo::FidelityDriven};
            StochasticNoiseSimulator sim(std::move(mqt_circuit), approx_info, quantum_task.config["seed"], "APD", noise_model_json["noise_prob"],
                                            noise_model_json["noise_prob_t1"], noise_model_json["noise_prob_multi"]);

            auto start = std::chrono::high_resolution_clock::now();
            auto result = sim.simulate(quantum_task.config["shots"]);
            auto end = std::chrono::high_resolution_clock::now();
            std::chrono::duration<float> duration = end - start;
            time_taken = duration.count();

            if (!result.empty()) {
                LOGGER_DEBUG("Result non empty");
                reverse_bitstring_keys_json(result);
                return {{"counts", result}, {"time_taken", time_taken}};
            }
            throw std::runtime_error("QASM format is not correct.");
        } else {
            CircuitSimulator sim(std::move(mqt_circuit));

            auto start = std::chrono::high_resolution_clock::now();
            // TODO: Change this to directly call the simulate without creating a new instance?
            auto result = sim.simulate(quantum_task.config["shots"]);
            auto end = std::chrono::high_resolution_clock::now();
            std::chrono::duration<float> duration = end - start;
            time_taken = duration.count();

            if (!result.empty()) {
                LOGGER_DEBUG("Result non empty");
                reverse_bitstring_keys_json(result);
                return {{"counts", result}, {"time_taken", time_taken}};
            }
            throw std::runtime_error("QASM format is not correct.");
        }
    }
    catch (const std::exception &e)
    {
        // TODO: specify the circuit format in the docs.
        LOGGER_ERROR("Error executing the circuit in the Munich simulator.");
        return {{"ERROR", std::string(e.what()) + ". Try checking the format of the circuit sent and/or of the noise model."}};
    }
    return {};
}

JSON CircuitSimulatorAdapter::simulate(comm::ClassicalChannel *classical_channel)
{
    // TODO: Avoid the static casting?
    auto p_qca = static_cast<QuantumComputationAdapter *>(qc.get());
    std::map<std::string, std::size_t> meas_counter;

    // This is for distinguising classical and quantum communications
    // TODO: Make it more clear
    if (classical_channel && p_qca->quantum_tasks.size() == 1)
    {
        std::vector<std::string> connect_with = p_qca->quantum_tasks[0].sending_to;
        classical_channel->connect(connect_with);
    }

    auto start = std::chrono::high_resolution_clock::now();
    auto shots = p_qca->quantum_tasks[0].config.at("shots").get<std::size_t>();
    for (std::size_t i = 0; i < shots; i++)
    {
        meas_counter[execute_shot_(p_qca->quantum_tasks, classical_channel)]++;
    } // End all shots

    auto end = std::chrono::high_resolution_clock::now();
    std::chrono::duration<float> duration = end - start;
    float time_taken = duration.count();

    reverse_bitstring_keys_json(meas_counter);
    JSON result_json = {
        {"counts", meas_counter},
        {"time_taken", time_taken}};
    return result_json;
}

void CircuitSimulatorAdapter::apply_gate_(const JSON &instruction, std::unique_ptr<qc::Operation> &&std_op, std::map<std::size_t, bool> &classic_reg, std::map<std::size_t, bool> &r_classic_reg)
{
    if (instruction.contains("conditional_reg"))
    {
        auto conditional_reg = instruction.at("conditional_reg").get<std::vector<std::uint64_t>>();
        if (classic_reg[conditional_reg[0]])
        {
            applyOperationToStateAdapter(std::move(std_op));
        }
    }
    else if (instruction.contains("remote_conditional_reg"))
    {
        auto conditional_reg = instruction.at("remote_conditional_reg").get<std::vector<std::uint64_t>>();
        if (r_classic_reg[conditional_reg[0]])
        {
            applyOperationToStateAdapter(std::move(std_op));
        }
    }
    else
        applyOperationToStateAdapter(std::move(std_op));
}

void CircuitSimulatorAdapter::generate_entanglement_(const int &n_qubits)
{
    // Apply H to the first entanglement qubit
    auto std_op1 = std::make_unique<qc::StandardOperation>(n_qubits - 2, qc::OpType::H);
    applyOperationToStateAdapter(std::move(std_op1));

    // Apply a CX to the second one to generate an ent pair
    qc::Control control(n_qubits - 2);
    auto std_op2 = std::make_unique<qc::StandardOperation>(control, n_qubits - 1, qc::OpType::X);
    applyOperationToStateAdapter(std::move(std_op2));
}

std::string CircuitSimulatorAdapter::execute_shot_(const std::vector<QuantumTask> &quantum_tasks, comm::ClassicalChannel *classical_channel)
{
    std::vector<JSON::const_iterator> its;
    std::vector<JSON::const_iterator> ends;
    std::vector<bool> finished;
    std::unordered_map<std::string, bool> blocked;
    std::vector<int> zero_qubit;
    std::vector<int> zero_clbit;
    int n_qubits = 0;
    int n_clbits = 0;

    for (auto &quantum_task : quantum_tasks)
    {
        zero_qubit.push_back(n_qubits);
        zero_clbit.push_back(n_clbits);
        its.push_back(quantum_task.circuit.begin());
        ends.push_back(quantum_task.circuit.end());
        n_qubits += quantum_task.config.at("num_qubits").get<int>();
        n_clbits += quantum_task.config.at("num_clbits").get<int>();
        blocked[quantum_task.id] = false;
        finished.push_back(false);
    }

    std::string resultString(n_clbits, '0');
    if (size(quantum_tasks) > 1)
        n_qubits += 2;

    initializeSimulationAdapter(n_qubits);

    std::vector<int> qubits;
    std::map<std::size_t, bool> classic_values;
    std::map<std::size_t, bool> classic_reg;
    std::map<std::size_t, bool> r_classic_reg;
    std::unordered_map<std::string, std::stack<int>> qc_meas;

    bool ended = false;
    while (!ended)
    {
        ended = true;
        for (size_t i = 0; i < its.size(); ++i)
        {
            if (finished[i] || blocked[quantum_tasks[i].id])
                continue;

            auto &instruction = *its[i];
            qubits = instruction.at("qubits").get<std::vector<int>>();
            switch (constants::INSTRUCTIONS_MAP.at(instruction.at("name")))
            {
            case constants::MEASURE:
            {
                auto clreg = instruction.at("clreg").get<std::vector<std::uint64_t>>();
                char char_measurement = measureAdapter(qubits[0] + zero_qubit[i]);
                classic_values[qubits[0] + zero_qubit[i]] = (char_measurement == '1');
                if (!clreg.empty())
                {
                    classic_reg[clreg[0]] = (char_measurement == '1');
                }
                break;
            }
            case constants::X:
            {
                auto std_op = std::make_unique<qc::StandardOperation>(qubits[0] + zero_qubit[i], qc::OpType::X);
                apply_gate_(instruction, std::move(std_op), classic_reg, r_classic_reg);
                break;
            }
            case constants::Y:
            {
                auto std_op = std::make_unique<qc::StandardOperation>(qubits[0] + zero_qubit[i], qc::OpType::Y);
                apply_gate_(instruction, std::move(std_op), classic_reg, r_classic_reg);
                break;
            }
            case constants::Z:
            {
                auto std_op = std::make_unique<qc::StandardOperation>(qubits[0] + zero_qubit[i], qc::OpType::Z);
                apply_gate_(instruction, std::move(std_op), classic_reg, r_classic_reg);
                break;
            }
            case constants::H:
            {
                auto std_op = std::make_unique<qc::StandardOperation>(qubits[0] + zero_qubit[i], qc::OpType::H);
                apply_gate_(instruction, std::move(std_op), classic_reg, r_classic_reg);
                break;
            }
            case constants::SX:
            {
                auto std_op = std::make_unique<qc::StandardOperation>(qubits[0] + zero_qubit[i], qc::OpType::SX);
                apply_gate_(instruction, std::move(std_op), classic_reg, r_classic_reg);
                break;
            }
            case constants::RX:
            {
                auto params = instruction.at("params").get<std::vector<double>>();
                auto std_op = std::make_unique<qc::StandardOperation>(qubits[0] + zero_qubit[i], qc::OpType::RX, params);
                apply_gate_(instruction, std::move(std_op), classic_reg, r_classic_reg);
                break;
            }
            case constants::RY:
            {
                auto params = instruction.at("params").get<std::vector<double>>();
                auto std_op = std::make_unique<qc::StandardOperation>(qubits[0] + zero_qubit[i], qc::OpType::RY, params);
                apply_gate_(instruction, std::move(std_op), classic_reg, r_classic_reg);
                break;
            }
            case constants::RZ:
            {
                auto params = instruction.at("params").get<std::vector<double>>();
                auto std_op = std::make_unique<qc::StandardOperation>(qubits[0] + zero_qubit[i], qc::OpType::RZ, params);
                apply_gate_(instruction, std::move(std_op), classic_reg, r_classic_reg);
                break;
            }
            case constants::SWAP:
            {
                qc::Targets targets = {static_cast<unsigned int>(n_qubits - 1), static_cast<unsigned int>(qubits[0] + zero_qubit[i])};
                auto std_op = std::make_unique<qc::StandardOperation>(targets, qc::OpType::SWAP);
                apply_gate_(instruction, std::move(std_op), classic_reg, r_classic_reg);
                break;
            }
            case constants::CX:
            {
                qc::Control control(qubits[0] + zero_qubit[i]);
                auto std_op = std::make_unique<qc::StandardOperation>(control, qubits[1] + zero_qubit[i], qc::OpType::X);
                apply_gate_(instruction, std::move(std_op), classic_reg, r_classic_reg);
                break;
            }
            case constants::CY:
            {
                qc::Control control(qubits[0] + zero_qubit[i]);
                auto std_op = std::make_unique<qc::StandardOperation>(control, qubits[1] + zero_qubit[i], qc::OpType::Y);
                apply_gate_(instruction, std::move(std_op), classic_reg, r_classic_reg);
                break;
            }
            case constants::CZ:
            {
                qc::Control control(qubits[0] + zero_qubit[i]);
                auto std_op = std::make_unique<qc::StandardOperation>(control, qubits[1] + zero_qubit[i], qc::OpType::Z);
                apply_gate_(instruction, std::move(std_op), classic_reg, r_classic_reg);
                break;
            }
            case constants::CRX:
            {
                auto params = instruction.at("params").get<std::vector<double>>();
                qc::Control control(qubits[0] + zero_qubit[i]);
                auto std_op = std::make_unique<qc::StandardOperation>(control, qubits[1] + zero_qubit[i], qc::OpType::RX, params);
                apply_gate_(instruction, std::move(std_op), classic_reg, r_classic_reg);
                break;
            }
            case constants::CRY:
            {
                auto params = instruction.at("params").get<std::vector<double>>();
                qc::Control control(qubits[0] + zero_qubit[i]);
                auto std_op = std::make_unique<qc::StandardOperation>(control, qubits[1] + zero_qubit[i], qc::OpType::RY, params);
                apply_gate_(instruction, std::move(std_op), classic_reg, r_classic_reg);
                break;
            }
            case constants::CRZ:
            {
                auto params = instruction.at("params").get<std::vector<double>>();
                qc::Control control(qubits[0] + zero_qubit[i]);
                auto std_op = std::make_unique<qc::StandardOperation>(control, qubits[1] + zero_qubit[i], qc::OpType::RZ, params);
                apply_gate_(instruction, std::move(std_op), classic_reg, r_classic_reg);
                break;
            }
            case constants::ECR:
            {
                auto std_op = std::make_unique<qc::StandardOperation>(qubits[0] + zero_qubit[i], qc::OpType::ECR);
                apply_gate_(instruction, std::move(std_op), classic_reg, r_classic_reg);
                break;
            }
            case constants::CECR:
            {
                qc::Control control(qubits[0] + zero_qubit[i]);
                auto std_op = std::make_unique<qc::StandardOperation>(control, qubits[1] + zero_qubit[i], qc::OpType::ECR);
                apply_gate_(instruction, std::move(std_op), classic_reg, r_classic_reg);
                break;
            }
            case constants::C_IF_H:
            case constants::C_IF_X:
            case constants::C_IF_Y:
            case constants::C_IF_Z:
            case constants::C_IF_ECR:
            case constants::C_IF_RX:
            case constants::C_IF_RY:
            case constants::C_IF_RZ:
                // TODO: Look how Munich natively applies C_IFs operations
                /* clreg = std::make_pair(conditional_reg[0], 1);
                auto std_op = std::make_unique<qc::StandardOperation>(qubits[1] + zero_qubit[i], qc::OpType::X);
                c_op = std::make_unique<qc::ClassicControlledOperation>(std_op, clreg);
                CCcircsim.CCapplyOperationToState(c_op); */
                break;
            case constants::MEASURE_AND_SEND:
            {
                auto endpoint = instruction.at("qpus").get<std::vector<std::string>>();
                char char_measurement = measureAdapter(qubits[0] + zero_qubit[i]);
                int measurement = char_measurement - '0';
                classical_channel->send_measure(measurement, endpoint[0]);
                break;
            }
            case constants::RECV:
            {
                auto endpoint = instruction.at("qpus").get<std::vector<std::string>>();
                auto conditional_reg = instruction.at("remote_conditional_reg").get<std::vector<std::uint64_t>>();
                int measurement = classical_channel->recv_measure(endpoint[0]);
                r_classic_reg[conditional_reg[0]] = (measurement == 1);
                break;
            }
            case constants::QSEND:
            {
                generate_entanglement_(n_qubits);

                // CX to the entangled pair
                qc::Control control(qubits[0] + zero_qubit[i]);
                auto std_op1 = std::make_unique<qc::StandardOperation>(control, n_qubits - 2, qc::OpType::X);
                apply_gate_(instruction, std::move(std_op1), classic_reg, r_classic_reg);

                // H to the sent qubit
                auto std_op2 = std::make_unique<qc::StandardOperation>(qubits[0] + zero_qubit[i], qc::OpType::H);
                apply_gate_(instruction, std::move(std_op2), classic_reg, r_classic_reg);

                int result = measureAdapter(qubits[0] + zero_qubit[i]) - '0';

                qc_meas[quantum_tasks[i].id].push(result);
                qc_meas[quantum_tasks[i].id].push(measureAdapter(n_qubits - 2) - '0');

                // We reset to 0 the qubit sent and the EPR (we cannot use the reset op in DD)
                if (result)
                {
                    auto reset_teleported = std::make_unique<qc::StandardOperation>(qubits[0] + zero_qubit[i], qc::OpType::X);
                    apply_gate_(instruction, std::move(reset_teleported), classic_reg, r_classic_reg);
                    auto reset_epr = std::make_unique<qc::StandardOperation>(n_qubits - 2, qc::OpType::X);
                    apply_gate_(instruction, std::move(reset_epr), classic_reg, r_classic_reg);
                }

                // Unlock QRECV
                blocked[instruction.at("qpus")[0]] = false;
                break;
            }
            case constants::QRECV:
            {
                if (!qc_meas.contains(instruction.at("qpus")[0]))
                {
                    blocked[quantum_tasks[i].id] = true;
                    continue;
                }

                // Receive the measurements from the sender
                int meas1 = qc_meas[instruction.at("qpus")[0]].top();
                qc_meas[instruction.at("qpus")[0]].pop();
                int meas2 = qc_meas[instruction.at("qpus")[0]].top();
                qc_meas[instruction.at("qpus")[0]].pop();

                // Apply, conditioned to the measurement, the X and Z gates
                if (meas1) {
                    auto std_op1 = std::make_unique<qc::StandardOperation>(n_qubits - 1, qc::OpType::X);
                    apply_gate_(instruction, std::move(std_op1), classic_reg, r_classic_reg);
                }
                if (meas2) {
                    auto std_op2 = std::make_unique<qc::StandardOperation>(n_qubits - 1, qc::OpType::Z);
                    apply_gate_(instruction, std::move(std_op2), classic_reg, r_classic_reg);
                }

                // Swap the value to the desired qubit
                qc::Targets targets = {static_cast<unsigned int>(n_qubits - 1), static_cast<unsigned int>(qubits[0] + zero_qubit[i])};
                auto std_op3 = std::make_unique<qc::StandardOperation>(targets, qc::OpType::SWAP);
                apply_gate_(instruction, std::move(std_op3), classic_reg, r_classic_reg);
<<<<<<< HEAD
                //TODO: Reset the other communication qubit
=======

                int result = measureAdapter(n_qubits - 1) - '0';
                if (result) {
                    auto reset_epr = std::make_unique<qc::StandardOperation>(n_qubits - 1, qc::OpType::X);
                    apply_gate_(instruction, std::move(reset_epr), classic_reg, r_classic_reg);
                }
>>>>>>> 49f426fd
                break;
            }
            default:
                std::cerr << "Instruction not suported!" << "\n";
            } // End switch

            ++its[i];
            if (its[i] != ends[i])
                ended = false;
            else
                finished[i] = true;
        }

    } // End one shot

    // result is a map from the cbit index to the Boolean value
    for (const auto &[bitIndex, value] : classic_values)
    {
        resultString[n_clbits - bitIndex - 1] = value ? '1' : '0';
    }

    return resultString;
}

} // End of sim namespace
} // End of cunqa namespace<|MERGE_RESOLUTION|>--- conflicted
+++ resolved
@@ -405,16 +405,12 @@
                 qc::Targets targets = {static_cast<unsigned int>(n_qubits - 1), static_cast<unsigned int>(qubits[0] + zero_qubit[i])};
                 auto std_op3 = std::make_unique<qc::StandardOperation>(targets, qc::OpType::SWAP);
                 apply_gate_(instruction, std::move(std_op3), classic_reg, r_classic_reg);
-<<<<<<< HEAD
-                //TODO: Reset the other communication qubit
-=======
 
                 int result = measureAdapter(n_qubits - 1) - '0';
                 if (result) {
                     auto reset_epr = std::make_unique<qc::StandardOperation>(n_qubits - 1, qc::OpType::X);
                     apply_gate_(instruction, std::move(reset_epr), classic_reg, r_classic_reg);
                 }
->>>>>>> 49f426fd
                 break;
             }
             default:
