
#include <iostream>
#include <vector>
#include "utils/constants.hpp"
#include "quantum_task.hpp"
#include "utils/json.hpp"

namespace cunqa {

// Used in the quantum_task_to_Munich function for printing correctly the matrices of custom unitary gates
std::string triple_vector_to_string(const std::vector<std::vector<std::vector<double>>>& data) {
    std::ostringstream oss;
    oss << "[";

    for (size_t i = 0; i < data.size(); ++i) {
        oss << "[";
        for (size_t j = 0; j < data[i].size(); ++j) {
            oss << "[";
            for (size_t k = 0; k < data[i][j].size(); ++k) {
                oss << data[i][j][k];
                if (k != data[i][j].size() - 1) oss << ", ";
            }
            oss << "]";
            if (j != data[i].size() - 1) oss << ", ";
        }
        oss << "]";
        if (i != data.size() - 1) oss << ", ";
    }

    oss << "]";
    return oss.str();
}


// Transfroms a quantum_task, which has config and circuit (these are the instructions) to an OpenQASM2 string
std::string quantum_task_to_Munich(const QuantumTask& quantum_task) 
{ 
    JSON instructions = quantum_task.circuit;
    JSON config_json = quantum_task.config;
    std::string qasm_circt = "OPENQASM 2.0;\ninclude \"qelib1.inc\";\n";

    try {
        // Quantum and classical register declaration
        qasm_circt += "qreg q[" + to_string(config_json.at("num_qubits")) + "];";
        qasm_circt += "creg c[" + to_string(config_json.at("num_clbits")) + "];";

        // Instruction processing
        for (const auto& instruction : instructions) {
            std::string gate_name = instruction.at("name");
            std::cout << "Sacar el nombre de una instruction rula " << gate_name << "\n";
            auto qubits = instruction.at("qubits");
            std::cout << "Sacar los qubits de una instruction rula " << qubits[0] << "\n";
            std::vector<double> params;
            std::vector<std::vector<std::vector<std::vector<double>>>> matrix;

        try {
            switch (cunqa::INSTRUCTIONS_MAP.at(gate_name))
            {   
                // Non-parametric 1 qubit gates
                case cunqa::ID:
                case cunqa::X:
                case cunqa::Y:
                case cunqa::Z:
                case cunqa::H:
                case cunqa::SX:
                //case cunqa::S:
                //case cunqa::SDG:
                //case cunqa::SXDG:
                //case cunqa::T:
                //case cunqa::TDG:
                    qasm_circt += gate_name + " q["  + to_string(qubits[0]) + "];\n";
                    break;
                // Parametric 1 qubit gates
                //case cunqa::U1:
                case cunqa::RX:
                case cunqa::RY:
                case cunqa::RZ:
                    params = instruction.at("params").get<std::vector<double>>();
                    qasm_circt += gate_name + "(" + std::to_string(params[0]) + ") q[" + to_string(qubits[0]) + "];\n";
                    break;
                //UNITARY
                case cunqa::UNITARY:
                    matrix = instruction.at("params").get<std::vector<std::vector<std::vector<std::vector<double>>>>>();
                    qasm_circt += gate_name + "(" + triple_vector_to_string(matrix[0]) + ") q[" + to_string(qubits[0]) + "];\n";
                    break;
                // 2-Parametric 1 qubit gates
                //case cunqa::U2:
                //case cunqa::R:
                //    qasm_circt += gate_name + "(" + to_string(params[0]) + ", " + to_string(params[1]) + ") q[" + to_string(qubits[0]) + "];\n";
                //    break;
                // 3-Parametric 1 qubit gate
                //case cunqa::U3:
                //    qasm_circt += gate_name + "(" + to_string(params[0]) + ", " + to_string(params[1]) + ", " + to_string(params[2]) + ") q[" + to_string(qubits[0]) + "];\n";
                //    break;
                // Non-parametric 2 qubit gates
                case cunqa::CX:
                case cunqa::CY:
                case cunqa::CZ:
                //case cunqa::CSX:
                //case cunqa::SWAP:
                case cunqa::ECR:
                    qasm_circt += gate_name + " q[" + to_string(qubits[0]) + "], q[" + to_string(qubits[1]) + "];\n";
                    break;
                // Parametric 2 qubit gates
                //case cunqa::RXX:
                //case cunqa::CRX:
                //case cunqa::CRY:
                //case cunqa::CRZ:
                //case cunqa::CP:
                //    qasm_circt += gate_name + "(" + to_string(params[0]) + ")" + " q[" + to_string(qubits[0]) + "], q[" + to_string(qubits[1]) + "];\n";
                //    break;
                // Non-parametric  3 qubit gates
                //case cunqa::CCX:
                //case cunqa::CSWAP:
                //    qasm_circt += gate_name + " q[" + to_string(qubits[0]) + "], q[" + to_string(qubits[1]) + "], q[" + to_string(qubits[2]) + "];\n";
                //    break;
                // Measure, duh
<<<<<<< HEAD
                case cunqa::MEASURE:
                    qasm_circt += "measure q[" + to_string(qubits[0]) + "] -> meas[" + to_string(instruction.at("memory")[0]) + "];\n";
=======
                case MEASURE:
                    qasm_circt += "measure q[" + to_string(qubits[0]) + "] -> c[" + to_string(instruction.at("clbits")[0]) + "];\n";
>>>>>>> 70eff399
                    break;
                default:
                    std::cout << "Error. Invalid gate name" << "\n";
                    break;
            }
        }
    } catch (const std::exception& e) {
        LOGGER_ERROR("Error translating a gate from JSON to QASM2.");
    }
        
    return qasm_circt;
}
} // End of cunqa namespace<|MERGE_RESOLUTION|>--- conflicted
+++ resolved
@@ -115,13 +115,8 @@
                 //    qasm_circt += gate_name + " q[" + to_string(qubits[0]) + "], q[" + to_string(qubits[1]) + "], q[" + to_string(qubits[2]) + "];\n";
                 //    break;
                 // Measure, duh
-<<<<<<< HEAD
-                case cunqa::MEASURE:
-                    qasm_circt += "measure q[" + to_string(qubits[0]) + "] -> meas[" + to_string(instruction.at("memory")[0]) + "];\n";
-=======
                 case MEASURE:
                     qasm_circt += "measure q[" + to_string(qubits[0]) + "] -> c[" + to_string(instruction.at("clbits")[0]) + "];\n";
->>>>>>> 70eff399
                     break;
                 default:
                     std::cout << "Error. Invalid gate name" << "\n";
