--- conflicted
+++ resolved
@@ -53,17 +53,6 @@
             std::vector<double> params;
             std::vector<std::vector<std::vector<std::vector<double>>>> matrix;
 
-<<<<<<< HEAD
-    // Instruction processing
-    for (const auto& instruction : instructions) {
-        std::string gate_name = instruction.at("name");
-        std::cout << "Sacar el nombre de una instruction rula " << gate_name << "\n";
-        auto qubits = instruction.at("qubits");
-        std::cout << "Sacar los qubits de una instruction rula " << qubits[0] << "\n";
-        std::vector<double> params;
-        std::vector<std::vector<std::vector<std::vector<double>>>> matrix;
-        
-
         try {
             switch (cunqa::INSTRUCTIONS_MAP.at(gate_name))
             {   
@@ -86,43 +75,15 @@
                 case cunqa::RX:
                 case cunqa::RY:
                 case cunqa::RZ:
-=======
-            switch (INSTRUCTIONS_MAP.at(gate_name))
-            {   
-                // Non-parametric 1 qubit gates
-                case ID:
-                case X:
-                case Y:
-                case Z:
-                case H:
-                case SX:
-                //case S:
-                //case SDG:
-                //case SXDG:
-                //case T:
-                //case TDG:
-                    qasm_circt += gate_name + " q["  + to_string(qubits[0]) + "];\n";
-                    break;
-                // Parametric 1 qubit gates
-                //case U1:
-                case RX:
-                case RY:
-                case RZ:
->>>>>>> 73460b8c
                     params = instruction.at("params").get<std::vector<double>>();
                     qasm_circt += gate_name + "(" + std::to_string(params[0]) + ") q[" + to_string(qubits[0]) + "];\n";
                     break;
                 //UNITARY
-<<<<<<< HEAD
                 case cunqa::UNITARY:
-=======
-                case UNITARY:
->>>>>>> 73460b8c
                     matrix = instruction.at("params").get<std::vector<std::vector<std::vector<std::vector<double>>>>>();
                     qasm_circt += gate_name + "(" + triple_vector_to_string(matrix[0]) + ") q[" + to_string(qubits[0]) + "];\n";
                     break;
                 // 2-Parametric 1 qubit gates
-<<<<<<< HEAD
                 //case cunqa::U2:
                 //case cunqa::R:
                 //    qasm_circt += gate_name + "(" + to_string(params[0]) + ", " + to_string(params[1]) + ") q[" + to_string(qubits[0]) + "];\n";
@@ -156,41 +117,6 @@
                 // Measure, duh
                 case cunqa::MEASURE:
                     qasm_circt += "measure q[" + to_string(qubits[0]) + "] -> meas[" + to_string(instruction.at("memory")[0]) + "];\n";
-=======
-                //case U2:
-                //case R:
-                //    qasm_circt += gate_name + "(" + to_string(params[0]) + ", " + to_string(params[1]) + ") q[" + to_string(qubits[0]) + "];\n";
-                //    break;
-                // 3-Parametric 1 qubit gate
-                //case U3:
-                //    qasm_circt += gate_name + "(" + to_string(params[0]) + ", " + to_string(params[1]) + ", " + to_string(params[2]) + ") q[" + to_string(qubits[0]) + "];\n";
-                //    break;
-                // Non-parametric 2 qubit gates
-                case CX:
-                case CY:
-                case CZ:
-                //case CSX:
-                //case SWAP:
-                case ECR:
-                    qasm_circt += gate_name + " q[" + to_string(qubits[0]) + "], q[" + to_string(qubits[1]) + "];\n";
-                    break;
-                // Parametric 2 qubit gates
-                //case RXX:
-                //case CRX:
-                //case CRY:
-                //case CRZ:
-                //case CP:
-                //    qasm_circt += gate_name + "(" + to_string(params[0]) + ")" + " q[" + to_string(qubits[0]) + "], q[" + to_string(qubits[1]) + "];\n";
-                //    break;
-                // Non-parametric  3 qubit gates
-                //case CCX:
-                //case CSWAP:
-                //    qasm_circt += gate_name + " q[" + to_string(qubits[0]) + "], q[" + to_string(qubits[1]) + "], q[" + to_string(qubits[2]) + "];\n";
-                //    break;
-                // Measure, duh
-                case MEASURE:
-                    qasm_circt += "measure q[" + to_string(qubits[0]) + "] -> c[" + to_string(instruction.at("memory")[0]) + "];\n";
->>>>>>> 73460b8c
                     break;
                 default:
                     std::cout << "Error. Invalid gate name" << "\n";
