#include <fstream>
#include <iostream>
#include <thread>
#include <chrono>

#include "munich_adapters/munich_simulator_adapter.hpp"
#include "munich_adapters/quantum_computation_adapter.hpp"
#include "quantum_task.hpp"
#include "munich_executor.hpp"

#include "utils/json.hpp"
#include "logger.hpp"

namespace cunqa {
namespace sim {

MunichExecutor::MunichExecutor() : classical_channel{"executor"}
{
    LOGGER_DEBUG("Vamos a inicializar el executor.");
    std::string filename = std::string(std::getenv("STORE")) + "/.cunqa/communications.json";
    std::ifstream in(filename);

    if (!in.is_open()) {
        throw std::runtime_error("Error opening the communications file.");
    }

    JSON j;
    if (in.peek() != std::ifstream::traits_type::eof())
        in >> j;
    in.close();

    std::string job_id = std::getenv("SLURM_JOB_ID");

    for (const auto& [key, value]: j.items()) {
        if (key.rfind(job_id, 0) == 0) {
            auto qpu_endpoint = value.at("communications_endpoint").get<std::string>();
            qpu_ids.push_back(qpu_endpoint);
            classical_channel.connect(qpu_endpoint);
            classical_channel.send_info(classical_channel.endpoint, qpu_endpoint);
        }
    }
<<<<<<< HEAD
};

MunichExecutor::MunichExecutor(const std::string& group_id) : classical_channel{"executor"}
{
    std::string filename = std::string(std::getenv("STORE")) + "/.cunqa/communications.json";
    std::ifstream in(filename);

    if (!in.is_open()) {
        throw std::runtime_error("Error opening the communications file.");
    }

    JSON j;
    if (in.peek() != std::ifstream::traits_type::eof())
        in >> j;
    in.close();

    for (const auto& [key, value]: j.items()) {
        if (key.rfind(group_id) == key.size() - group_id.size()) {
            auto qpu_endpoint = value["communications_endpoint"].get<std::string>();
            qpu_ids.push_back(qpu_endpoint);
            classical_channel.connect(qpu_endpoint);
            classical_channel.send_info(classical_channel.endpoint, qpu_endpoint);
        }
    }
};
=======

    LOGGER_DEBUG("Executor perfectamente inicializado.");
}
>>>>>>> 15f62aa8

void MunichExecutor::run()
{
    std::vector<QuantumTask> quantum_tasks;
    std::vector<std::string> qpus_working;
    JSON quantum_task_json;
    std::string message;
    while (true) {
        for(const auto& qpu_id: qpu_ids) {
            message = classical_channel.recv_info(qpu_id);
            if(!message.empty()) {
                qpus_working.push_back(qpu_id);
                quantum_task_json = JSON::parse(message);
                quantum_tasks.push_back(QuantumTask(message));
            }
        }

        auto qc = std::make_unique<QuantumComputationAdapter>(quantum_tasks);
        CircuitSimulatorAdapter simulator(std::move(qc));
        LOGGER_DEBUG("Vamos a llamar al simulate del adapter");
        auto result = simulator.simulate(&classical_channel);
        
        // TODO: transform results to give each qpu its results
        std::string result_str = result.dump();

        for(const auto& qpu: qpus_working) {
            classical_channel.send_info(result_str, qpu);
        }

        qpus_working.clear();
        quantum_tasks.clear();
    }
}


} // End of sim namespace
} // End of cunqa namespace<|MERGE_RESOLUTION|>--- conflicted
+++ resolved
@@ -39,8 +39,10 @@
             classical_channel.send_info(classical_channel.endpoint, qpu_endpoint);
         }
     }
-<<<<<<< HEAD
+
+    LOGGER_DEBUG("Executor perfectamente inicializado.");
 };
+
 
 MunichExecutor::MunichExecutor(const std::string& group_id) : classical_channel{"executor"}
 {
@@ -65,11 +67,6 @@
         }
     }
 };
-=======
-
-    LOGGER_DEBUG("Executor perfectamente inicializado.");
-}
->>>>>>> 15f62aa8
 
 void MunichExecutor::run()
 {
