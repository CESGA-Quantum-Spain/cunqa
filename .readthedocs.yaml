# .readthedocs.yaml
# Read the Docs configuration file
# See https://docs.readthedocs.io/en/stable/config-file/v2.html for details

# Required
version: 2


# Set the OS, Python version and other tools you might need
build:
  os: ubuntu-22.04
  tools:
    python: "3.9"
    # You can also specify other tool versions:
    # nodejs: "20"
    # rust: "1.70"
    # golang: "1.20"

# Build documentation in the "docs/" directory with Sphinx
sphinx:
  configuration: docs/source/conf.py
<<<<<<< HEAD
  # You can configure Sphinx to use a different builder, for instance use the dirhtml builder for simpler URLs
  # builder: "dirhtml"
  # Fail on all warnings to avoid broken references
  # fail_on_warning: true


# Optionally build your docs in additional formats such as PDF and ePub
# formats:
#   - pdf
#   - epub

=======
>>>>>>> d0cd4528

# Optional but recommended, declare the Python requirements required
# to build your documentation
# See https://docs.readthedocs.io/en/stable/guides/reproducible-builds.html
<<<<<<< HEAD

python:
  install:
    - requirements: docs/requirements_readthedocs.txt
=======
#python:
#  install:
#    - requirements: docs/requirements.txt
>>>>>>> d0cd4528
<|MERGE_RESOLUTION|>--- conflicted
+++ resolved
@@ -19,7 +19,7 @@
 # Build documentation in the "docs/" directory with Sphinx
 sphinx:
   configuration: docs/source/conf.py
-<<<<<<< HEAD
+
   # You can configure Sphinx to use a different builder, for instance use the dirhtml builder for simpler URLs
   # builder: "dirhtml"
   # Fail on all warnings to avoid broken references
@@ -31,19 +31,13 @@
 #   - pdf
 #   - epub
 
-=======
->>>>>>> d0cd4528
 
 # Optional but recommended, declare the Python requirements required
 # to build your documentation
 # See https://docs.readthedocs.io/en/stable/guides/reproducible-builds.html
-<<<<<<< HEAD
+
 
 python:
   install:
     - requirements: docs/requirements_readthedocs.txt
-=======
-#python:
-#  install:
-#    - requirements: docs/requirements.txt
->>>>>>> d0cd4528
+
