--- conflicted
+++ resolved
@@ -262,7 +262,6 @@
 *.qasm
 prueba*
 main*
-<<<<<<< HEAD
 installation
 qraise_*
 client.cpp
@@ -319,6 +318,4 @@
 hybrid_qc-cc.py
 distr_Grover.py
 QFT.py
-=======
-qraise_*
->>>>>>> 004e9c1b
+qraise_*