--- conflicted
+++ resolved
@@ -45,12 +45,8 @@
 
 # Distribution / packaging
 .Python
-<<<<<<< HEAD
-build*/
-=======
 build/
 build*
->>>>>>> d6846bf5
 develop-eggs/
 dist/
 downloads/
