#!/bin/bash

export INSTALL_PATH=$STORE/works/cunqa/installation
 
export PATH=$PATH:$INSTALL_PATH/bin
 
<<<<<<< HEAD
export INFO_PATH=$STORE/.cunqa/qpus.json
 
=======
export INFO_PATH=$STORE/.api_simulator/qpus.json

export LD_PRELOAD=$INSTALL_PATH/lib64/libzmq.so
>>>>>>> 5866314b
IP=$(ip route get 1.2.3.4 | head -1 | awk '{print $7}')
LD_DEBUG=all jupyter-notebook --ip $IP &> jup.out &
export LD_PRELOAD=""<|MERGE_RESOLUTION|>--- conflicted
+++ resolved
@@ -4,14 +4,8 @@
  
 export PATH=$PATH:$INSTALL_PATH/bin
  
-<<<<<<< HEAD
 export INFO_PATH=$STORE/.cunqa/qpus.json
  
-=======
-export INFO_PATH=$STORE/.api_simulator/qpus.json
-
-export LD_PRELOAD=$INSTALL_PATH/lib64/libzmq.so
->>>>>>> 5866314b
 IP=$(ip route get 1.2.3.4 | head -1 | awk '{print $7}')
 LD_DEBUG=all jupyter-notebook --ip $IP &> jup.out &
 export LD_PRELOAD=""