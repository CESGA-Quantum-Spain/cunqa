import os
import argparse
import json



from qmiotools.integrations.qiskitqmio import FakeQmio 
from qiskit_aer.noise import NoiseModel

STORE_PATH = os.getenv("STORE")
INSTALL_PATH = os.getenv("INSTALL_PATH")


parser = argparse.ArgumentParser(description="FakeQmio from calibrations")

parser.add_argument("backend_path", type = str, help = "Path to backend config json")

args = parser.parse_args()

if (args.backend_path == "last_calibrations"):
    fakeqmio = FakeQmio()
else:
    fakeqmio = FakeQmio(calibration_file = args.backend_path)

noise_model = NoiseModel.from_backend(fakeqmio)
noise_model_json = noise_model.to_dict(serializable = True)

with open(INSTALL_PATH + "/include/utils/basis_gates.json", "r") as gates_file:
    gates = json.load(gates_file)

fakeqmio_coupling_map = [
    [0,1],
    [2,1],
    [2,3],
    [4,3],
    [5,4],
    [6,3],
    [6,12],
    [7,0],
    [7,9],
    [9,10],
    [11,10],
    [11,12],
    [13,21],
    [14,11],
    [14,18],
    [15,8],
    [15,16],
    [18,17],
    [18,19],
    [20,19],
    [22,21],
    [22,31],
    [23,20],
    [23,30],
    [24,17],
    [24,27],
    [25,16],
    [25,26],
    [26,27],
    [28,27],
    [28,29],
    [30,29],
    [30,31]
]

backend_json = {
    "backend":{
        "name": "FakeQmio", 
        "version": "",
        "simulator": "AerSimulator",
        "n_qubits": 32, 
        "url": "",
        "is_simulator": True,
        "conditional": True, 
        "memory": True,
        "max_shots": 1000000,
        "description": "FakeQmio backend",
<<<<<<< HEAD
        "coupling_map":[],
=======
        "coupling_map" : fakeqmio_coupling_map,
>>>>>>> b3b2e9e0
        "basis_gates": gates["fakeqmio"], 
        "custom_instructions": "",
        "gates": []
    },
    "noise":noise_model_json
}


with open("{}/.api_simulator/fakeqmio_backend.json".format(STORE_PATH), 'w') as file:
    json.dump(backend_json, file)<|MERGE_RESOLUTION|>--- conflicted
+++ resolved
@@ -76,11 +76,7 @@
         "memory": True,
         "max_shots": 1000000,
         "description": "FakeQmio backend",
-<<<<<<< HEAD
-        "coupling_map":[],
-=======
         "coupling_map" : fakeqmio_coupling_map,
->>>>>>> b3b2e9e0
         "basis_gates": gates["fakeqmio"], 
         "custom_instructions": "",
         "gates": []
