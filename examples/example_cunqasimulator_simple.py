import os
import sys
import time
import random

from qiskit import QuantumCircuit

install_path = os.getenv("INSTALL_PATH")
sys.path.insert(0, install_path)
from cunqa.qutils import getQPUs

qc = {
    "instructions": [
    {
        "name":"h",
        "qubits":[0]
    },
    {
        "name":"cx",
        "qubits":[0,1],
<<<<<<< HEAD
=======
    },
    {
        "name":"unitary",
        "matrix": [[[0.0, 0.0], [0.0, -1.0]], [[0.0, 1.0], [0.0, 0.0]]],
        "qubits": [0]

>>>>>>> ed308a76
    },
    {
        "name": "measure",
        "qubits": [0]
    },
    {
        "name": "measure",
        "qubits": [1]
    }
    ],
    "num_qubits": 2,
    "num_clbits": 2,
    "classical_registers": {
        "meas": [
            0,
            1
        ]
    },
    "exec_type":"dynamic"
}


qc_param = {
    "instructions": [
    {
        "name":"h",
        "qubits":[0]
    },
    {
        "name":"rx",
        "qubits":[1],
        "params":[1.1111]
    },
    {
        "name": "measure",
        "qubits": [0]
    },
    {
        "name": "measure",
        "qubits": [1]
    }
    ],
    "num_qubits": 2,
    "num_clbits": 2,
    "classical_registers": {
        "meas": [
            0,
            1
        ]
    },
    "exec_type":"dynamic"
}


qpus = getQPUs(local=False)

print("QPUs disponibles:")
for q in qpus:
    print(f"QPU {q.id}, backend: {q.backend.name}.")

qpu0 = qpus[-1]

print("QPU endpoint: ", qpu0.endpoint)

job = qpu0.run(qc, shots=19)
print(job.result().get_counts())


# Upgrade parameters
""" for _ in range(10):
    new_params = [random.uniform(0.0, 6.283185)]
    print("Parameter: ", new_params[0])
    param_job = job.upgrade_parameters(new_params)
    print("Counts: ", param_job.result().get_counts()) """

<|MERGE_RESOLUTION|>--- conflicted
+++ resolved
@@ -18,15 +18,12 @@
     {
         "name":"cx",
         "qubits":[0,1],
-<<<<<<< HEAD
-=======
     },
     {
         "name":"unitary",
         "matrix": [[[0.0, 0.0], [0.0, -1.0]], [[0.0, 1.0], [0.0, 0.0]]],
         "qubits": [0]
 
->>>>>>> ed308a76
     },
     {
         "name": "measure",
