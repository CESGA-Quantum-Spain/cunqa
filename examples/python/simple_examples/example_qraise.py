import os, sys
from time import sleep

# path to access c++ files
sys.path.append(os.getenv("HOME"))

from cunqa.qutils import get_QPUs, qraise, qdrop
from cunqa.circuit import CunqaCircuit

# Raise QPUs (allocates classical resources for the simulation job) and retrieve them using get_QPUs
family = qraise(2, "00:10:00", simulator = "Aer", co_located = True)

qpus  = get_QPUs(on_node = False, family = family)

qc = CunqaCircuit(5)
qc.h(0)
qc.cx(0, 1)
qc.measure_all()

qpu = qpus[0]
<<<<<<< HEAD
qjob = qpu.run(qc, transpile = False, shots = 1_000_000) # non-blocking call
=======
qjob = qpu.run(qc, transpile = False, shots = 10)# non-blocking call
>>>>>>> 004e9c1b

counts = qjob.result.counts
time = qjob.time_taken

print(qjob.result)
#print(f"Result: \n{counts}\n Time taken: {time} s.")

""" qjob_1 = qpu.run(qc, transpile = False, shots = 100)# non-blocking call

print(qjob_1.result) """


########## Drop the deployed QPUs #
qdrop(family)<|MERGE_RESOLUTION|>--- conflicted
+++ resolved
@@ -18,11 +18,7 @@
 qc.measure_all()
 
 qpu = qpus[0]
-<<<<<<< HEAD
-qjob = qpu.run(qc, transpile = False, shots = 1_000_000) # non-blocking call
-=======
-qjob = qpu.run(qc, transpile = False, shots = 10)# non-blocking call
->>>>>>> 004e9c1b
+qjob = qpu.run(qc, transpile = False, shots = 10) # non-blocking call
 
 counts = qjob.result.counts
 time = qjob.time_taken
