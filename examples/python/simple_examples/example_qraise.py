import os, sys
from time import sleep

# path to access c++ files
sys.path.append(os.getenv("HOME"))

from cunqa.qutils import get_QPUs, qraise, qdrop
from cunqa.circuit import CunqaCircuit

# Raise QPUs (allocates classical resources for the simulation job) and retrieve them using get_QPUs
family = qraise(2, "00:10:00", simulator = "Cunqa", co_located = True)

qpus  = get_QPUs(on_node = False, family = family)

qc = CunqaCircuit(5)
qc.h(0)
qc.cx(0, 1)
qc.measure_all()

qpu = qpus[0]
<<<<<<< HEAD
qjob = qpu.run(qc, transpile = False, shots = 100)# non-blocking call
=======
qjob = qpu.run(qc, transpile = False, shots = 10)# non-blocking call
>>>>>>> bb94a753

counts = qjob.result.counts
time = qjob.time_taken

print(qjob.result)
#print(f"Result: \n{counts}\n Time taken: {time} s.")

""" qjob_1 = qpu.run(qc, transpile = False, shots = 100)# non-blocking call

print(qjob_1.result) """


########## Drop the deployed QPUs #
qdrop(family)<|MERGE_RESOLUTION|>--- conflicted
+++ resolved
@@ -18,11 +18,7 @@
 qc.measure_all()
 
 qpu = qpus[0]
-<<<<<<< HEAD
-qjob = qpu.run(qc, transpile = False, shots = 100)# non-blocking call
-=======
 qjob = qpu.run(qc, transpile = False, shots = 10)# non-blocking call
->>>>>>> bb94a753
 
 counts = qjob.result.counts
 time = qjob.time_taken
