--- conflicted
+++ resolved
@@ -8,11 +8,7 @@
 from cunqa.circuit import CunqaCircuit
 
 # Raise QPUs (allocates classical resources for the simulation job) and retrieve them using get_QPUs
-<<<<<<< HEAD
 family = qraise(2, "00:10:00", simulator = "Maestro", cloud = True)
-=======
-family = qraise(2, "00:10:00", simulator = "Aer", co_located = True)
->>>>>>> 0b5c4e59
 
 qpus  = get_QPUs(on_node = False, family = family)
 
