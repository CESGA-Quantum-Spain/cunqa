--- conflicted
+++ resolved
@@ -10,11 +10,7 @@
 from cunqa.qjob import gather
 
 # Raise QPUs (allocates classical resources for the simulation job) and retrieve them using get_QPUs
-<<<<<<< HEAD
-family = qraise(2, "00:10:00", simulator="Maestro", classical_comm=True, co_located = True)
-=======
 family = qraise(2, "00:10:00", simulator="Aer", classical_comm=True, co_located = True)
->>>>>>> 004e9c1b
 qpus  = get_QPUs(on_node=False, family = family)
 
 
