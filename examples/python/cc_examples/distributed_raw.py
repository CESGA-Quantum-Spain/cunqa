import os
import sys
import json
import time

sys.path.append(os.getenv("HOME"))
<<<<<<< HEAD
from cunqa.qutils import get_QPUs

qpus = get_QPUs(local=False)
=======
from cunqa.qutils import getQPUs, qraise, qdrop

family = qraise(3, "00:10:00", simulator="Cunqa", classical_comm=True, cloud = True)
qpus  = getQPUs(local=False, family = family)

>>>>>>> 8dd17e4e
print("QPUs disponibles:")
for q in qpus:
    print(f"QPU {q.id}, backend: {q.backend.name}")

qpu0 = qpus[0]
qpu1 = qpus[1]
qpu2 = qpus[2]

# TODO: remote_c_if_GATE is no longer an instruction
d_qc_0_zmq = {
    "id": "carballido",
    "instructions": [
        
    {
        "name":"h",
        "qubits":[0],
        "qubits":[0],
    },
    {
        "name":"measure_and_send",
        "qubits":[0],
        "circuits":["losada"]
    },
    {
        "name":"measure_and_send",
        "qubits":[1],
        "circuits":["exposito"]
    },
    {
        "name": "measure",
        "qubits": [0],
        "clbits":[0], 
        "clreg":[]
    },
    {
        "name": "measure",
        "qubits": [1],
        "clbits": [1],
        "clreg":[]
    }
    ],
    "has_cc": True,
    "sending_to":["losada", "exposito"],
    "num_qubits": 2,
    "num_clbits": 2,
    "classical_registers": {
        "meas": [
            0,
            1
        ]
    }
}

d_qc_1_zmq = {
    "id": "losada",
    "instructions": [
    {
        "name":"recv",
        "qubits":[1],
        "circuits":["carballido"],
        "remote_conditional_reg":[1]
    },
    {
        "name":"h",
        "qubits":[0],
        "qubits":[0],
    },
    {
        "name": "measure",
        "qubits": [0],
        "clbits": [0], 
        "clreg":[]
    },
    {
        "name": "measure",
        "qubits": [1],
        "clbits": [1], 
        "clreg":[]
    }
    ],
    "has_cc": True,
    "sending_to":[],
    "num_qubits": 2,
    "num_clbits": 2,
    "classical_registers": {
        "meas": [
            0,
            1
        ]
    }
}

d_qc_2_zmq = {
    "id": "exposito",
    "instructions": [
    {
        "name":"h",
        "qubits":[1]
    },
    {
        "name":"recv",
        "qubits":[0],
        "circuits":["carballido"],
        "remote_conditional_reg":[0]
    },
    {
        "name": "measure",
        "qubits": [0],
        "clbits": [0], 
        "clreg":[]
    },
    {
        "name": "measure",
        "qubits": [1],
        "clbits": [1], 
        "clreg":[]
    }
    ],
    "has_cc": True,
    "sending_to":[],
    "num_qubits": 2,
    "num_clbits": 2,
    "classical_registers": {
        "meas": [
            0,
            1
        ]
    }
}

# print(d_qc_0_zmq)
#TODO: Manage the number of shots authomatically. They have to be the same for all jobs
# print(qpu0._family_name)
# job0 = qpu0.run(d_qc_0_zmq, shots=10) 
# job1 = qpu1.run(d_qc_1_zmq, shots=10)
# job2 = qpu2.run(d_qc_2_zmq, shots=10)

from cunqa.mappers import run_distributed

job0, job1, job2 = run_distributed([d_qc_0_zmq, d_qc_1_zmq, d_qc_2_zmq], qpus[:3], shots = 10)

print("Result QPU0", job0.result.counts)
print("Result QPU1", job1.result.counts)
print("Result QPU2", job2.result.counts)

qdrop(family)








<|MERGE_RESOLUTION|>--- conflicted
+++ resolved
@@ -4,17 +4,11 @@
 import time
 
 sys.path.append(os.getenv("HOME"))
-<<<<<<< HEAD
-from cunqa.qutils import get_QPUs
+from cunqa.qutils import get_QPUs, qraise, qdrop
+family = qraise(3, "00:10:00", simulator="Cunqa", classical_comm=True, cloud = True)
 
-qpus = get_QPUs(local=False)
-=======
-from cunqa.qutils import getQPUs, qraise, qdrop
+qpus = get_QPUs(local=False, family = family)
 
-family = qraise(3, "00:10:00", simulator="Cunqa", classical_comm=True, cloud = True)
-qpus  = getQPUs(local=False, family = family)
-
->>>>>>> 8dd17e4e
 print("QPUs disponibles:")
 for q in qpus:
     print(f"QPU {q.id}, backend: {q.backend.name}")
