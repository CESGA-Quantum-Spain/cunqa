--- conflicted
+++ resolved
@@ -1,4 +1,5 @@
 import os, sys
+import math
 import math
 import numpy as np
 import time
@@ -14,6 +15,7 @@
 from cunqa.qjob import gather
 
 def print_results(result_list, angle):
+def print_results(result_list, angle):
     counts_list = []
     for result in result_list:
         counts_list.append(result.counts)
@@ -22,15 +24,7 @@
     for counts in counts_list:
         # Extract the most frequent measurement (the best estimate of theta)
         most_frequent_output = max(counts, key=counts.get)
-<<<<<<< HEAD
         binary_string += most_frequent_output[0]
-=======
-        total = sum([v for v in counts.values()])
-        estimation += most_frequent_output[0]
-
-    # Convert the (reversed) binary string to a fraction
-    estimated_theta = int(estimation[::-1], 2) / (2 ** len(estimation))
->>>>>>> 3fa28261
 
     estimated_theta = 0.0
     for i, digit in enumerate(reversed(binary_string)):
@@ -41,20 +35,11 @@
     print(f"Measured output: {binary_string}")
     print(f"Estimated theta: {estimated_theta}")
     print(f"Real theta: {angle}")
-<<<<<<< HEAD
     #print(f"With probability: {counts[most_frequent_output]/total}", )
     if angle==estimated_theta:
         print(f"CORRECT: ({math.log2(angle)},{len(binary_string)})")
     else:
         print(f"FALSE  : ({math.log2(angle)},{len(binary_string)})")
-=======
-
-    #print(f"With probability: {counts[most_frequent_output]/total}", )
-    # if angle==estimated_theta:
-    #     print(f"CORRECT: ({math.log2(angle)},{len(estimation)})")
-    # else:
-    #     print(f"FALSE  : ({math.log2(angle)},{len(estimation)})")
->>>>>>> 3fa28261
 
 
 
@@ -64,7 +49,6 @@
 
     Args
     ---------
-<<<<<<< HEAD
     angle (double): angle to compute.
     n_qpus (int): number of QPUs.
     """
@@ -130,18 +114,6 @@
     circuits = {}
     for i in range(n_qpus): 
         theta = 2 * np.pi * 2**(n_qpus - i - 1) * angle
-=======
-    angle (float): percentage of a full turn to apply on the Rz \otimes Rz.
-    n_precision (str): number of digits of the phase to extract. We will create the same number of circuits that run in different QPUs to run the distributed QPE.
-    """
-    family = qraise(n_precision,"00:10:00", simulator="Munich", classical_comm=True, cloud = True)
-    
-    qpus_QPE  = getQPUs(local = False, family = family)
-
-    circuits = {}
-    for i in range(n_precision): 
-        theta = angle*np.pi*2**(n_precision-i) 
->>>>>>> 3fa28261
         #print(f"Theta: {theta}")
 
         circuits[f"cc_{i}"] = CunqaCircuit(3,3, id= f"cc_{i}") #we set the same number of quantum and classical bits because Cunqasimulator requires all qubits to be measured for them to be represented on the counts
@@ -153,7 +125,6 @@
         
 
         for j in range(i):
-<<<<<<< HEAD
             phase = -np.pi * 2**(j - i)
             circuits[f"cc_{i}"].remote_c_if("rz", qubits = 0, param = phase, control_circuit = f"cc_{j}")
 
@@ -162,23 +133,12 @@
         for k in range(n_qpus - i - 1):
             #print(f"Mandamos desde {i} a {i+1+k}.")
             circuits[f"cc_{i}"].measure_and_send(qubit = 0, target_circuit = f"cc_{i + 1 + k}") 
-=======
-            #print(f"Receving from {j} on {i}.")
-            circuits[f"cc_{i}"].remote_c_if("rz", target_qubits = 0, param = -np.pi*2**(i-j), control_circuit = f"cc_{j}")
-
-        circuits[f"cc_{i}"].h(0)
-
-        for k in range(n_precision-i-1): # -1 due to zero indexing
-            #print(f"Sending from {i} to {i+1+k}.")
-            circuits[f"cc_{i}"].measure_and_send(control_qubit = 0, target_circuit = f"cc_{i+1+k}") # +1 due to zero indexing 
->>>>>>> 3fa28261
 
         circuits[f"cc_{i}"].measure(0,0)
         circuits[f"cc_{i}"].measure(1,1)
         circuits[f"cc_{i}"].measure(2,2)
 
     
-<<<<<<< HEAD
     return circuits
 
 
@@ -199,21 +159,6 @@
 
     return result_list, algorithm_time
         
-=======
-    distr_jobs = run_distributed(list(circuits.values()), qpus_QPE, shots=3000)
-    
-    result_list = gather(distr_jobs)
-    qdrop(family)
-    return result_list
-
-angle = 1/2**5
-result_list = distr_rz2_QPE(angle, 8)
-
-for result in result_list:
-    print(result)
-
-print_results(result_list, angle)
->>>>>>> 3fa28261
 
 def iqpe_benchmarking(angles_list, n_qpus_list):
     for angle in angles_list:
