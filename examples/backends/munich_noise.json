{
    "backend":{
        "name": "FakeMunich", 
        "version": "",
        "simulator": "MunichSimulator",
        "n_qubits": 32,
        "url": "",
        "is_simulator": true,
        "conditional": true,
        "memory": true,
        "max_shots": 1000000,
        "description": "FakeMunich backend",
        "basis_gates": [
<<<<<<< HEAD
            "u1", "u2", "u3", "u", "p", "r", "rx", "ry", "rz", "id",
            "x", "y", "z", "h", "s", "sdg", "sx", "sxdg", "t", "tdg",
            "swap", "cx", "cy", "cz", "csx", "cp", "cu", "cu1", "cu3",
            "rxx", "ryy", "rzz", "rzx", "ccx", "ccz", "crx", "cry", "crz",
            "cswap"],
=======
            "u1", "u2", "u3", "u", "p", "r", "rx", "ry", "rz", "id", "x", "y", "z", "h", "s", "sdg", "sx", "sxdg", "t", "tdg", "swap", "cx", "cy", "cz", "csx", "cp", "cu", "cu1", "cu3", "rxx", "ryy", "rzz", "rzx", "ccx", "ccz", "crx", "cry", "crz", "cswap"
        ],
>>>>>>> 394cf5b8
        "custom_instructions": "",
        "gates": [], 
        "coupling_map": []
    },
    "noise": {
        "step_fidelity": 1,
        "approx_steps": 1,
        "noise_prob": 0.001,
        "noise_prob_t1": 0.002,
        "noise_prob_multi": 2
    }
}<|MERGE_RESOLUTION|>--- conflicted
+++ resolved
@@ -11,16 +11,8 @@
         "max_shots": 1000000,
         "description": "FakeMunich backend",
         "basis_gates": [
-<<<<<<< HEAD
-            "u1", "u2", "u3", "u", "p", "r", "rx", "ry", "rz", "id",
-            "x", "y", "z", "h", "s", "sdg", "sx", "sxdg", "t", "tdg",
-            "swap", "cx", "cy", "cz", "csx", "cp", "cu", "cu1", "cu3",
-            "rxx", "ryy", "rzz", "rzx", "ccx", "ccz", "crx", "cry", "crz",
-            "cswap"],
-=======
             "u1", "u2", "u3", "u", "p", "r", "rx", "ry", "rz", "id", "x", "y", "z", "h", "s", "sdg", "sx", "sxdg", "t", "tdg", "swap", "cx", "cy", "cz", "csx", "cp", "cu", "cu1", "cu3", "rxx", "ryy", "rzz", "rzx", "ccx", "ccz", "crx", "cry", "crz", "cswap"
         ],
->>>>>>> 394cf5b8
         "custom_instructions": "",
         "gates": [], 
         "coupling_map": []
