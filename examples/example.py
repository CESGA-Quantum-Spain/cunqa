import os
import sys
import json
from qiskit import QuantumCircuit

install_path = os.getenv("INSTALL_PATH")
sys.path.insert(0, install_path)
<<<<<<< HEAD
print(sys.path)
from python.client import Client
from python.cluster import QPU, from_qc_to_json
#from python import backend_options

json_path = "/mnt/netapp1/Store_CESGA/home/cesga/acarballido/.api_simulator"
with open("{}/qpu.json".format(json_path)) as net_json:
    qpus = json.load(net_json)
    aux_server_endpoint = "tcp://" + qpus["{}".format(0)]["IPs"]["bond0.117"] + ":" + str(qpus["{}".format(0)]["port"])




qpu = QPU(id_=0, server_endpoint = aux_server_endpoint)

qc = QuantumCircuit(2)
qc.h(0)
qc.cx(0,1)
qc.measure_all()

result = qpu.c_run(qc, shots=199)



=======

from python.qclient import QClient
>>>>>>> b324e7d4

circuit = """
{
    "config": {
        "shots": 1024,
        "method": "statevector",
        "memory_slots": 7
    },
    "instructions": [
    {
        "name": "h",
        "qubits": [0]
    },
    {
        "name": "cx",
        "qubits": [0, 1]
    },
    {
        "name": "measure",
        "qubits": [0],
        "memory": [0]
    },
    {
        "name": "measure",
        "qubits": [1],
        "memory": [1]
    }
    ]
}
"""

<<<<<<< HEAD
#client = Client("/mnt/netapp1/Store_CESGA//home/cesga/acarballido/.api_simulator/qpu.json")

#client.connect(2)
#client.send_data(circuit)
#result = client.read_result()
#client.send_data("CLOSE")
=======
STORE = os.getenv("STORE")
client = QClient(STORE + "/.api_simulator/qpu.json")

client.connect(2)
client.send_data(circuit)
result = client.read_result()
client.send_data("CLOSE")
>>>>>>> b324e7d4

print(result)<|MERGE_RESOLUTION|>--- conflicted
+++ resolved
@@ -5,35 +5,8 @@
 
 install_path = os.getenv("INSTALL_PATH")
 sys.path.insert(0, install_path)
-<<<<<<< HEAD
-print(sys.path)
-from python.client import Client
-from python.cluster import QPU, from_qc_to_json
-#from python import backend_options
-
-json_path = "/mnt/netapp1/Store_CESGA/home/cesga/acarballido/.api_simulator"
-with open("{}/qpu.json".format(json_path)) as net_json:
-    qpus = json.load(net_json)
-    aux_server_endpoint = "tcp://" + qpus["{}".format(0)]["IPs"]["bond0.117"] + ":" + str(qpus["{}".format(0)]["port"])
-
-
-
-
-qpu = QPU(id_=0, server_endpoint = aux_server_endpoint)
-
-qc = QuantumCircuit(2)
-qc.h(0)
-qc.cx(0,1)
-qc.measure_all()
-
-result = qpu.c_run(qc, shots=199)
-
-
-
-=======
 
 from python.qclient import QClient
->>>>>>> b324e7d4
 
 circuit = """
 {
@@ -65,14 +38,6 @@
 }
 """
 
-<<<<<<< HEAD
-#client = Client("/mnt/netapp1/Store_CESGA//home/cesga/acarballido/.api_simulator/qpu.json")
-
-#client.connect(2)
-#client.send_data(circuit)
-#result = client.read_result()
-#client.send_data("CLOSE")
-=======
 STORE = os.getenv("STORE")
 client = QClient(STORE + "/.api_simulator/qpu.json")
 
@@ -80,6 +45,5 @@
 client.send_data(circuit)
 result = client.read_result()
 client.send_data("CLOSE")
->>>>>>> b324e7d4
 
 print(result)