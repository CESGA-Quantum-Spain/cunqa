--- conflicted
+++ resolved
@@ -1,9 +1,5 @@
 """
-<<<<<<< HEAD
     Holds Cunqa's custom circuit class for circuit definition.
-=======
-    Holds CUNQA's custom circuit class and functions to translate its instructions into other formats for circuit definition.
->>>>>>> f1c49205
 
     Building circuits
     =================
@@ -93,18 +89,10 @@
     return obj.__module__.split('.')[0]
 
 
-
-<<<<<<< HEAD
-SUPPORTED_GATES_1Q = ["id","x", "y", "z", "h", "s", "sdg", "sx", "sxdg", "t", "tdg", "u1", "u2", "u3", "u", "p", "r", "rx", "ry", "rz", "measure_and_send"]
-SUPPORTED_GATES_2Q = ["swap", "cx", "cy", "cz", "csx", "cp", "cu", "cu1", "cu3", "rxx", "ryy", "rzz", "rzx", "crx", "cry", "crz", "ecr", "c_if_h", "c_if_x","c_if_y","c_if_z","c_if_rx","c_if_ry","c_if_rz", "c_if_ecr"]
-SUPPORTED_GATES_3Q = [ "ccx","ccy", "ccz","cswap"]
-SUPPORTED_GATES_PARAMETRIC_1 = ["u1", "p", "rx", "ry", "rz", "rxx", "ryy", "rzz", "rzx","cp", "crx", "cry", "crz", "cu1","c_if_rx","c_if_ry","c_if_rz"]
-=======
 SUPPORTED_GATES_1Q = ["id","x", "y", "z", "h", "s", "sdg", "sx", "sxdg", "t", "tdg", "u1", "u2", "u3", "u", "p", "r", "rx", "ry", "rz", "measure_and_send", "qsend", "qrecv","expose"]
 SUPPORTED_GATES_2Q = ["swap", "cx", "cy", "cz", "csx", "cp", "cu", "cu1", "cu3", "rxx", "ryy", "rzz", "rzx", "crx", "cry", "crz", "ecr"]
 SUPPORTED_GATES_3Q = ["ccx","ccy", "ccz","cswap"]
 SUPPORTED_GATES_PARAMETRIC_1 = ["u1", "p", "rx", "ry", "rz", "rxx", "ryy", "rzz", "rzx","cp", "crx", "cry", "crz", "cu1"]
->>>>>>> f1c49205
 SUPPORTED_GATES_PARAMETRIC_2 = ["u2", "r"]
 SUPPORTED_GATES_PARAMETRIC_3 = ["u", "u3", "cu3"]
 SUPPORTED_GATES_PARAMETRIC_4 = ["cu"]
@@ -141,7 +129,6 @@
         return cls._instances
     
     def get_connectivity(cls):
-<<<<<<< HEAD
         """ 
         Method to obtain the connectivity of circuit instances where two circuits are connected if they have distributed instructions referencing eachother.
 
@@ -152,14 +139,7 @@
             # sending_to has the circuits where you send but not the received ones, the graph is directed. We use sets to undirect the graph
             first_connections = {frozenset({idd, sent}) for idd, circuit in cls.access_other_instances().items() for sent in circuit.sending_to}
             # adds (a, b, c) if (a,b) and (b,c) are in the set. Does this recursively until the highest level transitivity is addressed
-            cls._connected = transitive_combinations(first_connections) 
-=======
-        if (cls._connected is None or cls._new_inst):
-            # sending_to has the circuits where you send but not the received ones, the graph is directed. We use sets to undirect the graph
-            first_connections = {frozenset({idd, sent}) for idd, circuit in cls.access_other_instances().items() for sent in circuit.sending_to}
-            # adds (a,c) if (a,b) and (b,c) are in the set. Does this recursively until the highest level transitivity is addressed
             cls._connected = _transitive_combinations(first_connections) 
->>>>>>> f1c49205
             cls._new_inst = False
 
         return cls._connected
@@ -330,14 +310,11 @@
     quantum_regs: dict  #: Dictionary of quantum registers as ``{"name": [assigned qubits]}``.
     classical_regs: dict #: Dictionary of classical registers of the circuit as ``{"name": [assigned clbits]}``.
     sending_to: "list[str]" #: List of circuit ids to which the current circuit is sending measurement outcomes or qubits. 
-<<<<<<< HEAD
-    current_params: "list[Union[int, float]]" #: Ordered list of the parameters that the circuit currently has
-    param_expressions: "list[str]" #: List of expressions for variable parameters assigned to parametric gates. Same lenght as current_params
-=======
->>>>>>> f1c49205
-
-
-    def __init__(self, num_qubits: int = None, num_clbits: Optional[int] = None, id: Optional[str] = None):
+    current_params: "list[Union[dict, int, float]]" #: Ordered list of the parameters that the circuit currently has
+    param_expressions: dict #: Dict of expressions for variable parameters assigned to parametric gates. Same lenght as current_params
+
+
+    def __init__(self, num_qubits: Optional[int] = None, num_clbits: Optional[int] = None, id: Optional[str] = None):
 
         """
         Class constructor to create a CunqaCirucit. Only the ``num_qubits`` argument is mandatory, also ``num_clbits`` can be provided if there is intention to incorporate intermediate measurements.
@@ -357,10 +334,6 @@
         self.is_dynamic = False
         self.instructions = []
 
-<<<<<<< HEAD
-        self.param_expressions = {"sympy_exprs": [], "lambda_funcs": []}
-        self.current_params = []
-=======
         self.quantum_regs = {}
         if num_qubits is not None:
             self._add_q_register("q0", num_qubits)
@@ -368,9 +341,16 @@
         self.classical_regs = {}
         if num_clbits is not None:
             self._add_cl_register("c0", num_clbits)
->>>>>>> f1c49205
 
         self.sending_to = []
+
+        self.param_expressions = {"sympy_exprs": [], "lambda_funcs": []}
+        self.current_params = []
+
+
+        """ if not isinstance(num_qubits, int):
+            logger.error(f"num_qubits must be an int, but a {type(num_qubits)} was provided [TypeError].")
+            raise SystemExit """
         self._telegate = None
         
         self.is_parametric = False 
@@ -387,20 +367,17 @@
             logger.error(f"id must be a str, but a {type(id)} was provided [TypeError].")
             raise SystemExit
 
+
     @property
     def info(self) -> dict:
         """
         Information about the main class attributes given as a dictinary.
         """
-<<<<<<< HEAD
-        info = {"id":self._id, "instructions":self.instructions, "num_qubits": self.num_qubits,"num_clbits": self.num_clbits,"classical_registers": self.classical_regs,"quantum_registers": self.quantum_regs, "has_cc":self.has_cc, "is_dynamic":self.is_dynamic, "sending_to":self.sending_to, "is_parametric": self.is_parametric}
+        info = {"id":self._id, "instructions":self.instructions, "num_qubits": self.num_qubits,"num_clbits": self.num_clbits,"classical_registers": self.classical_regs,"quantum_registers": self.quantum_regs, "has_cc":self.has_cc, "has_qc": self.has_qc, "is_dynamic":self.is_dynamic, "sending_to":self.sending_to, "is_parametric": self.is_parametric}
         if self.is_parametric:
             info |= {"param_expressions": self.param_expressions,"current_params": self.current_params}
 
         return info
-=======
-        return {"id":self._id, "instructions":self.instructions, "num_qubits": self.num_qubits,"num_clbits": self.num_clbits,"classical_registers": self.classical_regs,"quantum_registers": self.quantum_regs, "has_cc":self.has_cc, "has_qc": self.has_qc, "is_dynamic":self.is_dynamic, "sending_to":self.sending_to, "is_parametric": self.is_parametric}
->>>>>>> f1c49205
 
     @property
     def num_qubits(self) -> int:
@@ -516,11 +493,7 @@
                 elif (instruction["name"] == "recv"):
                     gate_qubits = 0
 
-<<<<<<< HEAD
-                elif instruction["name"] in ["unitary", "c_if_unitary", "remote_c_if_unitary"] and "params" in instruction:
-=======
-                elif any([instruction["name"] == u for u in ["unitary"]]) and ("params" in instruction):
->>>>>>> f1c49205
+                elif instruction["name"] in ["unitary"] and "params" in instruction:
                     # in previous method, format of the matrix is checked, a list must be passed with the correct length given the number of qubits
                     gate_qubits = int(np.log2(len(instruction["params"][0])))
                     if not instruction["name"] == "unitary":
@@ -606,7 +579,6 @@
                     if not all([(isinstance(p,float) or isinstance(p,int) or isinstance(p,Variable) or get_module(p) == "sympy") for p in instruction["params"]]):
                         logger.error(f"Instruction params must be int, float or str (for labels), but {type(instruction['params'])} was provided.")
                         raise TypeError
-<<<<<<< HEAD
                     
                     self.current_params += [
                         {symbol: None for symbol in p.free_symbols} if get_module(p) == "sympy" 
@@ -621,8 +593,6 @@
                         else expr
                         for expr in new_exprs
                         ]
-=======
->>>>>>> f1c49205
 
                     if not len(instruction["params"]) == gate_params:
                         logger.error(f"instruction number of params ({gate_params}) is not consistent with params provided ({len(instruction['params'])}).")
@@ -1287,7 +1257,7 @@
             "params":[matrix]
         })
 
-    def multicontrol(self, base_gate: str, num_ctrl_qubits: int, qubits: list[int], params: list[float, int] = []):
+    def multicontrol(self, base_gate: str, num_ctrl_qubits: int, qubits: list[int], params: list[Union[float, int]] = []):
         """
         Class method to apply a multicontrolled gate to the given qubits.
 
@@ -1454,11 +1424,7 @@
             # TODO: maybe in the future this can be check at the begining for a more efficient processing 
 
     # TODO: check if simulators accept reset instruction as native
-<<<<<<< HEAD
-    def reset(self, *qubits: int) -> None:
-=======
     def reset(self, qubits: Union[int, list]):
->>>>>>> f1c49205
         """
         Method to reset to zero one or multiple qubits, separated by commas (use after measure).
 
@@ -1476,170 +1442,12 @@
         else:
             logger.error(f"Argument for reset must be list or int, but {type(qubits)} was provided.")
 
-<<<<<<< HEAD
-    # TODO: create specific methods as save_statevector etc, supported by AER for several simulation methods aside from statevector
-    def save_state(self, pershot: bool = False, label: str = "_method_") -> None:
-        """
-        Method to store the current state of the simulation at the time that the instruction is applied. The state will then appear on the results. 
-        The format of the state saved depends on the simulation method selected on the options of QPU.run, where the default is `statevector`. 
-
-        Args:
-            pershot (bool): determines wether the state should be saved on each shot or if the average state should be returned
-            label (str): the saved state will appear in the result under the key with name the selected `label`. If nothing is selected,
-                         the deafult label is the name of the simulation method, e.g. "density_matrix". Two saved states must have 
-                         different labels
-        """
-        self.instructions.append({
-            "name": "save_state",
-            "qubits": list(range(self.num_qubits)),
-            "snapshot_type": "list" if pershot else "single",
-            "label": label
-        })
-
-=======
->>>>>>> f1c49205
-    def measure_and_send(self, qubit: int, target_circuit: Union[str, 'CunqaCircuit']) -> None:
-        """
-        Class method to measure and send a bit from the current circuit to a remote one.
-        
-        Args:
-
-            qubit (int): qubit to be measured and sent.
-
-            target_circuit (str | CunqaCircuit): id of the circuit or circuit to which the result of the measurement is sent.
-
-        """
-        self.is_dynamic = True
-        self.has_cc = True
-        
-        # TODO: accept a list of qubits to be measured and sent to one circuit or to a list of them
-
-        if isinstance(qubit, int):
-            qubits = [qubit]
-        else:
-            logger.error(f"control qubit must be int, but {type(qubit)} was provided [TypeError].")
-            raise SystemExit
-        
-        if isinstance(target_circuit, str):
-            target_circuit_id = target_circuit
-
-        elif isinstance(target_circuit, CunqaCircuit):
-            target_circuit_id = target_circuit._id
-        else:
-            logger.error(f"target_circuit must be str or <class 'cunqa.circuit.CunqaCircuit'>, but {type(target_circuit)} was provided [TypeError].")
-            raise SystemExit
-        
-
-        self._add_instruction({
-            "name": "measure_and_send",
-            "qubits": qubits,
-            "circuits": [target_circuit_id]
-        })
-
-
-        self.sending_to.append(target_circuit_id)
-
-    def remote_c_if(self, gate: str, qubits: Union[int, "list[int]"], control_circuit: Union[str, 'CunqaCircuit'], param: Optional[float] = None, matrix: Optional["list[list[list[complex]]]"] = None, num_ctrl_qubits: int = None) -> None:
-        """
-        Class method to apply a distributed instruction as a gate condioned by a non local classical measurement from a remote circuit and applied locally.
-
-        The gates supported by the method are the following: h, x, y, z, rx, ry, rz, cx, cy, cz, unitary.
-
-        To implement the conditioned uniraty gate, the corresponding matrix should be passed by the `param` argument.
-        
-        Args:
-            gate (str): gate to be applied. Has to be supported by CunqaCircuit.
-
-            target_qubits (int | list[int]): qubit or qubits to which the gate is conditionally applied.
-
-            param (float | int): parameter in case the gate provided is parametric.
-
-            control_circuit (str | CunqaCircuit): id of the circuit or circuit from which the condition is sent.
-
-        """
-
-        self.is_dynamic = True
-        self.has_cc = True
-        
-        if isinstance(qubits, int):
-            qubits = [qubits]
-        elif isinstance(qubits, list):
-            pass
-        else:
-            logger.error(f"target qubits must be int ot list, but {type(qubits)} was provided [TypeError].")
-            raise SystemExit
-        
-        if param is not None:
-            params = [param]
-        else:
-            params = []
-
-        if control_circuit is None:
-            logger.error("control_circuit not provided.")
-            raise SystemExit
-        
-        elif isinstance(control_circuit, str):
-            control_circuit = control_circuit
-
-        elif isinstance(control_circuit, CunqaCircuit):
-            control_circuit = control_circuit._id
-        else:
-            logger.error(f"control_circuit must be str or <class 'cunqa.circuit.CunqaCircuit'>, but {type(control_circuit)} was provided [TypeError].")
-            raise SystemExit
-        
-        if (gate == "unitary") and (matrix is not None):
-
-            if isinstance(matrix, np.ndarray) and (matrix.shape[0] == matrix.shape[1]) and (matrix.shape[0]%2 == 0):
-                matrix = list(matrix)
-            elif isinstance(matrix, list) and isinstance(matrix[0], list) and all([len(m) == len(matrix) for m in matrix]) and (len(matrix)%2 == 0):
-                matrix = matrix
-            else:
-                logger.error(f"matrix must be a list of lists or <class 'numpy.ndarray'> of shape (2^n,2^n), n=1,2 [TypeError].")
-                raise SystemExit # User's level
-
-            params = [list(map(lambda z: [z.real, z.imag], row)) for row in matrix]
-            return
-
-        elif (gate == "unitary") and (matrix is None):
-            logger.error(f"For unitary gate a matrix must be provided [ValueError].")
-            raise SystemExit # User's level
-        
-        elif (gate != "unitary") and (matrix is not None):
-            logger.error(f"instruction {gate} does not suppor matrix.")
-            raise SystemExit
-
-        self._add_instruction({
-            "name": "recv",
-            "qubits":[],
-            "remote_conditional_reg":qubits,
-            "circuits": [control_circuit]
-        })
-
-        # Create the instruction's dictionary first incase we need to add the multicontrol key
-        instr_dict = {
-            "name": gate,
-            "qubits": qubits,
-            "remote_conditional_reg":qubits,
-            "params":params,
-        }
-        if num_ctrl_qubits is not None:
-            instr_dict["num_ctrl_qubits"] = num_ctrl_qubits
-
-<<<<<<< HEAD
     def assign_parameters(self, given_params) -> None:
         """
         Assigns values to the Variable parameters on the circuit. Intended for use before the first execution
         as the simulation will fail without concrete values in the Variable parameters.
-=======
-        self._add_instruction(instr_dict)
->>>>>>> f1c49205
-
-    def qsend(self, qubit: int, target_circuit: Union[str, 'CunqaCircuit']) -> None:
-        """
-        Class method to send a qubit from the current circuit to another one.
-        
-        Args:
-<<<<<<< HEAD
+
+        Args:
             given_params (dict[float | int]): dict with keys each Variable parameter with the int or float to
             bound to it as associated value.
         """
@@ -1666,7 +1474,7 @@
                         updated_expr_current = {**expr_current, **{k: given_params[k] for k in given_params if k in expr_current}}
 
                         #Current_params will contain Symbols if it comes from the conversion of a ParameterExpression. They need to be replaced by Variables
-                        symbols_in_current = [symbol  for symbol in expr_current.keys() if isinstance(symbol, sympy.Symbol) and Variable(str(symbol)) in given_params]
+                        symbols_in_current = [symbol for symbol in expr_current.keys() if isinstance(symbol, sympy.Symbol) and Variable(str(symbol)) in given_params]
                         for symbol in symbols_in_current:
                             del updated_expr_current[symbol]
                         updated_expr_current |= {Variable(str(symbol)): given_params[Variable(str(symbol))] for symbol in symbols_in_current}
@@ -1683,23 +1491,140 @@
             raise SystemExit
 
 
-
-                
-    def qsend(self, control_qubit: Optional[int] = None, target_circuit: Optional[Union[str, 'CunqaCircuit']] = None) -> None:
-            """
-            Class method to send a qubit from the current circuit to a remote one.
-            
-            Args:
-            -------
-
-            control_qubit (int): control qubit from self.
-
-            target_circuit (str, <class 'cunqa.circuit.CunqaCircuit'>): id of the circuit to which we will send the gate or the circuit itself.
-
-            """
-
-            self.is_distributed = True
-=======
+    def measure_and_send(self, qubit: int, target_circuit: Union[str, 'CunqaCircuit']) -> None:
+        """
+        Class method to measure and send a bit from the current circuit to a remote one.
+        
+        Args:
+
+            qubit (int): qubit to be measured and sent.
+
+            target_circuit (str | CunqaCircuit): id of the circuit or circuit to which the result of the measurement is sent.
+
+        """
+        self.is_dynamic = True
+        self.has_cc = True
+        
+        # TODO: accept a list of qubits to be measured and sent to one circuit or to a list of them
+
+        if isinstance(qubit, int):
+            qubits = [qubit]
+        else:
+            logger.error(f"control qubit must be int, but {type(qubit)} was provided [TypeError].")
+            raise SystemExit
+        
+        if isinstance(target_circuit, str):
+            target_circuit_id = target_circuit
+
+        elif isinstance(target_circuit, CunqaCircuit):
+            target_circuit_id = target_circuit._id
+        else:
+            logger.error(f"target_circuit must be str or <class 'cunqa.circuit.CunqaCircuit'>, but {type(target_circuit)} was provided [TypeError].")
+            raise SystemExit
+        
+
+        self._add_instruction({
+            "name": "measure_and_send",
+            "qubits": qubits,
+            "circuits": [target_circuit_id]
+        })
+
+
+        self.sending_to.append(target_circuit_id)
+
+    def remote_c_if(self, gate: str, qubits: Union[int, "list[int]"], control_circuit: Union[str, 'CunqaCircuit'], param: Optional[float] = None, matrix: Optional["list[list[list[complex]]]"] = None, num_ctrl_qubits: Optional[int] = None) -> None:
+        """
+        Class method to apply a distributed instruction as a gate condioned by a non local classical measurement from a remote circuit and applied locally.
+
+        The gates supported by the method are the following: h, x, y, z, rx, ry, rz, cx, cy, cz, unitary.
+
+        To implement the conditioned uniraty gate, the corresponding matrix should be passed by the `param` argument.
+        
+        Args:
+            gate (str): gate to be applied. Has to be supported by CunqaCircuit.
+
+            target_qubits (int | list[int]): qubit or qubits to which the gate is conditionally applied.
+
+            param (float | int): parameter in case the gate provided is parametric.
+
+            control_circuit (str | CunqaCircuit): id of the circuit or circuit from which the condition is sent.
+
+        """
+
+        self.is_dynamic = True
+        self.has_cc = True
+        
+        if isinstance(qubits, int):
+            qubits = [qubits]
+        elif isinstance(qubits, list):
+            pass
+        else:
+            logger.error(f"target qubits must be int ot list, but {type(qubits)} was provided [TypeError].")
+            raise SystemExit
+        
+        if param is not None:
+            params = [param]
+        else:
+            params = []
+
+        if control_circuit is None:
+            logger.error("control_circuit not provided.")
+            raise SystemExit
+        
+        elif isinstance(control_circuit, str):
+            control_circuit = control_circuit
+
+        elif isinstance(control_circuit, CunqaCircuit):
+            control_circuit = control_circuit._id
+        else:
+            logger.error(f"control_circuit must be str or <class 'cunqa.circuit.CunqaCircuit'>, but {type(control_circuit)} was provided [TypeError].")
+            raise SystemExit
+        
+        if (gate == "unitary") and (matrix is not None):
+
+            if isinstance(matrix, np.ndarray) and (matrix.shape[0] == matrix.shape[1]) and (matrix.shape[0]%2 == 0):
+                matrix = list(matrix)
+            elif isinstance(matrix, list) and isinstance(matrix[0], list) and all([len(m) == len(matrix) for m in matrix]) and (len(matrix)%2 == 0):
+                matrix = matrix
+            else:
+                logger.error(f"matrix must be a list of lists or <class 'numpy.ndarray'> of shape (2^n,2^n), n=1,2 [TypeError].")
+                raise SystemExit # User's level
+
+            params = [list(map(lambda z: [z.real, z.imag], row)) for row in matrix]
+            return
+
+        elif (gate == "unitary") and (matrix is None):
+            logger.error(f"For unitary gate a matrix must be provided [ValueError].")
+            raise SystemExit # User's level
+        
+        elif (gate != "unitary") and (matrix is not None):
+            logger.error(f"instruction {gate} does not suppor matrix.")
+            raise SystemExit
+
+        self._add_instruction({
+            "name": "recv",
+            "qubits":[],
+            "remote_conditional_reg":qubits,
+            "circuits": [control_circuit]
+        })
+
+        # Create the instruction's dictionary first incase we need to add the multicontrol key
+        instr_dict = {
+            "name": gate,
+            "qubits": qubits,
+            "remote_conditional_reg":qubits,
+            "params":params,
+        }
+        if num_ctrl_qubits is not None:
+            instr_dict["num_ctrl_qubits"] = num_ctrl_qubits
+
+        self._add_instruction(instr_dict)
+
+    def qsend(self, qubit: int, target_circuit: Union[str, 'CunqaCircuit']) -> None:
+        """
+        Class method to send a qubit from the current circuit to another one.
+        
+        Args:
             qubit (int): qubit to be sent.
 
             target_circuit (str | CunqaCircuit): id of the circuit or circuit to which the qubit is sent.
@@ -1715,7 +1640,6 @@
         
         if isinstance(target_circuit, str):
             target_circuit_id = target_circuit
->>>>>>> f1c49205
 
         elif isinstance(target_circuit, CunqaCircuit):
             target_circuit_id = target_circuit._id
@@ -1729,6 +1653,8 @@
             "qubits": list_control_qubit,
             "circuits": [target_circuit_id]
         })
+
+    
 
     def qrecv(self, qubit: int, control_circuit: Union[str, 'CunqaCircuit']) -> None:
         """
