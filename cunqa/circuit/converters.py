"""
    Holds functions for converting circuits into the different formats: :py:class:`qiskit.QuantumCircuit`, :py:class:`~cunqa.circuit.CunqaCircuit` and json :py:class:`dict`.

    There is the general :py:func:`convert` function, that identifies the input format and transforms according to the format desired by the variable *convert_to*.

    .. warning::
        It is not possible to convert circuits with classical or quantum communications instructions into :py:class:`qiskit.QuantumCircuit`
        since these are not supported by this format. It one tries, an error will be raised.
"""


from qiskit import QuantumCircuit
from qiskit.circuit import QuantumRegister, ClassicalRegister, CircuitInstruction, Instruction, Qubit, Clbit, CircuitError
from qiskit.qasm2 import dumps as dumps2
from qiskit.qasm3 import dumps as dumps3

from typing import Tuple, Union, Optional
<<<<<<< HEAD
import sympy
import copy

=======
>>>>>>> f1c49205
from cunqa.circuit.circuit import CunqaCircuit
from cunqa.circuit.parameter import Variable
from cunqa.logger import logger


class ConvertersError(Exception):
    """Exception for error during conversion between circuit types."""
    pass

SUPPORTED_QISKIT_OPERATIONS = {'unitary','ryy', 'rz', 'z', 'p', 'rxx', 'rx', 'cx', 'id', 'x', 'sxdg', 'u1', 'ccy', 'rzz', 'rzx', 'ry', 's', 'cu', 'crz', 'ecr', 't', 'ccx', 'y', 'cswap', 'r', 'sdg', 'csx', 'crx', 'ccz', 'u3', 'u2', 'u', 'cp', 'tdg', 'sx', 'cu1', 'swap', 'cy', 'cry', 'cz','h', 'cu3', 'measure', 'if_else', 'barrier'}

def convert(circuit : Union['QuantumCircuit', 'CunqaCircuit', dict], convert_to : str) -> Union['QuantumCircuit', 'CunqaCircuit', str, dict]:
    """
        Function to convert a quantum circuit to the desired format.
        Detects the intup format and transforms into the one specified by *convert_to*, that can be ``"QuantumCircuit`` for :py:class:`qiskit.QuantumCircuit`,
        ``"CunqaCircuit"`` for :py:class:`~cunqa.circuit.CunqaCircuit` and ``"dict"`` for a json :py:class:`dict`.

        Args:
            circuit (qiskit.QuantumCircuit | ~cunqa.circuit.CunqaCircuit | dict): circuit to be transformed.
            convert_to (str): especification of target format, can be ``"QuantumCircuit``, ``"CunqaCircuit"`` or ``"dict"``.
        
        Returns:
            The circuit in the desired format accordingly to *convert_to*.

    """
<<<<<<< HEAD
    if isinstance(circuit, QuantumCircuit):
        if convert_to == "QuantumCircuit":
            logger.warning("Provided circuit was already a QuantumCircuit")
            converted_circuit = circuit

        elif convert_to == "CunqaCircuit":
            converted_circuit = qc_to_cunqac(circuit)

        elif convert_to == "json":
            converted_circuit = qc_to_json(circuit)

        else:
            logger.error(f"Unable to convert circuit to {convert_to}")
            converted_circuit = circuit
    elif isinstance(circuit, CunqaCircuit):
        if convert_to == "QuantumCircuit":
            converted_circuit = cunqac_to_qc(circuit)

        elif convert_to == "CunqaCircuit":
            logger.warning("Provided circuit was already a CunqaCircuit")
            converted_circuit = circuit

        elif convert_to == "json":
            converted_circuit = cunqac_to_json(circuit)

        else:
            logger.error(f"Unable to convert circuit to {convert_to}")
            converted_circuit = circuit

    elif isinstance(circuit, dict):
        if convert_to == "QuantumCircuit":
            converted_circuit = json_to_qc(circuit)

        elif convert_to == "CunqaCircuit":
            converted_circuit = json_to_cunqac(circuit)

        elif convert_to == "json":
            logger.warning("Provided circuit was already a CunqaCircuit")
            converted_circuit = circuit
            
=======
    if convert_to not in ["QuantumCircuit", "CunqaCircuit", "qasm", "dict"]:
        logger.error(f"{convert_to} is not a valid circuit format to convert to [{NameError.__name__}].")
        raise SystemExit


    try:
        if isinstance(circuit, QuantumCircuit):
            if convert_to == "QuantumCircuit":
                logger.warning("Provided circuit was already a QuantumCircuit.")
                converted_circuit = circuit
            elif convert_to == "CunqaCircuit":
                converted_circuit = _qc_to_cunqac(circuit)
            elif convert_to == "dict":
                converted_circuit = _qc_to_json(circuit)
            elif convert_to == "qasm":
                converted_circuit = _qc_to_qasm(circuit)

        elif isinstance(circuit, CunqaCircuit):
            if convert_to == "QuantumCircuit":
                converted_circuit = _cunqac_to_qc(circuit)
            elif convert_to == "CunqaCircuit":
                logger.warning("Provided circuit was already a CunqaCircuit.")
                converted_circuit = circuit
            elif convert_to == "dict":
                converted_circuit = _cunqac_to_json(circuit)
            elif convert_to == "qasm":
                converted_circuit = _cunqac_to_qasm(circuit)

        elif isinstance(circuit, dict):
            if convert_to == "QuantumCircuit":
                converted_circuit = _json_to_qc(circuit)
            elif convert_to == "CunqaCircuit":
                converted_circuit = _json_to_cunqac(circuit)
            elif convert_to == "dict":
                logger.warning("Provided circuit was already a dict.")
                converted_circuit = circuit
            elif convert_to == "qasm":
                converted_circuit = _json_to_qasm(circuit)
        elif isinstance(circuit, str):
            if convert_to == "QuantumCircuit":
                converted_circuit = _qasm_to_qc(circuit)
            elif convert_to == "CunqaCircuit":
                converted_circuit = _qasm_to_cunqac(circuit)
            elif convert_to == "dict":
                converted_circuit = _qasm_to_json(circuit)
            elif convert_to == "qasm":
                logger.warning("Provided circuit was already a OpenQASM.")
                converted_circuit = circuit

>>>>>>> f1c49205
        else:
            logger.error(f"Provided circuit must be a QuantumCircuit, a CunqaCircuit, an OpenQASM or a dict [{TypeError.__name__}].")
            raise SystemExit
        
        return converted_circuit
    
    except Exception as error:
            logger.error(f" Unable to convert circuit to {convert_to} [{type(error).__name__}].\n {error}")
            raise SystemExit


def _qc_to_cunqac(qc : 'QuantumCircuit') -> 'CunqaCircuit':
    """
    Converts a :py:class:`qiskit.QuantumCircuit` into a :py:class:`~cunqa.circuit.CunqaCircuit`.

    Args:
        qc (qiskit.QuantumCircuit): object that defines the quantum circuit.
    Returns:
        The corresponding :py:class:`~cunqa.circuit.CunqaCircuit` with the propper instructions and characteristics.
    """
    return _json_to_cunqac(_qc_to_json(qc))


def _qc_to_json(qc : 'QuantumCircuit') -> dict:
    """
    Transforms a :py:class:`qiskit.QuantumCircuit` to json :py:class:`dict`.

    Args:
        qc (qiskit.QuantumCircuit): circuit to transform to json.

    Return:
        Json dict with the circuit information.
    """
    try:
        
        quantum_registers, classical_registers = _registers_dict(qc)

        logger.debug(f"Localized quamtum registers: {quantum_registers}\n Localized classical registers: {classical_registers}")
        
        json_data = {
            "id": "",
            "is_parametric": _is_parametric(qc),
            "is_dynamic": False,
            "has_cc":False,
            "has_qc":False,
            "instructions":[],
            "num_qubits":sum([q.size for q in qc.qregs]),
            "num_clbits": sum([c.size for c in qc.cregs]),
            "quantum_registers":quantum_registers,
            "classical_registers":classical_registers,
            "has_cc":False,
            "has_qc":False,
        }
<<<<<<< HEAD
        if _is_parametric(qc):
            json_data["current_params"] = []
            json_data["param_expressions"] = {"sympy_exprs": [], "lambda_funcs": []}

        for instruction in copy.deepcopy(qc.data):
=======

        for instruction in qc.data:

            logger.debug(f"Processing instruction: {instruction}")

            if instruction.operation.name not in SUPPORTED_QISKIT_OPERATIONS:
                logger.error(f"Instruction {instruction.operation.name} not supported for conversion [ValueError].")
                raise ConvertersError

>>>>>>> f1c49205
            qreg = [r._register.name for r in instruction.qubits]
            qubit = [q._index for q in instruction.qubits]
            
            clreg = [r._register.name for r in instruction.clbits]
            bit = [b._index for b in instruction.clbits]

            if instruction.operation.name == "barrier":
                pass

            elif instruction.operation.name == "measure":

                json_data["instructions"].append({"name":instruction.operation.name,
                                                "qubits":[quantum_registers[k][q] for k,q in zip(qreg, qubit)],
                                                "clbits":[classical_registers[k][b] for k,b in zip(clreg, bit)]
                                                })

<<<<<<< HEAD
                        var = Variable(str(param))
                        json_data["current_params"].append({var: None})
                        json_data["param_expressions"]["sympy_exprs"].append(var)
                        json_data["param_expressions"]["lambda_funcs"].append(lambda x: x)
                        params[i]= var

                    elif isinstance(param, ParameterExpression):

                        expr = sympy.sympify(sympy.parsing.sympy_parser.parse_expr(str(param)))
                        json_data["current_params"].append({symbol: None for symbol in expr.free_symbols})
                        json_data["param_expressions"]["sympy_exprs"].append(expr)
                        json_data["param_expressions"]["lambda_funcs"].append(sympy.lambdify(tuple(expr.free_symbols), expr, 'numpy'))
                        params[i]= expr

                    else:
                        json_data["current_params"].append(param)
                        json_data["param_expressions"]["sympy_exprs"].append(None)
                        json_data["param_expressions"]["lambda_funcs"].append(None)
                        # No modification on params needed
=======
            elif instruction.operation.name == "unitary":

                json_data["instructions"].append({"name":instruction.operation.name, 
                                                "qubits":[quantum_registers[k][q] for k,q in zip(qreg, qubit)],
                                                "params":[[list(map(lambda z: [z.real, z.imag], row)) for row in instruction.operation.params[0].tolist()]] #only difference, it ensures that the matrix appears as a list, and converts a+bj to (a,b)
                                                })
                
            elif instruction.operation.name == "if_else":
>>>>>>> f1c49205

                json_data["is_dynamic"] = True

                # beacuse of Qiskit's notation, the mesaurement is already done, we do not need to add it.
                # we use as conditional_reg the clbit specified by the Qiskit instruction

<<<<<<< HEAD
                if (instruction.operation._condition != None):
                    json_data["is_dynamic"] = True
                    json_data["instructions"].append({"name":instruction.name, 
                                                "qubits":[quantum_registers[k][q] for k,q in zip(qreg, qubit)],
                                                "params":params,
                                                "conditional_reg":[instruction.operation._condition[0]._index]
                                                })
                else:
                    json_data["instructions"].append({"name":instruction.name, 
                                                "qubits":[quantum_registers[k][q] for k,q in zip(qreg, qubit)],
                                                "params":params
                                                })
=======
                if not any([sub_circuit is None for sub_circuit in instruction.operation.params]):
                    logger.error("if_else instruction with \'else\' case is not supported for the current version [ValueError].")
                    raise ConvertersError
                else:
                    sub_circuit = [sub_circuit for sub_circuit in instruction.operation.params if sub_circuit is not None][0]

                if instruction.condition[1] not in [1]:
                    logger.error("Only 1 is accepted as condition for classicaly contorlled operations for the current version [ValueError].")
                    raise ConvertersError
                
                for re in qc.qregs:
                    sub_circuit.add_register(re)

                sub_instructions = _qc_to_json(sub_circuit)["instructions"]

                for sub_instruction in sub_instructions:

                    sub_instruction["conditional_reg"] = [classical_registers[k][b] for k,b in zip(clreg, bit)]
                    json_data["instructions"].append(sub_instruction)
                
            elif (instruction.operation._condition != None):

                if instruction.operation._condition[1] not in [1]:
                    logger.error("Only 1 is accepted as condition for classicaly contorlled operations for the current version [ValueError].")
                    raise ConvertersError

                json_data["is_dynamic"] = True
                json_data["instructions"].append({"name":instruction.operation.name, 
                                            "qubits":[quantum_registers[k][q] for k,q in zip(qreg, qubit)],
                                            "params":instruction.operation.params,
                                            "conditional_reg":[instruction.operation._condition[0]._index]
                                            })                
            
>>>>>>> f1c49205
            else:
                json_data["instructions"].append({"name":instruction.operation.name, 
                                            "qubits":[quantum_registers[k][q] for k,q in zip(qreg, qubit)],
                                            "params":instruction.operation.params
                                            })
       
        return json_data
    
    except Exception as error:
        logger.error(f"Some error occured during transformation from `qiskit.QuantumCircuit` to json dict [{type(error).__name__}].")
        logger.error(f"{error}")
        raise error
    

def _qc_to_qasm(qc : 'QuantumCircuit', version = "3.0") -> str:
    
    try:
        if (version == "2.0"):
            return dumps2(qc)
        elif (version == "3.0"):
            return dumps3(qc)
        else:
            logger.error(f"OpenQASM{version} is not supported.")
            raise SystemExit
    except Exception as error:
        logger.error(f" Unable to convert circuit to OpenQASM{version} [{type(error).__name__}].")
        raise SystemExit
    

def _cunqac_to_qc(cunqac : 'CunqaCircuit') -> 'QuantumCircuit':
    """
    Args:
        qc (qiskit.QuantumCircuit): object that defines the quantum circuit.
    Returns:
        The corresponding :py:class:`~cunqa.circuit.CunqaCircuit` with the propper instructions and characteristics.
    """
    return _json_to_qc(_cunqac_to_json(cunqac))

def _cunqac_to_json(cunqac : 'CunqaCircuit') -> dict:
    """
    Converts a :py:class:`~cunqa.circuit.CunqaCircuit` into a json :py:type:`dict` circuit.

    Args:
        cunqac (~cunqa.circuit.CunqaCircuit): object that defines the quantum circuit.

    Returns:
        The corresponding json :py:type:`dict` circuit with the propper instructions and characteristics.
    """
    return cunqac.info

def _cunqac_to_qc(cunqac : 'CunqaCircuit') -> 'QuantumCircuit':
    """
    Converts a :py:class:`~cunqa.circuit.CunqaCircuit` into a :py:class:`qiskit.QuantumCircuit`.

    Args:
        cunqac (~cunqa.circuit.CunqaCircuit): object that defines the quantum circuit.

    Returns:
        The corresponding :py:class:`qiskit.QuantumCircuit` with the propper instructions and characteristics.
    """
    return _json_to_qc(_cunqac_to_json(cunqac))


def _cunqac_to_qasm(cunqac : 'CunqaCircuit') -> str:
    return _qc_to_qasm(_cunqac_to_qc(cunqac))
    

def _json_to_qc(circuit_dict: dict) -> 'QuantumCircuit':
    """
    Function to transform a circuit in json dict format to :py:class:`qiskit.QuantumCircuit`.

    Args:
        circuit_dict (dict): circuit instructions to be transformed.

    Return:
        :py:class:`qiskit.QuantumCircuit` with the given instructions.
    """

    if "has_cc" in circuit_dict:
        if circuit_dict["has_cc"]:
            logger.error(f"Cannot convert to QuantumCircuit a circuit with classsical communications [{TypeError.__name__}].")
            raise ConvertersError
    elif "has_qc" in circuit_dict:
        if circuit_dict["has_qc"]:
            logger.error(f"Cannot convert to QuantumCircuit a circuit with quantum communications [{TypeError.__name__}].")
            raise ConvertersError

    #Extract key information from the json
    try:
        instructions = circuit_dict['instructions']
        num_qubits = circuit_dict['num_qubits']
        quantum_registers = circuit_dict['quantum_registers']
        classical_registers = circuit_dict['classical_registers']

    except KeyError as error:
        logger.error(f"Circuit json not correct, requiered keys must be: 'instructions', 'num_qubits', 'num_clbits', 'quantum_resgisters' and 'classical_registers' [{type(error).__name__}].")
        raise error
        
    # Proceed with translation
    try:
        qc = QuantumCircuit()

        # localizing qubits and clbits of the circuit
        circuit_qubits = []
        for qr, lista in quantum_registers.items():
            for i in lista: 
                circuit_qubits.append(i)
            qc.add_register(QuantumRegister(len(lista), qr))

        circuit_clbits = []
        for cr, lista in classical_registers.items():
            for i in lista: 
                circuit_clbits.append(i)
            qc.add_register(ClassicalRegister(len(lista), cr))

<<<<<<< HEAD
        param_counter = 0
        parameter_tracker = {} # No two Parameter instances with the same name can be created or FAILURE will occur qhen adding them to the circuit 
        for instruction in copy.deepcopy(instructions):
            if instruction['name'] != 'measure':
                if 'params' in instruction:
                    params = instruction['params']
                    
                    if "param_expressions" in circuit:
                        for i in range(len(params)):
                            expr = circuit["param_expressions"]["sympy_exprs"][param_counter + i]
                            if expr is None:
                                continue

                            elif isinstance(expr, Variable):
                                if not str(expr) in parameter_tracker:
                                    parameter_tracker[str(expr)] = Parameter(str(expr)) # Create Parameters only once and reuse them all other times

                                params[i] = parameter_tracker[str(expr)]

                            elif get_module(expr) == "sympy":
                                parameter_tracker |= {str(sym): Parameter(str(sym)) for sym in expr.free_symbols if str(sym) not in parameter_tracker} # Create and add any new Parameters
                                params[i] = ParameterExpression({parameter_tracker[str(sym)]: sym for sym in expr.free_symbols}, expr)

                    param_counter += len(params)
=======

        for instruction in instructions:
>>>>>>> f1c49205

            # checking if the instruction is supported

            if instruction['name'] not in SUPPORTED_QISKIT_OPERATIONS:
                logger.error(f"Instruction {instruction['name']} not supported for conversion [ValueError].")
                raise ConvertersError

            # instanciating instruction's classical and quantum bits

            inst_Clbit = []; inst_Qubit = []

            if ("clbits" in instruction) and (len(instruction['clbits']) != 0):
                for inst_clbit in instruction["clbits"]:
                    for k,v in classical_registers.items():
                        if inst_clbit in v:
                            inst_Clbit.append(Clbit(ClassicalRegister(len(v),k), v.index(inst_clbit)))

            if ("qubits" in instruction) and (len(instruction["qubits"]) != 0):
                for inst_qubit in instruction["qubits"]:
                    for k,v in quantum_registers.items():
                        if inst_qubit in v:
                            inst_Qubit.append(Qubit(QuantumRegister(len(v),k), v.index(inst_qubit)))

            # checking for parameters

            if 'params' in instruction:
                params = instruction['params']
            else:
                params = []

            inst_operation = Instruction(name = instruction['name'],
                                        num_qubits = len(inst_Qubit),
                                        num_clbits = len(inst_Clbit),
                                        params = params
                                        )
            
            # checking for conditional operations

            if 'conditional_reg' in instruction:
                inst_conditional_reg = instruction['conditional_reg'][0]
                for k,v in classical_registers.items():
                        if inst_conditional_reg in v:
                            inst_operation._condition = (Clbit(ClassicalRegister(len(v),k), v.index(inst_conditional_reg)), 1)
            
            # adding instruction

            inst = CircuitInstruction( 
                operation = inst_operation,
                qubits = inst_Qubit,
                clbits = inst_Clbit
                )
            
            qc.append(inst)
        
        return qc
    
    except KeyError as error:
        logger.error(f"Some error with the keys of `instructions` occured, please check the format [{type(error).__name__}].")
        raise ConvertersError
    
    except TypeError as error:
        logger.error(f"Error when reading instructions, check that the given elements have the correct type [{type(error).__name__}].")
        raise ConvertersError
    
    except IndexError as error:
        logger.error(f"Error with format for classical_registers [{type(error).__name__}].")
        raise ConvertersError
    
    except CircuitError as error:
        logger.error(f"Error in construction of the QuantumCircuit object [{type(error).__name__}].")
        raise ConvertersError

    except Exception as error:
        logger.error(f"Error when converting json dict to QuantumCircuit [{type(error).__name__}].")
        raise ConvertersError


def _json_to_cunqac(circuit_dict : dict) -> 'CunqaCircuit':
    """
    Converts a json :py:type:`dict` circuit into a :py:class:`~cunqa.circuit.CunqaCircuit`.

    Args:
        circuit_dict (dict): json with the propper structure for defining a quantum circuit.
    
    Returns:
        An object :py:class:`~cunqa.circuit.CunqaCircuit` with the corresponding instructions and characteristics.
    """
    try:
        cunqac = CunqaCircuit(id = circuit_dict["id"])

        for name, number_of_clbits in circuit_dict["classical_registers"].items():
            cunqac._add_cl_register(name, len(number_of_clbits))

        for name, number_of_qubits in circuit_dict["quantum_registers"].items():
            cunqac._add_q_register(name, len(number_of_qubits))
        
        cunqac.from_instructions(circuit_dict["instructions"])
        
        return cunqac
    
    except Exception as error:
        logger.error(f"Some error occured during transformation from json dict to `cunqa.circuit.CunqaCircuit`: {error} [{type(error).__name__}].")
        raise ConvertersError


def _json_to_qasm(circuit_json : dict) -> str:
    return _qc_to_qasm(_json_to_qc(circuit_json))


def _qasm_to_qc(circuit_qasm : str) -> 'QuantumCircuit':
    
    try:
        return QuantumCircuit.from_qasm_str(circuit_qasm)
    except Exception as error:
        logger.error(f" Unable to convert OpenQASM to qiskit.QuantumCircuit [{type(error).__name__}].")
        raise SystemExit
    

def _qasm_to_cunqac(circuit_qasm : str) -> 'CunqaCircuit':
    return _qc_to_cunqac(_qasm_to_qc(circuit_qasm))


def _qasm_to_json(circuit_qasm : str) -> dict:
    return _qc_to_json(_qasm_to_qc(circuit_qasm))

    
def _is_parametric(circuit: Union[dict, 'CunqaCircuit', 'QuantumCircuit']) -> bool:
    """
    Function to determine weather a cirucit has gates that accept parameters, not necesarily parametric :py:class:`qiskit.QuantumCircuit`.
    For example, a circuit that is composed by hadamard and cnot gates is not a parametric circuit; but if a circuit has any of the gates defined in `parametric_gates` we
    consider it a parametric circuit for our purposes.

    Args:
        circuit (qiskit.QuantumCircuit | dict | str): the circuit from which we want to find out if it's parametric.

    Return:
        True if the circuit is considered parametric, False if it's not.
    """
    parametric_gates = ["u", "u1", "u2", "u3", "rx", "ry", "rz", "crx", "cry", "crz", "cu1", "cu3", "rxx", "ryy", "rzz", "rzx", "cp", "cswap", "ccx", "crz", "cu"]
    if isinstance(circuit, QuantumCircuit):
        for instruction in circuit.data:
            if instruction.operation.name in parametric_gates:
                return True
        return False
    elif isinstance(circuit, dict):
        for instruction in circuit['instructions']:
            if instruction['name'] in parametric_gates:
                return True
        return False
    elif isinstance(circuit, list):
        for instruction in circuit:
            if instruction['name'] in parametric_gates:
                return True
        return False
    elif isinstance(circuit, CunqaCircuit):
        return circuit.is_parametric
    elif isinstance(circuit, str):
        lines = circuit.splitlines()
        for line in lines:
            line = line.strip()
            if any(line.startswith(gate) for gate in parametric_gates):
                return True
        return False

<<<<<<< HEAD
def get_module(obj):
    """ Returns the root module that the passed object is from."""
    if not hasattr(obj, '__module__'):
        return
    return obj.__module__.split('.')[0]
=======
def _registers_dict(qc: 'QuantumCircuit') -> "list[dict]":
    """
    Returns a list of two dicts corresponding to the classical and quantum registers of the circuit supplied.

    Args
        qc (qiskit.QuantumCircuit): quantum circuit whose number of registers we want to know

    Return:
        Two element list with quantum and classical registers, in that order.
    """

    quantum_registers = {}
    for qr in qc.qregs:
        quantum_registers[qr.name] = qr.size

    countsq = []

    valuesq = list(quantum_registers.values())

    for i, v in enumerate(valuesq):
        if i == 0:
            countsq.append(list(range(0, v)))
        else:
            countsq.append(list(range(sum(valuesq[:i]), sum(valuesq[:i])+v)))

    for i,k in enumerate(quantum_registers.keys()):
        quantum_registers[k] = countsq[i]

    classical_registers = {}
    for cr in qc.cregs:
        classical_registers[cr.name] = cr.size

    counts = []

    values = list(classical_registers.values())

    for i, v in enumerate(values):
        if i == 0:
            counts.append(list(range(0, v)))
        else:
            counts.append(list(range(sum(values[:i]), sum(values[:i])+v)))

    for i,k in enumerate(classical_registers.keys()):
        classical_registers[k] = counts[i]

    return [quantum_registers, classical_registers]
>>>>>>> f1c49205
<|MERGE_RESOLUTION|>--- conflicted
+++ resolved
@@ -10,17 +10,14 @@
 
 
 from qiskit import QuantumCircuit
-from qiskit.circuit import QuantumRegister, ClassicalRegister, CircuitInstruction, Instruction, Qubit, Clbit, CircuitError
+from qiskit.circuit import QuantumRegister, ClassicalRegister, CircuitInstruction, Instruction, Qubit, Clbit, CircuitError, Parameter, ParameterExpression
 from qiskit.qasm2 import dumps as dumps2
 from qiskit.qasm3 import dumps as dumps3
 
 from typing import Tuple, Union, Optional
-<<<<<<< HEAD
 import sympy
 import copy
 
-=======
->>>>>>> f1c49205
 from cunqa.circuit.circuit import CunqaCircuit
 from cunqa.circuit.parameter import Variable
 from cunqa.logger import logger
@@ -46,48 +43,6 @@
             The circuit in the desired format accordingly to *convert_to*.
 
     """
-<<<<<<< HEAD
-    if isinstance(circuit, QuantumCircuit):
-        if convert_to == "QuantumCircuit":
-            logger.warning("Provided circuit was already a QuantumCircuit")
-            converted_circuit = circuit
-
-        elif convert_to == "CunqaCircuit":
-            converted_circuit = qc_to_cunqac(circuit)
-
-        elif convert_to == "json":
-            converted_circuit = qc_to_json(circuit)
-
-        else:
-            logger.error(f"Unable to convert circuit to {convert_to}")
-            converted_circuit = circuit
-    elif isinstance(circuit, CunqaCircuit):
-        if convert_to == "QuantumCircuit":
-            converted_circuit = cunqac_to_qc(circuit)
-
-        elif convert_to == "CunqaCircuit":
-            logger.warning("Provided circuit was already a CunqaCircuit")
-            converted_circuit = circuit
-
-        elif convert_to == "json":
-            converted_circuit = cunqac_to_json(circuit)
-
-        else:
-            logger.error(f"Unable to convert circuit to {convert_to}")
-            converted_circuit = circuit
-
-    elif isinstance(circuit, dict):
-        if convert_to == "QuantumCircuit":
-            converted_circuit = json_to_qc(circuit)
-
-        elif convert_to == "CunqaCircuit":
-            converted_circuit = json_to_cunqac(circuit)
-
-        elif convert_to == "json":
-            logger.warning("Provided circuit was already a CunqaCircuit")
-            converted_circuit = circuit
-            
-=======
     if convert_to not in ["QuantumCircuit", "CunqaCircuit", "qasm", "dict"]:
         logger.error(f"{convert_to} is not a valid circuit format to convert to [{NameError.__name__}].")
         raise SystemExit
@@ -137,7 +92,6 @@
                 logger.warning("Provided circuit was already a OpenQASM.")
                 converted_circuit = circuit
 
->>>>>>> f1c49205
         else:
             logger.error(f"Provided circuit must be a QuantumCircuit, a CunqaCircuit, an OpenQASM or a dict [{TypeError.__name__}].")
             raise SystemExit
@@ -191,23 +145,13 @@
             "has_cc":False,
             "has_qc":False,
         }
-<<<<<<< HEAD
-        if _is_parametric(qc):
-            json_data["current_params"] = []
-            json_data["param_expressions"] = {"sympy_exprs": [], "lambda_funcs": []}
-
-        for instruction in copy.deepcopy(qc.data):
-=======
 
         for instruction in qc.data:
-
-            logger.debug(f"Processing instruction: {instruction}")
 
             if instruction.operation.name not in SUPPORTED_QISKIT_OPERATIONS:
                 logger.error(f"Instruction {instruction.operation.name} not supported for conversion [ValueError].")
                 raise ConvertersError
 
->>>>>>> f1c49205
             qreg = [r._register.name for r in instruction.qubits]
             qubit = [q._index for q in instruction.qubits]
             
@@ -224,27 +168,6 @@
                                                 "clbits":[classical_registers[k][b] for k,b in zip(clreg, bit)]
                                                 })
 
-<<<<<<< HEAD
-                        var = Variable(str(param))
-                        json_data["current_params"].append({var: None})
-                        json_data["param_expressions"]["sympy_exprs"].append(var)
-                        json_data["param_expressions"]["lambda_funcs"].append(lambda x: x)
-                        params[i]= var
-
-                    elif isinstance(param, ParameterExpression):
-
-                        expr = sympy.sympify(sympy.parsing.sympy_parser.parse_expr(str(param)))
-                        json_data["current_params"].append({symbol: None for symbol in expr.free_symbols})
-                        json_data["param_expressions"]["sympy_exprs"].append(expr)
-                        json_data["param_expressions"]["lambda_funcs"].append(sympy.lambdify(tuple(expr.free_symbols), expr, 'numpy'))
-                        params[i]= expr
-
-                    else:
-                        json_data["current_params"].append(param)
-                        json_data["param_expressions"]["sympy_exprs"].append(None)
-                        json_data["param_expressions"]["lambda_funcs"].append(None)
-                        # No modification on params needed
-=======
             elif instruction.operation.name == "unitary":
 
                 json_data["instructions"].append({"name":instruction.operation.name, 
@@ -253,27 +176,12 @@
                                                 })
                 
             elif instruction.operation.name == "if_else":
->>>>>>> f1c49205
 
                 json_data["is_dynamic"] = True
 
                 # beacuse of Qiskit's notation, the mesaurement is already done, we do not need to add it.
                 # we use as conditional_reg the clbit specified by the Qiskit instruction
 
-<<<<<<< HEAD
-                if (instruction.operation._condition != None):
-                    json_data["is_dynamic"] = True
-                    json_data["instructions"].append({"name":instruction.name, 
-                                                "qubits":[quantum_registers[k][q] for k,q in zip(qreg, qubit)],
-                                                "params":params,
-                                                "conditional_reg":[instruction.operation._condition[0]._index]
-                                                })
-                else:
-                    json_data["instructions"].append({"name":instruction.name, 
-                                                "qubits":[quantum_registers[k][q] for k,q in zip(qreg, qubit)],
-                                                "params":params
-                                                })
-=======
                 if not any([sub_circuit is None for sub_circuit in instruction.operation.params]):
                     logger.error("if_else instruction with \'else\' case is not supported for the current version [ValueError].")
                     raise ConvertersError
@@ -293,26 +201,50 @@
 
                     sub_instruction["conditional_reg"] = [classical_registers[k][b] for k,b in zip(clreg, bit)]
                     json_data["instructions"].append(sub_instruction)
+                              
+            
+            else:
+                params = instruction.operation.params
+                for i, param in enumerate(params):
+                    if isinstance(param, Parameter):
+
+                        var = Variable(str(param))
+                        json_data["current_params"].append({var: None})
+                        json_data["param_expressions"]["sympy_exprs"].append(var)
+                        json_data["param_expressions"]["lambda_funcs"].append(lambda x: x)
+                        params[i]= var
+
+                    elif isinstance(param, ParameterExpression):
+
+                        expr = sympy.sympify(sympy.parsing.sympy_parser.parse_expr(str(param)))
+                        json_data["current_params"].append({symbol: None for symbol in expr.free_symbols})
+                        json_data["param_expressions"]["sympy_exprs"].append(expr)
+                        json_data["param_expressions"]["lambda_funcs"].append(sympy.lambdify(tuple(expr.free_symbols), expr, 'numpy'))
+                        params[i]= expr
+
+                    else:
+                        json_data["current_params"].append(param)
+                        json_data["param_expressions"]["sympy_exprs"].append(None)
+                        json_data["param_expressions"]["lambda_funcs"].append(None)
+                        # No modification on params needed
                 
-            elif (instruction.operation._condition != None):
-
-                if instruction.operation._condition[1] not in [1]:
-                    logger.error("Only 1 is accepted as condition for classicaly contorlled operations for the current version [ValueError].")
-                    raise ConvertersError
-
-                json_data["is_dynamic"] = True
-                json_data["instructions"].append({"name":instruction.operation.name, 
-                                            "qubits":[quantum_registers[k][q] for k,q in zip(qreg, qubit)],
-                                            "params":instruction.operation.params,
-                                            "conditional_reg":[instruction.operation._condition[0]._index]
-                                            })                
-            
->>>>>>> f1c49205
-            else:
-                json_data["instructions"].append({"name":instruction.operation.name, 
-                                            "qubits":[quantum_registers[k][q] for k,q in zip(qreg, qubit)],
-                                            "params":instruction.operation.params
-                                            })
+                if (instruction.operation._condition != None):
+
+                    if instruction.operation._condition[1] not in [1]:
+                        logger.error("Only 1 is accepted as condition for classicaly contorlled operations for the current version [ValueError].")
+                        raise ConvertersError
+
+                    json_data["is_dynamic"] = True
+                    json_data["instructions"].append({"name":instruction.operation.name, 
+                                                    "qubits":[quantum_registers[k][q] for k,q in zip(qreg, qubit)],
+                                                    "params":instruction.operation.params,
+                                                    "conditional_reg":[instruction.operation._condition[0]._index]
+                                                    })  
+                else:
+                    json_data["instructions"].append({"name":instruction.operation.name, 
+                                                    "qubits":[quantum_registers[k][q] for k,q in zip(qreg, qubit)],
+                                                    "params":params
+                                                    })
        
         return json_data
     
@@ -320,6 +252,9 @@
         logger.error(f"Some error occured during transformation from `qiskit.QuantumCircuit` to json dict [{type(error).__name__}].")
         logger.error(f"{error}")
         raise error
+
+
+
     
 
 def _qc_to_qasm(qc : 'QuantumCircuit', version = "3.0") -> str:
@@ -337,15 +272,6 @@
         raise SystemExit
     
 
-def _cunqac_to_qc(cunqac : 'CunqaCircuit') -> 'QuantumCircuit':
-    """
-    Args:
-        qc (qiskit.QuantumCircuit): object that defines the quantum circuit.
-    Returns:
-        The corresponding :py:class:`~cunqa.circuit.CunqaCircuit` with the propper instructions and characteristics.
-    """
-    return _json_to_qc(_cunqac_to_json(cunqac))
-
 def _cunqac_to_json(cunqac : 'CunqaCircuit') -> dict:
     """
     Converts a :py:class:`~cunqa.circuit.CunqaCircuit` into a json :py:type:`dict` circuit.
@@ -423,7 +349,6 @@
                 circuit_clbits.append(i)
             qc.add_register(ClassicalRegister(len(lista), cr))
 
-<<<<<<< HEAD
         param_counter = 0
         parameter_tracker = {} # No two Parameter instances with the same name can be created or FAILURE will occur qhen adding them to the circuit 
         for instruction in copy.deepcopy(instructions):
@@ -431,9 +356,9 @@
                 if 'params' in instruction:
                     params = instruction['params']
                     
-                    if "param_expressions" in circuit:
+                    if "param_expressions" in circuit_dict:
                         for i in range(len(params)):
-                            expr = circuit["param_expressions"]["sympy_exprs"][param_counter + i]
+                            expr = circuit_dict["param_expressions"]["sympy_exprs"][param_counter + i]
                             if expr is None:
                                 continue
 
@@ -448,12 +373,6 @@
                                 params[i] = ParameterExpression({parameter_tracker[str(sym)]: sym for sym in expr.free_symbols}, expr)
 
                     param_counter += len(params)
-=======
-
-        for instruction in instructions:
->>>>>>> f1c49205
-
-            # checking if the instruction is supported
 
             if instruction['name'] not in SUPPORTED_QISKIT_OPERATIONS:
                 logger.error(f"Instruction {instruction['name']} not supported for conversion [ValueError].")
@@ -540,6 +459,7 @@
         An object :py:class:`~cunqa.circuit.CunqaCircuit` with the corresponding instructions and characteristics.
     """
     try:
+
         cunqac = CunqaCircuit(id = circuit_dict["id"])
 
         for name, number_of_clbits in circuit_dict["classical_registers"].items():
@@ -577,7 +497,54 @@
 def _qasm_to_json(circuit_qasm : str) -> dict:
     return _qc_to_json(_qasm_to_qc(circuit_qasm))
 
-    
+
+def _registers_dict(qc: 'QuantumCircuit') -> "list[dict]":
+    """
+    Returns a list of two dicts corresponding to the classical and quantum registers of the circuit supplied.
+
+    Args
+        qc (qiskit.QuantumCircuit): quantum circuit whose number of registers we want to know
+
+    Return:
+        Two element list with quantum and classical registers, in that order.
+    """
+
+    quantum_registers = {}
+    for qr in qc.qregs:
+        quantum_registers[qr.name] = qr.size
+
+    countsq = []
+
+    valuesq = list(quantum_registers.values())
+
+    for i, v in enumerate(valuesq):
+        if i == 0:
+            countsq.append(list(range(0, v)))
+        else:
+            countsq.append(list(range(sum(valuesq[:i]), sum(valuesq[:i])+v)))
+
+    for i,k in enumerate(quantum_registers.keys()):
+        quantum_registers[k] = countsq[i]
+
+    classical_registers = {}
+    for cr in qc.cregs:
+        classical_registers[cr.name] = cr.size
+
+    counts = []
+
+    values = list(classical_registers.values())
+
+    for i, v in enumerate(values):
+        if i == 0:
+            counts.append(list(range(0, v)))
+        else:
+            counts.append(list(range(sum(values[:i]), sum(values[:i])+v)))
+
+    for i,k in enumerate(classical_registers.keys()):
+        classical_registers[k] = counts[i]
+
+    return [quantum_registers, classical_registers]
+
 def _is_parametric(circuit: Union[dict, 'CunqaCircuit', 'QuantumCircuit']) -> bool:
     """
     Function to determine weather a cirucit has gates that accept parameters, not necesarily parametric :py:class:`qiskit.QuantumCircuit`.
@@ -616,57 +583,8 @@
                 return True
         return False
 
-<<<<<<< HEAD
 def get_module(obj):
     """ Returns the root module that the passed object is from."""
     if not hasattr(obj, '__module__'):
         return
-    return obj.__module__.split('.')[0]
-=======
-def _registers_dict(qc: 'QuantumCircuit') -> "list[dict]":
-    """
-    Returns a list of two dicts corresponding to the classical and quantum registers of the circuit supplied.
-
-    Args
-        qc (qiskit.QuantumCircuit): quantum circuit whose number of registers we want to know
-
-    Return:
-        Two element list with quantum and classical registers, in that order.
-    """
-
-    quantum_registers = {}
-    for qr in qc.qregs:
-        quantum_registers[qr.name] = qr.size
-
-    countsq = []
-
-    valuesq = list(quantum_registers.values())
-
-    for i, v in enumerate(valuesq):
-        if i == 0:
-            countsq.append(list(range(0, v)))
-        else:
-            countsq.append(list(range(sum(valuesq[:i]), sum(valuesq[:i])+v)))
-
-    for i,k in enumerate(quantum_registers.keys()):
-        quantum_registers[k] = countsq[i]
-
-    classical_registers = {}
-    for cr in qc.cregs:
-        classical_registers[cr.name] = cr.size
-
-    counts = []
-
-    values = list(classical_registers.values())
-
-    for i, v in enumerate(values):
-        if i == 0:
-            counts.append(list(range(0, v)))
-        else:
-            counts.append(list(range(sum(values[:i]), sum(values[:i])+v)))
-
-    for i,k in enumerate(classical_registers.keys()):
-        classical_registers[k] = counts[i]
-
-    return [quantum_registers, classical_registers]
->>>>>>> f1c49205
+    return obj.__module__.split('.')[0]