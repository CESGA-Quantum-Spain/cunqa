--- conflicted
+++ resolved
@@ -78,11 +78,7 @@
         raise SystemExit # User's level
     
     except Exception as error:
-<<<<<<< HEAD
-        logger.error(f"Some error occurred with QASM2 string, please check syntax and logic of the resulting circuit [{type(error).__name__}]: {error}")
-=======
         logger.error(f"Some error occurred, please check sintax and logic of the resulting circuit [{type(error).__name__}]: {error}")
->>>>>>> 7f4e62b7
         raise SystemExit # User's level
         
 
