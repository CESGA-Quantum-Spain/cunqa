from cunqa.backend import Backend
<<<<<<< HEAD
from cunqa.circuit import from_json_to_qc, qc_to_json
from cunqa.logger import logger

from qiskit import QuantumCircuit
=======
from qiskit import QuantumCircuit
from cunqa.circuit import from_json_to_qc, qc_to_json
>>>>>>> 3bad7966
from qiskit.qasm3.exceptions import QASM3Error
from qiskit.exceptions import QiskitError
from qiskit.transpiler.preset_passmanagers import generate_preset_pass_manager
from qiskit.providers.models import BackendConfiguration
from qiskit.providers.backend_compat import convert_to_target
from qiskit.qasm2 import dumps

<<<<<<< HEAD

=======
from cunqa.logger import logger
>>>>>>> 3bad7966


class TranspilerError(Exception):
    """Exception for error during the transpilation of a circuit to a given Backend. """
    pass


def transpiler(qc, backend, opt_level = 1, initial_layout = None):
    """
    Function to transpile a circuit according to a given backend. Cirtcuit must be qiskit QuantumCircuit, dict or QASM3 string. If QASM3 string is provided, function will also return circuit in QASM3.

    Args:
    -----------
    qc (dict, <class 'qiskit.circuit.quantumcircuit.QuantumCircuit'> or str): circuit to be transpiled. 

    backend (<class 'backend.Backend'>): backend which transpilation will be done respect to.

    opt_level (int): optimization level for creating the `qiskit.transpiler.passmanager.StagedPassManager`. Default set to 1.

    initial_layout (list[int]): initial position of virtual qubits on physical qubits for transpilation, lenght must be equal to the number of qubits in the circuit.
    """
    
    if isinstance(qc, QuantumCircuit):
        if initial_layout is not None and len(initial_layout) != qc.num_qubits:
            logger.error(f"initial_layout must be of the size of the circuit: {qc.num_qubits} [{TypeError.__name__}].")
            raise TranspilerError # I capture this error when creating QJob
        else:
            circuit = qc

    elif isinstance(qc, dict):
        if initial_layout is not None and len(initial_layout) != qc['num_qubits']:
            logger.error(f"initial_layout must be of the size of the circuit: {qc.num_qubits} [{TypeError.__name__}].")
            raise TranspilerError
        else:
            try:
                circuit = from_json_to_qc(qc)
            except Exception as error:
                raise TranspilerError
    
    elif isinstance(qc, str):
        try:
            circuit = QuantumCircuit.from_qasm_str(qc)
        except QASM3Error as error:
            logger.error(f"Error with QASM3 string, please check that the sintex is correct [{type(error).__name__}]: {error}.")
            raise TranspilerError
        except  QiskitError as error:
            logger.error(f"Error with QASM3 string, please check that the logic of the resulting circuit is correct [{type(error).__name__}]: {error}.")
            raise TranspilerError
        except Exception as error:
            logger.error(f"Some error occurred with QASM3 string, please check sintax and logic of the resulting circuit [{type(error).__name__}]: {error}")
            raise TranspilerError

    else:
        logger.error(f"Circuit must be <class 'qiskit.circuit.quantumcircuit.QuantumCircuit'> or dict [{TypeError.__name__}].")
        raise TranspilerError # I capture this error when creating QJob
    

    if isinstance(backend, Backend):
        configuration = backend.__dict__
    else:
        logger.error(f"Transpilation backend must be <class 'python.backend.Backend'> [{TypeError.__name__}].")
        raise TranspilerError # I capture this error when creating QJob
    
    
    try:
        args = {
            "backend_name": configuration["name"],
            "backend_version": configuration["version"],
            "n_qubits":configuration["n_qubits"],
            "basis_gates": configuration["basis_gates"],
            "gates":[], # might not work
            "local":False,
            "simulator":configuration["is_simulator"],
            "conditional":configuration["conditional"],
            "open_pulse":False,# TODO: another simulator distinct from Aer might suppor open pulse.
            "memory":configuration["memory"],
            "max_shots":configuration["max_shots"],
            "coupling_map":configuration["coupling_map"]
        }

        backend_configuration = BackendConfiguration(**args)
        target =  convert_to_target(backend_configuration)
        pm = generate_preset_pass_manager(optimization_level = opt_level, target = target, initial_layout = initial_layout)
        circuit_transpiled = pm.run(circuit)
    
    except KeyError as error:
        logger.error(f"Error in cofiguration of the backend, some keys are missing [{type(error).__name__}].")
        raise TranspilerError
    
    except Exception as error:
        logger.error(f"Some error occurred with configuration of the backend, please check that the formats are correct [{type(error).__name__}].")
        raise TranspilerError # I capture this error when creating QJob


    if isinstance(qc, str):
        try:
            return dumps(circuit)
        except Exception as error:
            logger.error(f"Error during transpilation [{type(error).__name__}].")
            raise TranspilerError
            
    else:
        return qc_to_json(circuit_transpiled)<|MERGE_RESOLUTION|>--- conflicted
+++ resolved
@@ -1,13 +1,8 @@
 from cunqa.backend import Backend
-<<<<<<< HEAD
 from cunqa.circuit import from_json_to_qc, qc_to_json
 from cunqa.logger import logger
 
 from qiskit import QuantumCircuit
-=======
-from qiskit import QuantumCircuit
-from cunqa.circuit import from_json_to_qc, qc_to_json
->>>>>>> 3bad7966
 from qiskit.qasm3.exceptions import QASM3Error
 from qiskit.exceptions import QiskitError
 from qiskit.transpiler.preset_passmanagers import generate_preset_pass_manager
@@ -15,11 +10,6 @@
 from qiskit.providers.backend_compat import convert_to_target
 from qiskit.qasm2 import dumps
 
-<<<<<<< HEAD
-
-=======
-from cunqa.logger import logger
->>>>>>> 3bad7966
 
 
 class TranspilerError(Exception):
