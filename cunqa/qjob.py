from concurrent.futures import ThreadPoolExecutor
import os
import sys
import pickle, json
import time
from qiskit import QuantumCircuit
from qiskit.qasm2 import dumps
from cunqa.circuit import qc_to_json, from_json_to_qc, registers_dict
from cunqa.transpile import transpiler
import cunqa.qpu as qpu
from json import JSONDecodeError

from cunqa.qclient import QClient

# importing logger
from cunqa.logger import logger


class QJobError(Exception):
    """Exception for error during job submission to QPUs."""
    pass


def _divide(string, lengths):

    """
    Divides a string of bits in groups of given lenghts separated by spaces.

    Args:
    --------
    string (str): srting that we want to divide.

    lengths (list[int]): lenghts of the resulting strings in which the original one is divided.

    Return:
    --------
    A new string in which the resulting groups are separated by spaces.

    """

    parts = []
    init = 0
    try:
        for length in lengths:
            parts.append(string[init:init + length])
            init += length
        return ' '.join(parts)
    
    except Exception as error:
        logger.error(f"Something failed with division of string [{error.__name__}].")
        raise SystemExit # User's level



class Result():
    """
    Class to describe the result of an experiment.
    """

    def __init__(self, result, registers = None):
        """
        Initializes the Result class.

        Args:
        -----------
        result (dict): dictionary given as the result of the simulation.

        registers (dict): in case the circuit has more than one classical register, dictionary for the lengths of the classical registers must be provided.
        """

        if type(result) == dict:
            self.result = result
        elif result is None:
            logger.error(f"Something failed at server, result is {None} [{ValueError.__name__}].")
            raise ValueError
        else:
            logger.error(f"result must be dict, but {type(result)} was provided [{TypeError.__name__}].")
            raise TypeError # I capture this error in QJob.result() when creating the object.
        
        if len(result) == 0:
            logger.error(f" [{ValueError.__name__}].")
            raise ValueError # I capture this error in QJob.result() when creating the object.
        
        elif "ERROR" in result:
            message = result["ERROR"]
            logger.error(f"Error during simulation, please check availability of QPUs, run arguments sintax and circuit sintax: {message}")
            raise QJobError

        else:
            try:
                counts_aer = None
                counts_munich = None
                for k,v in result.items():
                    if k == "metadata":
                        for i, m in v.items():
                            setattr(self, i, m)
                    elif k == "results":
                        for i, m in v[0].items():
                            if i == "data":
                                counts_aer = m["counts"]
                            elif i == "metadata":
                                for j, w in m.items():
                                    setattr(self,j,w)
                            else:
                                setattr(self, i, m)
                    elif k == "counts":
                        counts_munich = v

                    else:
                        setattr(self, k, v)

                self.counts = {}
                if counts_aer:
                    for j,w in counts_aer.items():
                        if registers is None:
                            self.counts[format( int(j, 16), '0'+str(self.num_clbits)+'b' )]= w
                        elif isinstance(registers, dict):
                            lengths = []
                            for v in registers.values():
                                lengths.append(len(v))
                            self.counts[_divide(format( int(j, 16), '0'+str(self.num_clbits)+'b' ), lengths)]= w
                elif counts_munich:
                    self.counts = counts_munich

            except KeyError:
                logger.error(f"Some error occured with results file, no `counts` found. Check avaliability of the QPUs [{KeyError.__name__}].")
                raise KeyError # I capture this error in QJob.result() when creating the object.

        logger.debug("Results correctly loaded.")
        
    def get_dict(self):
        """
        Class method to obtain a dictionary with the class variables.

        Return:
        -----------
        Dictionary with the class variables, actually the result input but with some format changes.

        """
        return self.result

    def get_counts(self):
        """
        Class method to obtain the information for the counts result for the given experiment.

        Return:
        -----------
        Dictionary in which the keys are the bit strings and the values number of times that they were measured.

        """
        return self.counts



class QJob():
    """
    Class to handle jobs sent to the simulator.
    """

    def __init__(self, QPU, circ, transpile, initial_layout = None, **run_parameters):
        """
        Initializes the QJob class.

        It is important to note that  if `transpilation` is set False, we asume user has already done the transpilation, otherwise some errors during the simulation
        can occur, for example if the QPU has a noise model with error associated to specific gates, if the circuit is not transpiled errors might not appear.

        If `transpile` is False and `initial_layout` is provided, it will be ignored.

        Possible instructions to add as `**run_parameters` can be: shots, method, parameter_binds, meas_level, ...


        Args:
        -----------
        QPU (<class 'qpu.QPU'>): QPU object that represents the virtual QPU to which the job is going to be sent.

        circ (json dict, <class 'qiskit.circuit.quantumcircuit.QuantumCircuit'> or QASM2 str): circuit to be run.

        transpile (bool): if True, transpilation will be done with respect to the backend of the given QPU. Default is set to False.

        initial_layout (list[int]):  initial position of virtual qubits on physical qubits for transpilation, lenght must be equal to the number of qubits in the circuit.

        **run_parameters : any other simulation instructions.

        """
        if isinstance(QPU, qpu.QPU):
            self._QPU = QPU
        else:
            logger.error(f"QPU must be <class 'qpu.QPU'>, but {type(QPU)} was provided [{TypeError.__name__}].")
            raise QJobError # I capture this error in QPU.run() when creating the job
        
        self._future = None
        self._result = None
        self._type = None
            


        if isinstance(circ, QuantumCircuit) or isinstance(circ, dict) or isinstance(circ, str):


            if transpile:
                try:
                    circt = transpiler( circ, QPU.backend, initial_layout = initial_layout )
                    logger.debug("Transpilation done.")
                except Exception as error:
                    logger.error(f"Transpilation failed [{type(error).__name__}].")
                    raise error # I capture the error in QPU.run() when creating the job
                
            else:
                if initial_layout is not None:
                    logger.warning("Transpilation was not done, initial_layout provided was ignored. If you want to map the circuit to the given qubits of the backend you must set transpile=True and provide the list of qubits which lenght has to be equal to the number of qubits of the circuit.")
                circt = circ
                logger.warning("No transpilation was done, errors might occur if any gate or instruction is not supported by the simulator.")


            if isinstance(circt, dict):

                logger.debug("A circuit dict was provided.")

                cl_bits = circt["num_clbits"]
                self._cregisters = circt["classical_registers"]

                if QPU.backend.simulator == "AerSimulator":

                    logger.debug("Translating to dict for AerSimulator...")

                    circuit = circt['instructions']

                elif QPU.backend.simulator == "MunichSimulator":

                    logger.debug("Translating to QASM2 for MunichSimulator...")

                    circuit = dumps(from_json_to_qc(circt)).translate(str.maketrans({"\"":  r"\"", "\n":r"\n"}))
                
     


            elif isinstance(circt, QuantumCircuit):

                logger.debug("A QuantumCircuit was provided.")

                cl_bits = sum([c.size for c in circt.cregs])
                self._cregisters = registers_dict(circt)[1]

                if QPU.backend.simulator == "AerSimulator":

                    logger.debug("Translating to dict for AerSimulator...")

                    circuit = qc_to_json(circt)['instructions']

                elif QPU.backend.simulator == "MunichSimulator":

                    logger.debug("Translating to QASM2 for MunichSimulator...")

                    circuit = dumps(circt).translate(str.maketrans({"\"":  r"\"", "\n":r"\n"}))


            elif isinstance(circt, str):

                logger.debug("A QASM2 circuit was provided.")

                cl_bits = 0
                for line in circt.splitlines():
                    if line.startswith("bit"):
                        cl_bits += line.split()[4]
                self._cregisters = registers_dict(QuantumCircuit.from_qasm_str(circt))[1]

                if QPU.backend.simulator == "AerSimulator":

                    logger.debug("Translating to dict for AerSimulator...")

                    circuit = qc_to_json(QuantumCircuit.from_qasm_str(circt))['instructions']

                elif QPU.backend.simulator == "MunichSimulator":

                    logger.debug("Translating to QASM2 for MunichSimulator...")

                    circuit = circt.translate(str.maketrans({"\"":  r"\"", "\n":r"\n"}))
            
            self._circuit = circuit

        else:
            logger.error(f"Circuit must be dict, <class 'qiskit.circuit.quantumcircuit.QuantumCircuit'> or QASM2 str, but {type(circ)} was provided [{TypeError.__name__}].")
            raise QJobError # I capture the error in QPU.run() when creating the job
    

        try:
            # config dict
            run_config = {"shots":1024, "method":"statevector", "memory_slots":cl_bits, "seed": 188}

            if run_parameters == None:
                logger.debug("No run parameters provided, default were set.")
                pass
            elif (type(run_parameters) == dict) or (len(run_parameters) == 0):
                for k,v in run_parameters.items():
                    run_config[k] = v
            else:
                logger.warning("Error when reading `run_parameters`, default were set.")
            
            # instructions dict/string
            instructions = circuit


            if QPU.backend.simulator == "AerSimulator":
                #self._type = "json"
                self._execution_config = """ {{"config":{}, "instructions":{} }}""".format(run_config, instructions).replace("'", '"')

            elif QPU.backend.simulator == "MunichSimulator":
                #self._type = "qasm"
                self._execution_config = """ {{"config":{}, "instructions":"{}" }}""".format(run_config, instructions).replace("'", '"')

        
        except KeyError as error:
            logger.error(f"Format of the cirucit not correct, couldn't find 'instructions' [{type(error).__name__}].")
            raise QJobError # I capture the error in QPU.run() when creating the job
        
        except Exception as error:
            logger.error(f"Some error occured when generating configuration for the simulation [{type(error).__name__}].")
            raise QJobError # I capture the error in QPU.run() when creating the job


    def submit(self):
        """
        Asynchronous method to submit a job to the corresponding QClient.
        """
        if self._future is not None:
            logger.warning("QJob has already been submitted.")
        else:
            try:
                self._future = self._QPU._qclient.send_circuit(self._execution_config)
            except Exception as error:
                logger.error(f"Some error occured when submitting the job [{type(error).__name__}].")
                raise QJobError # I capture the error in QPU.run() when creating the job
            
    def upgrade_parameters(self, parameters):
        """
        Asynchronous method to upgrade the parameters in a previously submitted parametric circuit.
        """
<<<<<<< HEAD
        self._parameters = """ {{"params":{}}}""".format(parameters).replace("'", '"')
=======
        #self._parameters = parameters #Not used
        message = """{{"params":{} }}""".format(parameters).replace("'", '"')
>>>>>>> 99ef0ce1

        try:
            self._future = self._QPU._qclient.send_parameters(message)
        except Exception as error:
            logger.error(f"Some error occured when sending the new parameters [{type(error).__name__}].")
            raise QJobError # I capture the error in QPU.run() when creating the job
        
        return self


    def result(self):
        """
        Synchronous method to obtain the result of the job. Note that this call depends on the job being finished, therefore is bloking.
        """
        if (self._future is not None) and (self._future.valid()):
            #if self._result is None: #Important to upgrade_parameters
            try:
                res = self._future.get()
                logger.debug(res)
                self._result = Result(json.loads(res), registers=self._cregisters)
            except Exception as error:
                logger.error(f"Error while creating Results object [{type(error).__name__}]")
                raise error # User's level

        return self._result


    def time_taken(self):
        """
        Method to obtain the time that the job took. It can also be obtained by `QJob._result.time_taken`.
        """

        if self._future is not None and self._future.valid():
            if self._result is not None:
                try:
                    return self._result.time_taken
                except AttributeError:
                    logger.warning("Time taken not available.")
                    return None
            else:
                logger.error(f"QJob not finished [{QJobError.__name__}].")
                raise SystemExit # User's level
        else:
            logger.error(f"No QJob submited [{QJobError.__name__}].")
            raise SystemExit # User's level




def gather(qjobs):
    """
        Function to get result of several QJob objects, it also takes one QJob object.

        Args:
        ------
        qjobs (list of QJob objects or QJob object)

        Return:
        -------
        Result or list of results.
    """
    if isinstance(qjobs, list):
        if all([isinstance(q, QJob) for q in qjobs]):
            return [q.result() for q in qjobs]
        else:
            logger.error(f"Objects of the list must be <class 'qjob.QJob'> [{TypeError.__name__}].")
            raise SystemExit # User's level
            
    elif isinstance(qjobs, QJob):
        return qjobs.result()

    else:
        logger.error(f"qjobs must be <class 'qjob.QJob'> or list, but {type(qjobs)} was provided [{TypeError.__name__}].")
        raise SystemError # User's level

      
        
               
class QJobMapper:
    def __init__(self, qjobs):
        self.qjobs = qjobs
        self.i = 0  # starting point

    def __call__(self, func, population):
        """
        Callable method to map the function to the given QJobs.

        Args:
        ---------
        func (func): function to be mapped to the QJobs.

        params (list): list of vectors whose values correspond to the parameters for the gates of the parametrized circuit.
        """

        results = []

        for params in population:
            qjob = self.qjobs[self.i % len(self.qjobs)]
            result = func((params, qjob))
            results.append(result)
            self.i += 1
        return result<|MERGE_RESOLUTION|>--- conflicted
+++ resolved
@@ -335,12 +335,8 @@
         """
         Asynchronous method to upgrade the parameters in a previously submitted parametric circuit.
         """
-<<<<<<< HEAD
-        self._parameters = """ {{"params":{}}}""".format(parameters).replace("'", '"')
-=======
         #self._parameters = parameters #Not used
         message = """{{"params":{} }}""".format(parameters).replace("'", '"')
->>>>>>> 99ef0ce1
 
         try:
             self._future = self._QPU._qclient.send_parameters(message)
