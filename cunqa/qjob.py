import json
from qiskit import QuantumCircuit
from qiskit.qasm2 import dumps
from qiskit.qasm2.exceptions import QASM2Error
from qiskit.exceptions import QiskitError
from cunqa.circuit import qc_to_json, from_json_to_qc, _registers_dict, _is_parametric
from cunqa.transpile import transpiler, TranspilerError
from cunqa.logger import logger


class QJobError(Exception):
    """Exception for error during job submission to QPUs."""
    pass

def _divide(string, lengths):

    """
    Divides a string of bits in groups of given lenghts separated by spaces.

    Args:
    --------
    string (str): string that we want to divide.

    lengths (list[int]): lenghts of the resulting strings in which the original one is divided.

    Return:
    --------
    A new string in which the resulting groups are separated by spaces.

    """

    parts = []
    init = 0
    try:
        if len(lengths) == 0:
            return string
        else:
            for length in lengths:
                parts.append(string[init:init + length])
                init += length
            return ' '.join(parts)
    
    except Exception as error:
        logger.error(f"Something failed with division of string [{error.__name__}].")
        raise SystemExit # User's level


def _convert_counts(counts, registers):
<<<<<<< HEAD

    """
    Funtion to convert counts wirtten in hexadecimal format to binary strings and that applies the division of the bit strings.

    Args:
    --------
    counts (dict): dictionary of counts to apply the conversion.

    registers (dict): dictionary of classical registers.

    Return:
    --------
    Counts dictionary with keys as binary string correctly separated with spaces accordingly to the classical registers.
    """

    if isinstance(registers, dict):
        
        # counting number of classical bits
        num_clbits = sum([len(i) for i in registers.values()])
        # getting lenghts of bits for the different registers
        lengths = []
        for v in registers.values():
            lengths.append(len(v))
    else:
        logger.error(f"Error when converting `counts` strings.")
        raise QJobError # I capture this error in QJob.result()

    new_counts = {}
    for k,v in counts.items():
        if k.startswith('0x'): # converting to binary string and dividing in bit strings
            new_counts[_divide(format( int(k, 16), '0'+str(num_clbits)+'b' ), lengths)]= v
        else: # just dividing the bit stings
            new_counts[_divide(k, lengths)] = v
    return new_counts

=======
>>>>>>> 833e0895

    """
    Funtion to convert counts wirtten in hexadecimal format to binary strings and that applies the division of the bit strings.

    Args:
    --------
    counts (dict): dictionary of counts to apply the conversion.

    registers (dict): dictionary of classical registers.

    Return:
    --------
    Counts dictionary with keys as binary string correctly separated with spaces accordingly to the classical registers.
    """

    if isinstance(registers, dict):
        
        # counting number of classical bits
        num_clbits = sum([len(i) for i in registers.values()])
        # getting lenghts of bits for the different registers
        lengths = []
        for v in registers.values():
            lengths.append(len(v))
    else:
        logger.error(f"Error when converting `counts` strings.")
        raise QJobError # I capture this error in QJob.result()

    new_counts = {}
    for k,v in counts.items():
        if k.startswith('0x'): # converting to binary string and dividing in bit strings
            new_counts[_divide(format( int(k, 16), '0'+str(num_clbits)+'b' ), lengths)]= v
        else: # just dividing the bit stings
            new_counts[_divide(k, lengths)] = v
    return new_counts


class Result:
    """
    Class to describe the result of an experiment.
    """
    def __init__(self, result, registers = None):
        """
        Initializes the Result class.

        Args:
        -----------
        result (dict): dictionary given as the result of the simulation.

        registers (dict): in case the circuit has more than one classical register, dictionary for the lengths of the classical registers must be provided.
        """
        logger.debug(f"Result received: {result}\n")

        if type(result) == dict:
            self.result = result
        elif result is None:
            logger.error(f"Something failed at server, result is {None} [{ValueError.__name__}].")
            raise ValueError
        else:
            logger.error(f"result must be dict, but {type(result)} was provided [{TypeError.__name__}].")
            raise TypeError # I capture this error in QJob.result() when creating the object.
        
        # processing result
        if len(self.result) == 0:
            logger.error(f" [{ValueError.__name__}].")
            raise ValueError # I capture this error in QJob.result() when creating the object.
        
        elif "ERROR" in self.result:
            message = self.result["ERROR"]
            logger.error(f"Error during simulation, please check availability of QPUs, run arguments sintax and circuit sintax: {message}")
            raise QJobError

        else:
            try:

                if "results" in list(self.result.keys()): # aer
<<<<<<< HEAD
                    self.counts = result["results"][0]["data"]["counts"]
                    self.time = self.result["results"][0]["time_taken"]

                elif "counts" in list(self.result.keys()): # munich and cunqa
                    self.counts = self.result["counts"]
                    self.time = self.result["time_taken"]

                if (isinstance(self.counts, dict)): # Aer and Munich
                    self.counts = _convert_counts(self.counts, registers)
=======
                    counts = result["results"][0]["data"]["counts"]
                    self.time_taken = self.result["results"][0]["time_taken"]

                elif "counts" in list(self.result.keys()): # munich
                    counts = self.result["counts"]
                    self.time_taken = self.result["time_taken"]


                self.counts = _convert_counts(counts, registers)
>>>>>>> 833e0895


            except KeyError:
                logger.error(f"Some error occured with results file, no `counts` found. Check avaliability of the QPUs [{KeyError.__name__}].")
                raise KeyError # I capture this error in QJob.result() when creating the object.
            
            except Exception as error:
                logger.error(f"Some error occured with counts [{type(error).__name__}]: {error}.")
                raise error

        logger.debug("Results correctly loaded.")

    def get_dict(self):
        """
        Class method to obtain a dictionary with the class variables.

        Return:
        -----------
        Dictionary with the class variables, actually the result input but with some format changes.

        """
        return self.result

    def get_counts(self):
        """
        Class method to obtain the information for the counts result for the given experiment.

        Return:
        -----------
        Dictionary in which the keys are the bit strings and the values number of times that they were measured.

        """
        return self.counts
    
    def time_taken(self):
        """
        Class method to obtain the information for the time_taken for the given experiment.

        Return:
        -----------
        Real number representing the execution time

        """
        return self.time



class QJob:
    """
    Class to handle jobs sent to the simulator.
    """

    def __init__(self, qpu, circ, transpile, initial_layout = None, opt_level = 1, **run_parameters):
        """
        Initializes the QJob class.

        It is important to note that  if `transpilation` is set False, we asume user has already done the transpilation, otherwise some errors during the simulation
        can occur, for example if the QPU has a noise model with error associated to specific gates, if the circuit is not transpiled errors might not appear.

        If `transpile` is False and `initial_layout` is provided, it will be ignored, as well as `opt_level`.

        Possible instructions to add as `**run_parameters` can be: shots, method, parameter_binds, meas_level, ...


        Args:
        -----------
        QPU (<class 'qpu.QPU'>): QPU object that represents the virtual QPU to which the job is going to be sent.

        circ (json dict, <class 'qiskit.circuit.quantumcircuit.QuantumCircuit'> or QASM2 str): circuit to be run.

        transpile (bool): if True, transpilation will be done with respect to the backend of the given QPU. Default is set to False.

        initial_layout (list[int]):  initial position of virtual qubits on physical qubits for transpilation, lenght must be equal to the number of qubits in the circuit.

        opt_level (int): optimization level for transpilation, default set to 1.

        **run_parameters : any other simulation instructions.

        """

        self._QPU = qpu
        self._future = None
        self._result = None
        self._updated = False

        if isinstance(transpile, bool):
            pass

        else:
            logger.error(f"transpile must be boolean, but a {type(transpile)} was provided [{TypeError.__name__}].")
            raise TypeError # I capture the error in QPU.run() when creating the job
    
        # transpilation
        if transpile:
            try:
                circt = transpiler( circ, self._QPU.backend, initial_layout = initial_layout, opt_level = opt_level )
                logger.debug("Transpilation done.")
            except Exception as error:
                logger.error(f"Transpilation failed [{type(error).__name__}].")
                raise TranspilerError # I capture the error in QPU.run() when creating the job
            
        else:
            if initial_layout is not None:
                logger.warning("Transpilation was not done, initial_layout provided was ignored. If you want to map the circuit to the given qubits of the backend you must set transpile=True and provide the list of qubits which lenght has to be equal to the number of qubits of the circuit.")
            circt = circ
            logger.warning("No transpilation was done, errors might occur if any gate or instruction is not supported by the simulator.")


        # conversion to the needed format
        try:
            if isinstance(circt, dict):

                logger.debug("A circuit dict was provided.")

                self.num_qubits = circt["num_qubits"]
                cl_bits = circt["num_clbits"]
                self._cregisters = circt["classical_registers"]

                if self._QPU.backend.simulator == "AerSimulator":

                    logger.debug("Translating to dict for AerSimulator...")

                    circuit = circt['instructions']

                    exec_type = circt['exec_type']

                elif self._QPU.backend.simulator == "MunichSimulator":

                    logger.debug("Translating to QASM2 for MunichSimulator...")

                    circuit = dumps(from_json_to_qc(circt)).translate(str.maketrans({"\"":  r"\"", "\n":r"\n"}))

                    exec_type = circt['exec_type']

                elif self._QPU.backend.simulator == "CunqaSimulator":

                    logger.debug("Translating to dict for CunqaSimulator...")

                    circuit = circt['instructions']

                    exec_type = circt['exec_type']
            

            elif isinstance(circt, QuantumCircuit):

                logger.debug("A QuantumCircuit was provided.")

                cl_bits = sum([c.size for c in circt.cregs])
                self._cregisters = _registers_dict(circt)[1]

                if self._QPU.backend.simulator == "AerSimulator":

                    logger.debug("Translating to dict for AerSimulator...")

                    circuit = qc_to_json(circt)['instructions']

                elif self._QPU.backend.simulator == "MunichSimulator":

                    logger.debug("Translating to QASM2 for MunichSimulator...")

                    circuit = dumps(circt)


            elif isinstance(circt, str):

                logger.debug("A QASM2 circuit was provided.")

                self._cregisters = _registers_dict(QuantumCircuit.from_qasm_str(circt))[1]
                cl_bits = sum(len(k) for k in self._cregisters.values())

                if self._QPU.backend.simulator == "AerSimulator":

                    logger.debug("Translating to dict for AerSimulator...")

                    circuit = qc_to_json(QuantumCircuit.from_qasm_str(circt))['instructions']

                elif self._QPU.backend.simulator == "MunichSimulator":

                    logger.debug("Translating to QASM2 for MunichSimulator...")

                    circuit = circt

            else:
                logger.error(f"Circuit must be dict, <class 'qiskit.circuit.quantumcircuit.QuantumCircuit'> or QASM2 str, but {type(circ)} was provided [{TypeError.__name__}].")
                raise QJobError # I capture the error in QPU.run() when creating the job
            
            self._circuit = circuit
            
        
        except KeyError as error:
            logger.error(f"Format of the cirucit dict not correct, couldn't find 'num_clbits', 'classical_registers' or 'instructions' [{type(error).__name__}].")
            raise QJobError # I capture the error in QPU.run() when creating the job

        except QASM2Error as error:
            logger.error(f"Error while translating to QASM2 [{type(error).__name__}].")
            raise QJobError # I capture the error in QPU.run() when creating the job
    
        except QiskitError as error:
            logger.error(f"Format of the circuit not correct  [{type(error).__name__}].")
            raise QJobError # I capture the error in QPU.run() when creating the job
    
        except Exception as error:
            logger.error(f"Some error occured with the circuit dict provided [{type(error).__name__}].")
            raise QJobError # I capture the error in QPU.run() when creating the job
    

        # configuration
        try:
            # config dict
            run_config = {"shots":1024, "method":"statevector", "memory_slots":cl_bits, "seed": 188}

            if (run_parameters == None) or (len(run_parameters) == 0):
                logger.debug("No run parameters provided, default were set.")
                pass
            elif (type(run_parameters) == dict): 
                for k,v in run_parameters.items():
                    run_config[k] = v
            else:
                logger.warning("Error when reading `run_parameters`, default were set.")
            
            # instructions dict/string
            instructions = circuit


            if self._QPU.backend.simulator == "AerSimulator":
                self._execution_config = """ {{"config":{}, "instructions":{}, "exec_type":"{}" }}""".format(run_config, instructions, exec_type).replace("'", '"')

            elif self._QPU.backend.simulator == "MunichSimulator":
<<<<<<< HEAD
                self._execution_config = """ {{"config":{}, "instructions":"{}", "exec_type":"{}" }}""".format(run_config, instructions, exec_type).replace("'", '"')
            
            elif self._QPU.backend.simulator == "CunqaSimulator":
                self._execution_config = """ {{"config":{}, "instructions":{}, "exec_type":"{}", "num_qubits":{} }}""".format(run_config, instructions, exec_type, self.num_qubits).replace("'", '"')
=======
                self._execution_config = """ {{"config":{}, "instructions":"{}" }}""".format(run_config, instructions.translate(str.maketrans({"\"":  r"\"", "\n":r"\n"}))).replace("'", '"')
>>>>>>> 833e0895

            logger.debug("QJob created.")
            logger.debug(self._execution_config)

        
        except KeyError as error:
            logger.error(f"Format of the cirucit not correct, couldn't find 'instructions' [{type(error).__name__}].")
            raise QJobError # I capture the error in QPU.run() when creating the job
        
        except Exception as error:
            logger.error(f"Some error occured when generating configuration for the simulation [{type(error).__name__}].")
            raise QJobError # I capture the error in QPU.run() when creating the job
        


    def submit(self):
        """
        Asynchronous method to submit a job to the corresponding QClient.
        """
        if self._future is not None:
            logger.warning("QJob has already been submitted.")
        else:
            try:
                self._future = self._QPU._qclient.send_circuit(self._execution_config)
                logger.debug("Circuit was sent.")
            except Exception as error:
                logger.error(f"Some error occured when submitting the job [{type(error).__name__}].")
                raise QJobError # I capture the error in QPU.run() when creating the job
            
    def upgrade_parameters(self, parameters):
        """
        Asynchronous method to upgrade the parameters in a previously submitted parametric circuit.

         Args:
        -----------
        parameters (list[float or int]): list of parameters to assign to the parametrized circuit.
        """

        if self._result is None:
            self._future.get()

        if not _is_parametric(self._circuit):
            logger.error(f"Cannot upgrade parameters. Please check that the circuit provided has gates that accept parameters [{QJobError.__name__}].")
            raise SystemExit # User's level

        if isinstance(parameters, list):

            if all(isinstance(param, (int, float)) for param in parameters):  # Check if all elements are real numbers
                message = """{{"params":{} }}""".format(parameters).replace("'", '"')

            else:
                logger.error(f"Parameters must be real numbers [{ValueError.__name__}].")
                raise SystemExit # User's level
        
        try:
            logger.debug(f"Sending parameters to QPU {self._QPU.id}.")
            self._future = self._QPU._qclient.send_parameters(message)

        except Exception as error:
            logger.error(f"Some error occured when sending the new parameters to QPU {self._QPU.id} [{type(error).__name__}].")
            raise SystemExit # User's level
        
        self._updated = False # We indicate that new results will come, in order to call server

        return self

    def result(self):
        """
        Synchronous method to obtain the result of the job. Note that this call depends on the job being finished, therefore is blocking.
        """
        if (self._future is not None) and (self._future.valid()):
            try:
                if self._result is not None:
                    if not self._updated: # if the result was already obtained, we only call the server if an update was done
                        res = self._future.get()
                        self._result = Result(json.loads(res), registers=self._cregisters)
                        self._updated = True
                    else:
                        pass
                else:
                    res = self._future.get()
                    self._result = Result(json.loads(res), registers=self._cregisters)
                    self._updated = True
            except Exception as error:
                logger.error(f"Error while creating Results object [{type(error).__name__}].")
                raise SystemExit # User's level
        else:
            logger.debug(f"self._future is None or non-valid, None is returned.")

        return self._result


    def time_taken(self):
        """
        Method to obtain the time that the job took. It can also be obtained by `QJob._result.time_taken`.
        """

        if self._future is not None and self._future.valid():
            if self._result is not None:
                try:
                    return self._result.time_taken
                except AttributeError:
                    logger.warning("Time taken not available.")
                    return None
            else:
                logger.error(f"QJob not finished [{QJobError.__name__}].")
                raise SystemExit # User's level
        else:
            logger.error(f"No QJob submited [{QJobError.__name__}].")
            raise SystemExit # User's level




def gather(qjobs):
    """
        Function to get result of several QJob objects, it also takes one QJob object.

        Args:
        ------
        qjobs (list of QJob objects or QJob object)

        Return:
        -------
        Result or list of results.
    """
    if isinstance(qjobs, list):
        if all([isinstance(q, QJob) for q in qjobs]):
            return [q.result() for q in qjobs]
        else:
            logger.error(f"Objects of the list must be <class 'qjob.QJob'> [{TypeError.__name__}].")
            raise SystemExit # User's level
            
    elif isinstance(qjobs, QJob):
        return qjobs.result()

    else:
        logger.error(f"qjobs must be <class 'qjob.QJob'> or list, but {type(qjobs)} was provided [{TypeError.__name__}].")
        raise SystemError # User's level<|MERGE_RESOLUTION|>--- conflicted
+++ resolved
@@ -46,7 +46,6 @@
 
 
 def _convert_counts(counts, registers):
-<<<<<<< HEAD
 
     """
     Funtion to convert counts wirtten in hexadecimal format to binary strings and that applies the division of the bit strings.
@@ -82,43 +81,6 @@
             new_counts[_divide(k, lengths)] = v
     return new_counts
 
-=======
->>>>>>> 833e0895
-
-    """
-    Funtion to convert counts wirtten in hexadecimal format to binary strings and that applies the division of the bit strings.
-
-    Args:
-    --------
-    counts (dict): dictionary of counts to apply the conversion.
-
-    registers (dict): dictionary of classical registers.
-
-    Return:
-    --------
-    Counts dictionary with keys as binary string correctly separated with spaces accordingly to the classical registers.
-    """
-
-    if isinstance(registers, dict):
-        
-        # counting number of classical bits
-        num_clbits = sum([len(i) for i in registers.values()])
-        # getting lenghts of bits for the different registers
-        lengths = []
-        for v in registers.values():
-            lengths.append(len(v))
-    else:
-        logger.error(f"Error when converting `counts` strings.")
-        raise QJobError # I capture this error in QJob.result()
-
-    new_counts = {}
-    for k,v in counts.items():
-        if k.startswith('0x'): # converting to binary string and dividing in bit strings
-            new_counts[_divide(format( int(k, 16), '0'+str(num_clbits)+'b' ), lengths)]= v
-        else: # just dividing the bit stings
-            new_counts[_divide(k, lengths)] = v
-    return new_counts
-
 
 class Result:
     """
@@ -159,7 +121,6 @@
             try:
 
                 if "results" in list(self.result.keys()): # aer
-<<<<<<< HEAD
                     self.counts = result["results"][0]["data"]["counts"]
                     self.time = self.result["results"][0]["time_taken"]
 
@@ -169,17 +130,6 @@
 
                 if (isinstance(self.counts, dict)): # Aer and Munich
                     self.counts = _convert_counts(self.counts, registers)
-=======
-                    counts = result["results"][0]["data"]["counts"]
-                    self.time_taken = self.result["results"][0]["time_taken"]
-
-                elif "counts" in list(self.result.keys()): # munich
-                    counts = self.result["counts"]
-                    self.time_taken = self.result["time_taken"]
-
-
-                self.counts = _convert_counts(counts, registers)
->>>>>>> 833e0895
 
 
             except KeyError:
@@ -408,14 +358,10 @@
                 self._execution_config = """ {{"config":{}, "instructions":{}, "exec_type":"{}" }}""".format(run_config, instructions, exec_type).replace("'", '"')
 
             elif self._QPU.backend.simulator == "MunichSimulator":
-<<<<<<< HEAD
                 self._execution_config = """ {{"config":{}, "instructions":"{}", "exec_type":"{}" }}""".format(run_config, instructions, exec_type).replace("'", '"')
             
             elif self._QPU.backend.simulator == "CunqaSimulator":
                 self._execution_config = """ {{"config":{}, "instructions":{}, "exec_type":"{}", "num_qubits":{} }}""".format(run_config, instructions, exec_type, self.num_qubits).replace("'", '"')
-=======
-                self._execution_config = """ {{"config":{}, "instructions":"{}" }}""".format(run_config, instructions.translate(str.maketrans({"\"":  r"\"", "\n":r"\n"}))).replace("'", '"')
->>>>>>> 833e0895
 
             logger.debug("QJob created.")
             logger.debug(self._execution_config)
