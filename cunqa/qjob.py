import json
from qiskit import QuantumCircuit
from qiskit.qasm2 import dumps
from qiskit.qasm2.exceptions import QASM2Error
from qiskit.exceptions import QiskitError
from cunqa.circuit import qc_to_json, from_json_to_qc, registers_dict
from cunqa.transpile import transpiler, TranspilerError

# importing logger
from cunqa.logger import logger


class QJobError(Exception):
    """Exception for error during job submission to QPUs."""
    pass


def _divide(string, lengths):

    """
    Divides a string of bits in groups of given lenghts separated by spaces.

    Args:
    --------
    string (str): string that we want to divide.

    lengths (list[int]): lenghts of the resulting strings in which the original one is divided.

    Return:
    --------
    A new string in which the resulting groups are separated by spaces.

    """

    parts = []
    init = 0
    try:
        if len(lengths) == 0:
            return string
        else:
            for length in lengths:
                parts.append(string[init:init + length])
                init += length
            return ' '.join(parts)
    
    except Exception as error:
        logger.error(f"Something failed with division of string [{error.__name__}].")
        raise SystemExit # User's level


def _convert_counts(counts, registers):

    """
    Funtion to convert counts wirtten in hexadecimal format to binary strings and that applies the division of the bit strings.

    Args:
    --------
    counts (dict): dictionary of counts to apply the conversion.

    registers (dict): dictionary of classical registers.

    Return:
    --------
    Counts dictionary with keys as binary string correctly separated with spaces accordingly to the classical registers.
    """

    if isinstance(registers, dict):
        
        # counting number of classical bits
        num_clbits = sum([len(i) for i in registers.values()])
        # getting lenghts of bits for the different registers
        lengths = []
        for v in registers.values():
            lengths.append(len(v))
    else:
        logger.error(f"Error when converting `counts` strings.")
        raise QJobError # I capture this error in QJob.result()

    new_counts = {}
    for k,v in counts.items():
        if k.startswith('0x'): # converting to binary string and dividing in bit strings
            new_counts[_divide(format( int(k, 16), '0'+str(num_clbits)+'b' ), lengths)]= v
        else: # just dividing the bit stings
            new_counts[_divide(k, lengths)] = v
    return new_counts


class Result():
    """
    Class to describe the result of an experiment.
    """
    def __init__(self, result, registers = None):
        """
        Initializes the Result class.

        Args:
        -----------
        result (dict): dictionary given as the result of the simulation.

        registers (dict): in case the circuit has more than one classical register, dictionary for the lengths of the classical registers must be provided.
        """
        logger.debug(f"Result received: {result}\n")

        if type(result) == dict:
            self.result = result
        elif result is None:
            logger.error(f"Something failed at server, result is {None} [{ValueError.__name__}].")
            raise ValueError
        else:
            logger.error(f"result must be dict, but {type(result)} was provided [{TypeError.__name__}].")
            raise TypeError # I capture this error in QJob.result() when creating the object.
        
        # processing result
        if len(self.result) == 0:
            logger.error(f" [{ValueError.__name__}].")
            raise ValueError # I capture this error in QJob.result() when creating the object.
        
        elif "ERROR" in self.result:
            message = self.result["ERROR"]
            logger.error(f"Error during simulation, please check availability of QPUs, run arguments sintax and circuit sintax: {message}")
            raise QJobError

        else:
            try:
<<<<<<< HEAD
                counts_aer = None
                counts_munich = None
                for k,v in result.items():
                    if k == "metadata":
                        for i, m in v.items():
                            setattr(self, i, m)
                    elif k == "results":
                        for i, m in v[0].items():
                            if i == "data":
                                counts_aer = m["counts"]
                            elif i == "metadata":
                                for j, w in m.items():
                                    setattr(self,j,w)
                            else:
                                setattr(self, i, m)
                    elif k == "counts":
                        counts_munich = v
                        self.num_clbits = sum([len(i) for i in registers.values()])

                    else:
                        setattr(self, k, v)

                counts = {}

                # if aer counts are provided, we must transform to binary
                if counts_aer is not None:
                    for j,w in counts_aer.items():
                        counts[format( int(j, 16), '0'+str(self.num_clbits)+'b' )]= w
                elif counts_munich is not None:
                    counts = counts_munich

                # check if we have several classical registers
                lengths = []
                if registers is not None and isinstance(registers, dict):
                    for v in registers.values():
                        lengths.append(len(v))

                # apply division of bits into as many classical registers as provided
                self.counts = {}
                for j,w in counts.items():
                    self.counts[_divide(j, lengths)]= w
=======

                if "results" in list(self.result.keys()): # aer
                    self.counts = result["results"][0]["data"]["counts"]
                    self.time = self.result["results"][0]["time_taken"]

                elif "counts" in list(self.result.keys()): # munich and cunqa
                    self.counts = self.result["counts"]
                    self.time = self.result["time_taken"]

                if (isinstance(self.counts, dict)): # Aer and Munich
                    self.counts = _convert_counts(self.counts, registers)

>>>>>>> b51813ba

            except KeyError:
                logger.error(f"Some error occured with results file, no `counts` found. Check avaliability of the QPUs [{KeyError.__name__}].")
                raise KeyError # I capture this error in QJob.result() when creating the object.
            
            except Exception as error:
                logger.error(f"Some error occured with counts [{type(error).__name__}]: {error}.")
                raise error

        logger.debug("Results correctly loaded.")

    def get_dict(self):
        """
        Class method to obtain a dictionary with the class variables.

        Return:
        -----------
        Dictionary with the class variables, actually the result input but with some format changes.

        """
        return self.result

    def get_counts(self):
        """
        Class method to obtain the information for the counts result for the given experiment.

        Return:
        -----------
        Dictionary in which the keys are the bit strings and the values number of times that they were measured.

        """
        return self.counts
    
    def time_taken(self):
        """
        Class method to obtain the information for the time_taken for the given experiment.

        Return:
        -----------
        Real number representing the execution time

        """
        return self.time



class QJob():
    """
    Class to handle jobs sent to the simulator.
    """

    def __init__(self, qpu, circ, transpile, initial_layout = None, opt_level = 1, **run_parameters):
        """
        Initializes the QJob class.

        It is important to note that  if `transpilation` is set False, we asume user has already done the transpilation, otherwise some errors during the simulation
        can occur, for example if the QPU has a noise model with error associated to specific gates, if the circuit is not transpiled errors might not appear.

        If `transpile` is False and `initial_layout` is provided, it will be ignored, as well as `opt_level`.

        Possible instructions to add as `**run_parameters` can be: shots, method, parameter_binds, meas_level, ...


        Args:
        -----------
        QPU (<class 'qpu.QPU'>): QPU object that represents the virtual QPU to which the job is going to be sent.

        circ (json dict, <class 'qiskit.circuit.quantumcircuit.QuantumCircuit'> or QASM2 str): circuit to be run.

        transpile (bool): if True, transpilation will be done with respect to the backend of the given QPU. Default is set to False.

        initial_layout (list[int]):  initial position of virtual qubits on physical qubits for transpilation, lenght must be equal to the number of qubits in the circuit.

        opt_level (int): optimization level for transpilation, default set to 1.

        **run_parameters : any other simulation instructions.

        """

        self._QPU = qpu
        self._future = None
        self._result = None
        self._updated = False

        if isinstance(transpile, bool):
            pass

        else:
            logger.error(f"transpile must be boolean, but a {type(transpile)} was provided [{TypeError.__name__}].")
            raise TypeError # I capture the error in QPU.run() when creating the job
    
        # transpilation
        if transpile:
            try:
                circt = transpiler( circ, self._QPU.backend, initial_layout = initial_layout, opt_level = opt_level )
                logger.debug("Transpilation done.")
            except Exception as error:
                logger.error(f"Transpilation failed [{type(error).__name__}].")
                raise TranspilerError # I capture the error in QPU.run() when creating the job
            
        else:
            if initial_layout is not None:
                logger.warning("Transpilation was not done, initial_layout provided was ignored. If you want to map the circuit to the given qubits of the backend you must set transpile=True and provide the list of qubits which lenght has to be equal to the number of qubits of the circuit.")
            circt = circ
            logger.warning("No transpilation was done, errors might occur if any gate or instruction is not supported by the simulator.")


        # conversion to the needed format
        try:
            if isinstance(circt, dict):

                logger.debug("A circuit dict was provided.")

                self.num_qubits = circt["num_qubits"]
                cl_bits = circt["num_clbits"]
                self._cregisters = circt["classical_registers"]

                if self._QPU.backend.simulator == "AerSimulator":

                    logger.debug("Translating to dict for AerSimulator...")

                    circuit = circt['instructions']

                    exec_type = circt['exec_type']

                elif self._QPU.backend.simulator == "MunichSimulator":

                    logger.debug("Translating to QASM2 for MunichSimulator...")

                    circuit = dumps(from_json_to_qc(circt)).translate(str.maketrans({"\"":  r"\"", "\n":r"\n"}))

                    exec_type = circt['exec_type']

                elif self._QPU.backend.simulator == "CunqaSimulator":

                    logger.debug("Translating to dict for CunqaSimulator...")

                    circuit = circt['instructions']

                    exec_type = circt['exec_type']
            

            elif isinstance(circt, QuantumCircuit):

                logger.debug("A QuantumCircuit was provided.")

                cl_bits = sum([c.size for c in circt.cregs])
                self._cregisters = registers_dict(circt)[1]

                if self._QPU.backend.simulator == "AerSimulator":

                    logger.debug("Translating to dict for AerSimulator...")

                    circuit = qc_to_json(circt)['instructions']

                elif self._QPU.backend.simulator == "MunichSimulator":

                    logger.debug("Translating to QASM2 for MunichSimulator...")

                    circuit = dumps(circt).translate(str.maketrans({"\"":  r"\"", "\n":r"\n"}))


            elif isinstance(circt, str):

                logger.debug("A QASM2 circuit was provided.")

                cl_bits = 0
                for line in circt.splitlines():
                    if line.startswith("bit"):
                        cl_bits += line.split()[4]
                self._cregisters = registers_dict(QuantumCircuit.from_qasm_str(circt))[1]

                if self._QPU.backend.simulator == "AerSimulator":

                    logger.debug("Translating to dict for AerSimulator...")

                    circuit = qc_to_json(QuantumCircuit.from_qasm_str(circt))['instructions']

                elif self._QPU.backend.simulator == "MunichSimulator":

                    logger.debug("Translating to QASM2 for MunichSimulator...")

                    circuit = circt.translate(str.maketrans({"\"":  r"\"", "\n":r"\n"}))

            else:
                logger.error(f"Circuit must be dict, <class 'qiskit.circuit.quantumcircuit.QuantumCircuit'> or QASM2 str, but {type(circ)} was provided [{TypeError.__name__}].")
                raise QJobError # I capture the error in QPU.run() when creating the job
            
            self._circuit = circuit
            
        
        except KeyError as error:
            logger.error(f"Format of the cirucit dict not correct, couldn't find 'num_clbits', 'classical_registers' or 'instructions' [{type(error).__name__}].")
            raise QJobError # I capture the error in QPU.run() when creating the job

        except QASM2Error as error:
            logger.error(f"Error while translating to QASM2 [{type(error).__name__}].")
            raise QJobError # I capture the error in QPU.run() when creating the job
    
        except QiskitError as error:
            logger.error(f"Format of the circuit not correct  [{type(error).__name__}].")
            raise QJobError # I capture the error in QPU.run() when creating the job
    
        except Exception as error:
            logger.error(f"Some error occured with the circuit dict provided [{type(error).__name__}].")
            raise QJobError # I capture the error in QPU.run() when creating the job
    

        # configuration
        try:
            # config dict
            run_config = {"shots":1024, "method":"statevector", "memory_slots":cl_bits, "seed": 188}

            if (run_parameters == None) or (len(run_parameters) == 0):
                logger.debug("No run parameters provided, default were set.")
                pass
            elif (type(run_parameters) == dict): 
                for k,v in run_parameters.items():
                    run_config[k] = v
            else:
                logger.warning("Error when reading `run_parameters`, default were set.")
            
            # instructions dict/string
            instructions = circuit


            if self._QPU.backend.simulator == "AerSimulator":
                self._execution_config = """ {{"config":{}, "instructions":{}, "exec_type":"{}" }}""".format(run_config, instructions, exec_type).replace("'", '"')

            elif self._QPU.backend.simulator == "MunichSimulator":
                self._execution_config = """ {{"config":{}, "instructions":"{}", "exec_type":"{}" }}""".format(run_config, instructions, exec_type).replace("'", '"')
            
            elif self._QPU.backend.simulator == "CunqaSimulator":
                self._execution_config = """ {{"config":{}, "instructions":{}, "exec_type":"{}", "num_qubits":{} }}""".format(run_config, instructions, exec_type, self.num_qubits).replace("'", '"')

            logger.debug("QJob created.")
            logger.debug(self._execution_config)

        
        except KeyError as error:
            logger.error(f"Format of the cirucit not correct, couldn't find 'instructions' [{type(error).__name__}].")
            raise QJobError # I capture the error in QPU.run() when creating the job
        
        except Exception as error:
            logger.error(f"Some error occured when generating configuration for the simulation [{type(error).__name__}].")
            raise QJobError # I capture the error in QPU.run() when creating the job
        


    def submit(self):
        """
        Asynchronous method to submit a job to the corresponding QClient.
        """
        if self._future is not None:
            logger.warning("QJob has already been submitted.")
        else:
            try:
                self._future = self._QPU._qclient.send_circuit(self._execution_config)
                logger.debug("Circuit was sent.")
            except Exception as error:
                logger.error(f"Some error occured when submitting the job [{type(error).__name__}].")
                raise QJobError # I capture the error in QPU.run() when creating the job
            
    def upgrade_parameters(self, parameters):
        """
        Asynchronous method to upgrade the parameters in a previously submitted parametric circuit.

        Args:
        -----------
        parameters (list[float]): list of parameters to assign to the parametrized circuit.
        """

        if self._result is None:
            res = self._future.get() # Unused and blocking :(. Here we nullify a possible pending job on the queue so that the result with new parameters can be collected 
        
        message = """{{"params":{} }}""".format(parameters).replace("'", '"')

        try:
            logger.debug(f"Sending parameters to QPU {self._QPU.id}.")
            self._future = self._QPU._qclient.send_parameters(message)
        except Exception as error:
            logger.error(f"Some error occured when sending the new parameters to QPU {self._QPU.id} [{type(error).__name__}].")
            raise QJobError # I capture the error in QPU.run() when creating the job
        
        self._updated = False # We indicate that new results will come, in order to call server

        return self


    def result(self):
        """
        Synchronous method to obtain the result of the job. Note that this call depends on the job being finished, therefore is blocking.
        """
        if (self._future is not None) and (self._future.valid()):
            try:
                if self._result is not None:
                    if not self._updated: # if the result was already obtained, we only call the server if an update was done
                        res = self._future.get()
                        self._result = Result(json.loads(res), registers=self._cregisters)
                        self._updated = True
                    else:
                        pass
                else:
                    res = self._future.get()
                    self._result = Result(json.loads(res), registers=self._cregisters)
                    self._updated = True
            except Exception as error:
                logger.error(f"Error while creating Results object [{type(error).__name__}].")
<<<<<<< HEAD
                raise error # User's level
=======
                raise SystemExit # User's level
>>>>>>> b51813ba
        else:
            logger.debug(f"self._future is None or non-valid, None is returned.")

        return self._result


    def time_taken(self):
        """
        Method to obtain the time that the job took. It can also be obtained by `QJob._result.time_taken`.
        """

        if self._future is not None and self._future.valid():
            if self._result is not None:
                try:
                    return self._result.time_taken
                except AttributeError:
                    logger.warning("Time taken not available.")
                    return None
            else:
                logger.error(f"QJob not finished [{QJobError.__name__}].")
                raise SystemExit # User's level
        else:
            logger.error(f"No QJob submited [{QJobError.__name__}].")
            raise SystemExit # User's level




def gather(qjobs):
    """
        Function to get result of several QJob objects, it also takes one QJob object.

        Args:
        ------
        qjobs (list of QJob objects or QJob object)

        Return:
        -------
        Result or list of results.
    """
    if isinstance(qjobs, list):
        if all([isinstance(q, QJob) for q in qjobs]):
            return [q.result() for q in qjobs]
        else:
            logger.error(f"Objects of the list must be <class 'qjob.QJob'> [{TypeError.__name__}].")
            raise SystemExit # User's level
            
    elif isinstance(qjobs, QJob):
        return qjobs.result()

    else:
        logger.error(f"qjobs must be <class 'qjob.QJob'> or list, but {type(qjobs)} was provided [{TypeError.__name__}].")
        raise SystemError # User's level<|MERGE_RESOLUTION|>--- conflicted
+++ resolved
@@ -122,49 +122,6 @@
 
         else:
             try:
-<<<<<<< HEAD
-                counts_aer = None
-                counts_munich = None
-                for k,v in result.items():
-                    if k == "metadata":
-                        for i, m in v.items():
-                            setattr(self, i, m)
-                    elif k == "results":
-                        for i, m in v[0].items():
-                            if i == "data":
-                                counts_aer = m["counts"]
-                            elif i == "metadata":
-                                for j, w in m.items():
-                                    setattr(self,j,w)
-                            else:
-                                setattr(self, i, m)
-                    elif k == "counts":
-                        counts_munich = v
-                        self.num_clbits = sum([len(i) for i in registers.values()])
-
-                    else:
-                        setattr(self, k, v)
-
-                counts = {}
-
-                # if aer counts are provided, we must transform to binary
-                if counts_aer is not None:
-                    for j,w in counts_aer.items():
-                        counts[format( int(j, 16), '0'+str(self.num_clbits)+'b' )]= w
-                elif counts_munich is not None:
-                    counts = counts_munich
-
-                # check if we have several classical registers
-                lengths = []
-                if registers is not None and isinstance(registers, dict):
-                    for v in registers.values():
-                        lengths.append(len(v))
-
-                # apply division of bits into as many classical registers as provided
-                self.counts = {}
-                for j,w in counts.items():
-                    self.counts[_divide(j, lengths)]= w
-=======
 
                 if "results" in list(self.result.keys()): # aer
                     self.counts = result["results"][0]["data"]["counts"]
@@ -177,7 +134,6 @@
                 if (isinstance(self.counts, dict)): # Aer and Munich
                     self.counts = _convert_counts(self.counts, registers)
 
->>>>>>> b51813ba
 
             except KeyError:
                 logger.error(f"Some error occured with results file, no `counts` found. Check avaliability of the QPUs [{KeyError.__name__}].")
@@ -486,11 +442,7 @@
                     self._updated = True
             except Exception as error:
                 logger.error(f"Error while creating Results object [{type(error).__name__}].")
-<<<<<<< HEAD
-                raise error # User's level
-=======
                 raise SystemExit # User's level
->>>>>>> b51813ba
         else:
             logger.debug(f"self._future is None or non-valid, None is returned.")
 
