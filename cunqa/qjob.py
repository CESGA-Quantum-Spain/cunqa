--- conflicted
+++ resolved
@@ -283,11 +283,7 @@
                 logger.error(f"Some error occured when submitting the job [{type(error).__name__}].")
                 raise QJobError # I capture the error in QPU.run() when creating the job
             
-<<<<<<< HEAD
-    def upgrade_parameters(self, parameters: "list[float | int]") -> None:
-=======
     def upgrade_parameters(self, parameters: list[Union[float, int]] = [], **marked_params: dict[str, Union[list[Union[float. int]], float, int]]) -> None:
->>>>>>> a3a8c9ca
         """
         Method to upgrade the parameters in a previously submitted job of parametric circuit.
         By this call, first it is checked weather if the prior simulation's result was called. If not, it calls it but does not store it, then
@@ -307,12 +303,8 @@
             Also, only rx, ry and rz gates are supported for this functionality, that is, they are the only gates considered *parametric* for this functionality.
 
         Args:
-<<<<<<< HEAD
             parameters (list[float | int]): list of parameters to assign to the parametrized circuit.
-=======
-            parameters (list[float]): list of parameters to assign to the parametrized circuit.
             marked_params (dict[list, float, int]): used to indicate the value that should be given to the marked Parameters
->>>>>>> a3a8c9ca
         """
         if not hasattr(self, "_param_instructions"):
             logger.error(f"Trying to upgrade parameters of a non-parametric circuit.")
