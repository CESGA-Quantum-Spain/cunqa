"""
    Contains objects that define and manage quantum emulation jobs.
"""

from typing import  Union, Any
import json
from typing import  Optional, Union, Any
from qiskit import QuantumCircuit
from qiskit.qasm2.exceptions import QASM2Error
from qiskit.exceptions import QiskitError

<<<<<<< HEAD
from cunqa.circuit import qc_to_json, _registers_dict, _is_parametric, CunqaCircuit
=======
from cunqa.circuit import qc_to_json,CunqaCircuit, _registers_dict
>>>>>>> 10aa4d8e
from cunqa.logger import logger
from cunqa.backend import Backend
from cunqa.result import Result
from cunqa.qclient import QClient, FutureWrapper


class QJobError(Exception):
    """Exception for error during job submission to QPUs."""
    pass

class QJob:
    """
    Class to handle jobs sent to the simulator.
    """
    _backend: 'Backend' 
    qclient: 'QClient' 
    _updated: bool
    _future: 'FutureWrapper' 
    _result: Optional['Result']
    _circuit_id: str 
    _sending_to: "list[str]"
    _is_dynamic: bool
    _has_cc:bool

    def __init__(self, qclient: 'QClient', backend: 'Backend', circuit: Union[dict, 'CunqaCircuit', 'QuantumCircuit'], **run_parameters: Any):
        """
        Initializes the QJob class.

        It is important to note that  if `transpilation` is set False, we asume user has already done the transpilation, otherwise some errors during the simulation
        can occur, for example if the QPU has a noise model with error associated to specific gates, if the circuit is not transpiled errors might not appear.

        If `transpile` is False and `initial_layout` is provided, it will be ignored, as well as `opt_level`.

        Possible instructions to add as `**run_parameters` can be: shots, method, parameter_binds, meas_level, ...


        Args:
            QPU (<class 'qpu.QPU'>): QPU object that represents the virtual QPU to which the job is going to be sent.

            circ (json dict or <class 'cunqa.circuit.CunqaCircuit'>): circuit to be run.

            transpile (bool): if True, transpilation will be done with respect to the backend of the given QPU. Default is set to False.

            initial_layout (list[int]):  initial position of virtual qubits on physical qubits for transpilation, lenght must be equal to the number of qubits in the circuit.

            opt_level (int): optimization level for transpilation, default set to 1.

            **run_parameters : any other simulation instructions.

        """

        self._backend: 'Backend' = backend
        self._qclient: 'QClient' = qclient
        self._updated: bool = False
        self._future: 'FutureWrapper' = None
        self._result: Optional['Result'] = None
        self._circuit_id: str = ""

        self._convert_circuit(circuit)
        self._configure(**run_parameters)
        logger.debug("Qjob configured")

    @property
    def result(self) -> 'Result':
        """
        Synchronous method to obtain the result of the job. Note that this call depends on the job being finished, therefore is blocking.
        """
        try:
            if self._future is not None and self._future.valid():
                if self._result is not None:
                    if not self._updated: # if the result was already obtained, we only call the server if an update was done
                        res = self._future.get()
                        self._result = Result(json.loads(res), circ_id=self._circuit_id, registers=self._cregisters)
                        self._updated = True
                    else:
                        pass
                else:
                    res = self._future.get()
                    self._result = Result(json.loads(res), self._circuit_id, registers=self._cregisters)
                    self._updated = True
            else:
                logger.debug(f"self._future is None or non-valid, None is returned.")
        except Exception as error:
                logger.error(f"Error while reading the results {error}")
                raise SystemExit # User's level

        return self._result

    @property
    def time_taken(self) -> str:
        """
        Method to obtain the time that the job took. It can also be obtained by `QJob._result.time_taken`.
        """

        if self._future is not None and self._future.valid():
            if self._result is not None:
                try:
                    return self._result.time_taken
                except AttributeError:
                    logger.warning("Time taken not available.")
                    return ""
            else:
                logger.error(f"QJob not finished [{QJobError.__name__}].")
                raise SystemExit # User's level
        else:
            logger.error(f"No QJob submited [{QJobError.__name__}].")
            raise SystemExit # User's level

    def submit(self) -> None:
        """
        Asynchronous method to submit a job to the corresponding QClient.
        """
        if self._future is not None:
            logger.warning("QJob has already been submitted.")
        else:
            try:
                self._future = self._qclient.send_circuit(self._execution_config)
                logger.debug("Circuit was sent.")
            except Exception as error:
                logger.error(f"Some error occured when submitting the job [{type(error).__name__}].")
                raise QJobError # I capture the error in QPU.run() when creating the job
            
    def upgrade_parameters(self, parameters: "list[float]") -> None:
        """
        Asynchronous method to upgrade the parameters in a previously submitted parametric circuit.

        Args:
            parameters (list[float]): list of parameters to assign to the parametrized circuit.
        """

        if self._result is None:
            self._future.get()

        if isinstance(parameters, list):

            if all(isinstance(param, (int, float)) for param in parameters):  # Check if all elements are real numbers
                message = """{{"params":{} }}""".format(parameters).replace("'", '"')

            else:
                logger.error(f"Parameters must be real numbers [{ValueError.__name__}].")
                raise SystemExit # User's level
        
            try:
                #logger.debug(f"Sending new parameters to circuit {self._circuit_id}.")
                self._future = self._qclient.send_parameters(message)

            except Exception as error:
                logger.error(f"Some error occured when sending the new parameters to circuit {self._circuit_id} [{type(error).__name__}].")
                raise SystemExit # User's level
        else:
            logger.error(f"Ivalid parameter type, list was expected but {type(parameters)} was given. [{TypeError.__name__}].")
            raise SystemExit # User's level            
        
        self._updated = False # We indicate that new results will come, in order to call server

    def _convert_circuit(self, circuit: Union[str, dict, 'CunqaCircuit', 'QuantumCircuit']) -> None:
        try:
            if isinstance(circuit, dict):

                logger.debug("A circuit dict was provided.")

                self.num_qubits = circuit["num_qubits"]
                self.num_clbits = circuit["num_clbits"]
                self._cregisters = circuit["classical_registers"]
                if "sending_to" in circuit:
                    self._sending_to = circuit["sending_to"]
                else:
                    self._sending_to = []
                if "has_cc" in circuit:
                    self._has_cc = circuit["has_cc"]
                    self._is_dynamic = True
                elif "is_dynamic" in  circuit:
                    self._is_dynamic = circuit["is_dynamic"]
                else:
                    self._is_dynamic = False
                    self._has_cc = False

                logger.debug("Translation to dict not necessary...")

                # might explode for handmade dicts not design for ditributed execution
                self._circuit_id = circuit["id"]
                instructions = circuit['instructions']
            

            elif isinstance(circuit, CunqaCircuit):

                logger.debug("A CunqaCircuit was provided.")

                self.num_qubits = circuit.num_qubits
                self.num_clbits = circuit.num_clbits
                self._cregisters = circuit.classical_regs
                self._circuit_id = circuit._id
                self._sending_to = circuit.sending_to
                self._is_dynamic = circuit.is_dynamic
                self._has_cc = circuit.has_cc
                
                logger.debug("Translating to dict from CunqaCircuit...")

                instructions = circuit.instructions


            elif isinstance(circuit, QuantumCircuit):

                logger.debug("A QuantumCircuit was provided.")

                self.num_qubits = circuit.num_qubits
                self.num_clbits = sum([c.size for c in circuit.cregs])
                self._cregisters = _registers_dict(circuit)[1]
<<<<<<< HEAD
                # TODO: ¿self.circuit_id?
                self._sending_to = []
                
=======

>>>>>>> 10aa4d8e
                logger.debug("Translating to dict from QuantumCircuit...")

                circuit_json, is_dynamic = qc_to_json(circuit)
                instructions = circuit_json['instructions']
                self._is_dynamic = is_dynamic
                self._has_cc = False

            elif isinstance(circuit, str):

                logger.debug("A QASM2 circuit was provided.")

                qc_from_qasm = QuantumCircuit.from_qasm_str(circuit)

                self.num_qubits = qc_from_qasm.num_qubits
<<<<<<< HEAD
=======
                self._cregisters = _registers_dict(qc_from_qasm)[1]
>>>>>>> 10aa4d8e
                self.num_clbits = sum(len(k) for k in self._cregisters.values())
                self._cregisters = _registers_dict(qc_from_qasm)[1]
                # TODO: ¿self.circuit_id?
                self._sending_to = []

                logger.debug("Translating to dict from QASM2 string...")

                circuit_json, is_dynamic = qc_to_json(circuit)
                instructions = circuit_json['instructions']
                self._is_dynamic = is_dynamic
                self._has_cc = False

            else:
                logger.error(f"Circuit must be dict, <class 'cunqa.circuit.CunqaCircuit'> or QASM2 str, but {type(circuit)} was provided [{TypeError.__name__}].")
                raise QJobError # I capture the error in QPU.run() when creating the job

            self._circuit = instructions            
            
        except KeyError as error:
            logger.error(f"Format of the circuit dict not correct, couldn't find 'num_clbits', 'classical_registers' or 'instructions' [{type(error).__name__}].")
            raise QJobError # I capture the error in QPU.run() when creating the job

        except QASM2Error as error:
            logger.error(f"Error while translating to QASM2 [{type(error).__name__}].")
            raise QJobError # I capture the error in QPU.run() when creating the job
    
        except QiskitError as error:
            logger.error(f"Format of the circuit not correct  [{type(error).__name__}].")
            raise QJobError # I capture the error in QPU.run() when creating the job
    
        except Exception as error:
            logger.error(f"Some error occured with the circuit dict provided [{type(error).__name__}].")
            raise QJobError # I capture the error in QPU.run() when creating the job


    def _configure(self, **run_parameters: Any) -> None:
        # configuration
        try:
            # config dict
            run_config = {
                "shots": 1024, 
                "method":"statevector", 
                "num_clbits": self.num_clbits, 
                "num_qubits": self.num_qubits, 
                "seed": 188}

            if (run_parameters == None) or (len(run_parameters) == 0):
                logger.debug("No run parameters provided, default were set.")
                pass
            elif (type(run_parameters) == dict): 
                for k,v in run_parameters.items():
                    run_config[k] = v
            else:
                logger.warning("Error when reading `run_parameters`, default were set.")
            
            logger.debug("Before exec_config")
            exec_config = {
                "id": self._circuit_id,
                "config": run_config, 
                "instructions": self._circuit,
                "sending_to": self._sending_to,
                "is_dynamic": self._is_dynamic,
                "has_cc": self._has_cc
            }
            self._execution_config = json.dumps(exec_config)

            logger.debug("QJob created.")
            logger.debug(self._execution_config)

        except KeyError as error:
            logger.error(f"Format of the cirucit not correct, couldn't find 'instructions' [{type(error).__name__}].")
            raise QJobError # I capture the error in QPU.run() when creating the job
        
        except Exception as error:
            logger.error(f"Some error occured when generating configuration for the simulation [{type(error).__name__}].")
            raise QJobError # I capture the error in QPU.run() when creating the job
        


def gather(qjobs: Union[QJob, "list['QJob']"]) -> Union[Result, "list['Result']"]:
    """
        Function to get result of several QJob objects, it also takes one QJob object.

        Args:
<<<<<<< HEAD
        ------
        qjobs (QJob object or list of QJob objects)

        Return:
        ------- 
        Result or list of results.
=======
            qjobs (list of QJob objects or QJob object)

        Return:
            Result or list of results.
>>>>>>> 10aa4d8e
    """
    if isinstance(qjobs, list):
        if all([isinstance(q, QJob) for q in qjobs]):
            return [q.result for q in qjobs]
        else:
            logger.error(f"Objects of the list must be <class 'qjob.QJob'> [{TypeError.__name__}].")
            raise SystemExit # User's level
            
    elif isinstance(qjobs, QJob):
        return qjobs.result

    else:
        logger.error(f"qjobs must be <class 'qjob.QJob'> or list, but {type(qjobs)} was provided [{TypeError.__name__}].")
        raise SystemError # User's level
    <|MERGE_RESOLUTION|>--- conflicted
+++ resolved
@@ -9,11 +9,7 @@
 from qiskit.qasm2.exceptions import QASM2Error
 from qiskit.exceptions import QiskitError
 
-<<<<<<< HEAD
-from cunqa.circuit import qc_to_json, _registers_dict, _is_parametric, CunqaCircuit
-=======
 from cunqa.circuit import qc_to_json,CunqaCircuit, _registers_dict
->>>>>>> 10aa4d8e
 from cunqa.logger import logger
 from cunqa.backend import Backend
 from cunqa.result import Result
@@ -222,13 +218,7 @@
                 self.num_qubits = circuit.num_qubits
                 self.num_clbits = sum([c.size for c in circuit.cregs])
                 self._cregisters = _registers_dict(circuit)[1]
-<<<<<<< HEAD
-                # TODO: ¿self.circuit_id?
-                self._sending_to = []
-                
-=======
-
->>>>>>> 10aa4d8e
+
                 logger.debug("Translating to dict from QuantumCircuit...")
 
                 circuit_json, is_dynamic = qc_to_json(circuit)
@@ -243,10 +233,7 @@
                 qc_from_qasm = QuantumCircuit.from_qasm_str(circuit)
 
                 self.num_qubits = qc_from_qasm.num_qubits
-<<<<<<< HEAD
-=======
                 self._cregisters = _registers_dict(qc_from_qasm)[1]
->>>>>>> 10aa4d8e
                 self.num_clbits = sum(len(k) for k in self._cregisters.values())
                 self._cregisters = _registers_dict(qc_from_qasm)[1]
                 # TODO: ¿self.circuit_id?
@@ -331,19 +318,10 @@
         Function to get result of several QJob objects, it also takes one QJob object.
 
         Args:
-<<<<<<< HEAD
-        ------
-        qjobs (QJob object or list of QJob objects)
-
-        Return:
-        ------- 
-        Result or list of results.
-=======
             qjobs (list of QJob objects or QJob object)
 
         Return:
             Result or list of results.
->>>>>>> 10aa4d8e
     """
     if isinstance(qjobs, list):
         if all([isinstance(q, QJob) for q in qjobs]):
@@ -357,5 +335,4 @@
 
     else:
         logger.error(f"qjobs must be <class 'qjob.QJob'> or list, but {type(qjobs)} was provided [{TypeError.__name__}].")
-        raise SystemError # User's level
-    +        raise SystemError # User's level