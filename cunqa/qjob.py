--- conflicted
+++ resolved
@@ -404,14 +404,11 @@
                 self._sending_to = circuit.sending_to
                 self._is_dynamic = circuit.is_dynamic
                 self._has_cc = circuit.has_cc
-<<<<<<< HEAD
                 self._has_qc = circuit.has_qc
-=======
 
                 if circuit.is_parametric:
                     self._param_labels = circuit.param_labels
                     self._current_params = circuit.current_params
->>>>>>> 2564d24e
                 
                 logger.debug("Translating to dict from CunqaCircuit...")
 
