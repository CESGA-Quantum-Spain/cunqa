import json
from typing import  Union, Any
from qiskit import QuantumCircuit
from qiskit.qasm2.exceptions import QASM2Error
from qiskit.exceptions import QiskitError

from cunqa.circuit import qc_to_json, registers_dict, _is_parametric, CunqaCircuit
from cunqa.logger import logger
from cunqa.backend import Backend
from cunqa.result import Result
from cunqa.qclient import QClient


class QJobError(Exception):
    """Exception for error during job submission to QPUs."""
    pass

class QJob:
    """
    Class to handle jobs sent to the simulator.
    """

    def __init__(self, qclient: QClient, backend: Backend, circuit: Union[dict, CunqaCircuit], **run_parameters: Any):
        """
        Initializes the QJob class.

        It is important to note that  if `transpilation` is set False, we asume user has already done the transpilation, otherwise some errors during the simulation
        can occur, for example if the QPU has a noise model with error associated to specific gates, if the circuit is not transpiled errors might not appear.

        If `transpile` is False and `initial_layout` is provided, it will be ignored, as well as `opt_level`.

        Possible instructions to add as `**run_parameters` can be: shots, method, parameter_binds, meas_level, ...


        Args:
        -----------
        QPU (<class 'qpu.QPU'>): QPU object that represents the virtual QPU to which the job is going to be sent.

        circ (json dict or <class 'cunqa.circuit.CunqaCircuit'>): circuit to be run.

        transpile (bool): if True, transpilation will be done with respect to the backend of the given QPU. Default is set to False.

        initial_layout (list[int]):  initial position of virtual qubits on physical qubits for transpilation, lenght must be equal to the number of qubits in the circuit.

        opt_level (int): optimization level for transpilation, default set to 1.

        **run_parameters : any other simulation instructions.

        """

        self._backend = backend
        self._qclient = qclient
        self._updated = False
        self._future = None
        self._result = None
        self._circuit_id = ""

        self._convert_circuit(circuit)
        logger.debug("Circuit converted")
        self._configure(**run_parameters)
        logger.debug("Qjob configured")

    @property
    def result(self) -> Result:
        """
        Synchronous method to obtain the result of the job. Note that this call depends on the job being finished, therefore is blocking.
        """
        try:
            if self._future is not None and self._future.valid():
                if self._result is not None:
                    if not self._updated: # if the result was already obtained, we only call the server if an update was done
                        res = self._future.get()
                        self._result = Result(json.loads(res), registers=self._cregisters)
                        self._updated = True
                    else:
                        pass
                else:
                    res = self._future.get()
                    self._result = Result(json.loads(res), self._circuit_id, registers=self._cregisters)
                    self._updated = True
            else:
                logger.debug(f"self._future is None or non-valid, None is returned.")
        except Exception as _:
                raise SystemExit # User's level

        return self._result

    @property
    def time_taken(self):
        """
        Method to obtain the time that the job took. It can also be obtained by `QJob._result.time_taken`.
        """

        if self._future is not None and self._future.valid():
            if self._result is not None:
                try:
                    return self._result.time_taken
                except AttributeError:
                    logger.warning("Time taken not available.")
                    return None
            else:
                logger.error(f"QJob not finished [{QJobError.__name__}].")
                raise SystemExit # User's level
        else:
            logger.error(f"No QJob submited [{QJobError.__name__}].")
            raise SystemExit # User's level

    def submit(self):
        """
        Asynchronous method to submit a job to the corresponding QClient.
        """
        if self._future is not None:
            logger.warning("QJob has already been submitted.")
        else:
            try:
                self._future = self._qclient.send_circuit(self._execution_config)
                logger.debug("Circuit was sent.")
            except Exception as error:
                logger.error(f"Some error occured when submitting the job [{type(error).__name__}].")
                raise QJobError # I capture the error in QPU.run() when creating the job
            
    def upgrade_parameters(self, parameters: list[float]):
        """
        Asynchronous method to upgrade the parameters in a previously submitted parametric circuit.

         Args:
        -----------
        parameters (list[float]): list of parameters to assign to the parametrized circuit.
        """

        if self._result is None:
            self._future.get()

        if not _is_parametric(self._circuit):
            logger.error(f"Cannot upgrade parameters. Please check that the circuit provided has gates that accept parameters [{QJobError.__name__}].")
            raise SystemExit # User's level

        if isinstance(parameters, list):

            if all(isinstance(param, (int, float)) for param in parameters):  # Check if all elements are real numbers
                message = """{{"params":{} }}""".format(parameters).replace("'", '"')

            else:
                logger.error(f"Parameters must be real numbers [{ValueError.__name__}].")
                raise SystemExit # User's level
        
        try:
            logger.debug(f"Sending parameters to QPU {self._QPU.id}.")
            self._future = self.qclient.send_parameters(message)

        except Exception as error:
            logger.error(f"Some error occured when sending the new parameters to QPU {self._QPU.id} [{type(error).__name__}].")
            raise SystemExit # User's level
        
        self._updated = False # We indicate that new results will come, in order to call server

    def _convert_circuit(self, circuit):
        try:
            if isinstance(circuit, dict):

                logger.debug("A circuit dict was provided.")

                if (circuit["is_distributed"] and self._backend.simulator != "CunqaSimulator"):
                    logger.error(f"Currently only Cunqasimulator supports communications [NotImplementedError]")
                    raise QJobError #captured and passed to QPUs

                self.num_qubits = circuit["num_qubits"]
                self.num_clbits = circuit["num_clbits"]
                self._cregisters = circuit["classical_registers"]

                logger.debug("Translation to dict not necessary...")


                self._exec_type = circuit['exec_type']

                # might explode for handmade dicts not design for ditributed execution
                self._circuit_id = circuit["id"]
                circuit = circuit['instructions']
            

            elif isinstance(circuit, CunqaCircuit):

                logger.debug("A CunqaCircuit was provided.")

                if (circuit.is_distributed and self._backend.simulator != "CunqaSimulator"):
                    logger.error(f"Currently only Cunqasimulator supports communications [NotImplementedError]")
                    raise QJobError #captured and passed to QPUs

                self.num_qubits = circuit.num_qubits
                self.num_clbits = circuit.num_clbits
                self._cregisters = circuit.classical_regs
                self._circuit_id = circuit._id
                
                logger.debug("Translating to dict from CunqaCircuit...")

                if circuit.is_distributed:
                    self._exec_type = "dynamic"
                else:
                    self._exec_type = "offloading"
                circuit = circuit.instructions


            elif isinstance(circuit, QuantumCircuit):

                logger.debug("A QuantumCircuit was provided.")

                self.num_qubits = circuit.num_qubits
                self.num_clbits = sum([c.size for c in circuit.cregs])
                self._cregisters = registers_dict(circuit)[1]

                logger.debug("Translating to dict from QuantumCircuit...")

                circuit = qc_to_json(circuit)['instructions']

                self._exec_type = "offloading" #As distributed operations are not supported and dynamic execution is not necessary, we execute instructions in batches for performance


            elif isinstance(circuit, str):

                logger.debug("A QASM2 circuit was provided.")

                qc_from_qasm = QuantumCircuit.from_qasm_str(circuit)

                self.num_qubits = qc_from_qasm.num_qubits
                self._cregisters = registers_dict(qc_from_qasm)[1]
                self.num_clbits = sum(len(k) for k in self._cregisters.values())

                logger.debug("Translating to dict from QASM2 string...")

                circuit = qc_to_json(qc_from_qasm)['instructions']

                self._exec_type = "offloading" #As distributed operations are not supported and dynamic execution is not necessary, we execute instructions in batches for performance

            else:
                logger.error(f"Circuit must be dict, <class 'cunqa.circuit.CunqaCircuit'> or QASM2 str, but {type(circuit)} was provided [{TypeError.__name__}].")
                raise QJobError # I capture the error in QPU.run() when creating the job
            
            self._circuit = {"instructions":circuit}
            
            
        except KeyError as error:
            logger.error(f"Format of the circuit dict not correct, couldn't find 'num_clbits', 'classical_registers' or 'instructions' [{type(error).__name__}].")
            raise QJobError # I capture the error in QPU.run() when creating the job

        except QASM2Error as error:
            logger.error(f"Error while translating to QASM2 [{type(error).__name__}].")
            raise QJobError # I capture the error in QPU.run() when creating the job
    
        except QiskitError as error:
            logger.error(f"Format of the circuit not correct  [{type(error).__name__}].")
            raise QJobError # I capture the error in QPU.run() when creating the job
    
        except Exception as error:
            logger.error(f"Some error occured with the circuit dict provided [{type(error).__name__}].")
            raise QJobError # I capture the error in QPU.run() when creating the job

    def _configure(self, **run_parameters):
        # configuration
        try:
            # config dict
            run_config = {
                "shots":1024, 
                "method":"statevector", 
                "num_clbits": self.num_clbits, 
                "num_qubits": self.num_qubits, 
                "seed": 188}

            if (run_parameters == None) or (len(run_parameters) == 0):
                logger.debug("No run parameters provided, default were set.")
                pass
            elif (type(run_parameters) == dict): 
                for k,v in run_parameters.items():
                    run_config[k] = v
            else:
                logger.warning("Error when reading `run_parameters`, default were set.")
            
            # instructions dict/string
            instructions = self._circuit
            self._execution_config = """ {{"config":{}, "instructions":{}, "exec_type":"{}", "num_qubits":{} }}""".format(run_config, instructions, self._exec_type, self.num_qubits).replace("'", '"')

            logger.debug("QJob created.")
            logger.debug(self._execution_config)

        except KeyError as error:
            logger.error(f"Format of the cirucit not correct, couldn't find 'instructions' [{type(error).__name__}].")
            raise QJobError # I capture the error in QPU.run() when creating the job
        
        except Exception as error:
            logger.error(f"Some error occured when generating configuration for the simulation [{type(error).__name__}].")
            raise QJobError # I capture the error in QPU.run() when creating the job
        


def gather(qjobs: Union[QJob, list[QJob]]) -> Union[Result, list[Result], list[list[str, Result]]]:
    """
        Function to get result of several QJob objects, it also takes one QJob object.

        Args:
        ------
        qjobs (QJob object or list of QJob objects)

        Return:
        ------- 
        Result or list of results.
    """
    if isinstance(qjobs, list):
        if all([isinstance(q, QJob) for q in qjobs]):
<<<<<<< HEAD
            return [q.result() for q in qjobs]
=======
            if show_name:
                return [[q._circuit_id, q.result] for q in qjobs]
            else:
                return [q.result for q in qjobs]
>>>>>>> d173bc5f
        else:
            logger.error(f"Objects of the list must be <class 'qjob.QJob'> [{TypeError.__name__}].")
            raise SystemExit # User's level
            
    elif isinstance(qjobs, QJob):
        return qjobs.result

    else:
        logger.error(f"qjobs must be <class 'qjob.QJob'> or list, but {type(qjobs)} was provided [{TypeError.__name__}].")
        raise SystemError # User's level
    <|MERGE_RESOLUTION|>--- conflicted
+++ resolved
@@ -305,14 +305,7 @@
     """
     if isinstance(qjobs, list):
         if all([isinstance(q, QJob) for q in qjobs]):
-<<<<<<< HEAD
             return [q.result() for q in qjobs]
-=======
-            if show_name:
-                return [[q._circuit_id, q.result] for q in qjobs]
-            else:
-                return [q.result for q in qjobs]
->>>>>>> d173bc5f
         else:
             logger.error(f"Objects of the list must be <class 'qjob.QJob'> [{TypeError.__name__}].")
             raise SystemExit # User's level
