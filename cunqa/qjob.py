"""
    Contains objects that define and manage quantum emulation jobs.

    The core of this module is the class :py:class:`~cunqa.qjob.QJob`. These objects are created when a quantum job
    is sent to a virtual QPU, as a return of the :py:meth:`~cunqa.qpu.QPU.run` method:

        >>> qpu.run(circuit)
        <cunqa.qjob.QJob object at XXXXXXXX>
        
    Once it is created, the circuit is being simulated at the virtual QPU.
    :py:class:`QJob` is the bridge between sending a circuit with instructions and recieving the results.
    Because of this, usually one wants to save this output in a variable:

        >>> qjob = qpu.run(circuit)

    Another functionality described in the submodule is the function :py:func:`~gather`, 
    which recieves a list of :py:class:`~QJob` objects and returns their results as :py:class:`~cunqa.result.Result`
    objects.

        >>> qjob_1 = qpu_1.run(circuit_1)
        >>> qjob_2 = qpu_2.run(circuit_2)
        >>> results = gather([qjob_1, qjob_2])
    
    For further information on sending and gathering quantum jobs, chekout the `Examples Galery <https://cesga-quantum-spain.github.io/cunqa/examples_gallery.html>`_.


    """

from typing import  Union, Any
import json
from typing import  Optional, Union, Any
from qiskit import QuantumCircuit
from qiskit.qasm2.exceptions import QASM2Error
from qiskit.exceptions import QiskitError

from cunqa.circuit import CunqaCircuit
from cunqa.circuit.converters import convert, _registers_dict
from cunqa.logger import logger
from cunqa.backend import Backend
from cunqa.result import Result
from cunqa.qclient import QClient, FutureWrapper


class QJobError(Exception):
    """Exception for error during job submission to virtual QPUs."""
    pass

class QJob:
    """
    Class to handle jobs sent to virtual QPUs.

    A :py:class:`QJob` object is created as the output of the :py:meth:`~cunqa.qpu.QPU.run` method.
    The quantum job not only contains the circuit to be simulated, but also simulation instructions and information of the virtual QPU to which the job is sent.

    One would want to save the :py:class:`QJob` resulting from sending a circuit in a variable.
    Let's say we want to send a circuit to a QPU and get the result and the time taken for the simulation:

        >>> qjob = qpu.run(circuit)
        >>> result = qjob.result
        >>> print(result)
        <cunqa.result.Result object at XXXXXXXX>
        >>> time_taken = qjob.time_taken
        >>> print(time_taken)
        0.876

    Note that the `time_taken` is expressed in seconds. More instructions on obtaining data from :py:class:`~cunqa.result.Result`
    objects can be found on its documentation.

    Handling QJobs sent to the same QPU
    ====================================
    Let's say we are sending two different jobs to the same QPU.
    This would not result on a parallelization, each QPU can only execute one simulation at the time.
    When a virtual QPU recieves a job while simulating one, it would wait in line untill the earlier finishes.
    Because of how the client-server comunication is built, we must be careful and call for the results in the same order in which the jobs where submited.
    The correct workflow would be:

        >>> qjob_1 = qpu.run(circuit_1)
        >>> qjob_2 = qpu.run(circuit_2)
        >>> result_1 = qjob_1.result
        >>> result_2 = qjob_2.result

    This is because the server follows the rule FIFO (*First in first out*), if we want to recieve the second result,
    the first one has to be out.

    .. warning::
        In the case in which the order is not respected, everything would work, but results will not correspond
        to the job. A mix up would happen.

    Handling QJobs sent to different QPUs
    =====================================
    Here we can have parallelization since we are working with more than one virtual QPU.
    Let's send two circuits to two different QPUs:

        >>> qjob_1 = qpu_1.run(circuit_1)
        >>> qjob_2 = qpu_2.run(circuit_2)
        >>> result_1 = qjob_1.result
        >>> result_2 = qjob_2.result

    This way, when we send the first job, then inmediatly the sencond one is sent, because :py:meth:`~cunqa.qpu.QPU.run` does not wait
    for the simulation to finish. In this manner, both jobs are being run in both QPUs simultaneously! Here we do not need to perserve the order,
    since jobs are managed by different :py:class:`QClient` objects, there can be no mix up.

    In fact, the function :py:func:`~cunqa.qjob.gather` is designed for recieving a list of qjobs and return the results; therefore, let's say
    we have a list of circuits that we want to submit to a group of QPUs:

        >>> qjobs = []
        >>> for circuit, qpu in zip(circuits, qpus):
        >>> ... qjob = qpu.run(circuit)
        >>> ... qjobs.append(qjob)
        >>> results = gather(qjobs)

    In this workflow, all circuits are sent to each QPU an simulated at the same time. Then, when calling for the results, the program is blocked
    waiting for all of them to finish. Other examples of classical parallelization of quantum simulation taks can be found at the
    `Examples Gellery <https://cesga-quantum-spain.github.io/cunqa/examples_gallery.html>`_.

    .. note::
        The function :py:func:`~cunqa.qjob.gather` can also handle :py:class:`~QJob` objects sent to the same virtual QPU, but the order must
        be perserved in the list provided.


    Upgrading parameters from QJobs
    ===============================

    In some ocassion, especially working with variational quantum algorithms (VQAs) [#]_, they need of changing the parameters of the gates in a circuit
    arises. These parameters are optimzied in order to get the circuit to output a result that minimizes a problem. In this minimization process,
    parameters are updated on each iteration (in general).
    
    Our first thought can be to update the parameters, build a new circuit with them and send
    it to the QPU. Nevertheless, since the next circuit will have the same data but for the value of the parameters in the gates, a lot of information
    is repeated, so :py:mod:`~cunqa` has a more efficient and simple way to handle this cases: a method to send to the QPU a list with the new parameters
    to be assigned to the circuit, :py:meth:`~QJob.upgrade_parameters`.

    Let's see a simple example: creating a parametric circuit and uptading its parameters:

        >>> # building the parametric circuit
        >>> circuit = CunqaCircuit(3)
        >>> circuit.ry(0.25, 0)
        >>> circuit.rx(0.5, 1)
        >>> circuit.p(0.98, 2)
        >>> circuit.measure_all()
        >>> # sending the circuit to a virtual QPU
        >>> qjob = qpu.run(circuit)
        >>> # defining the new set of parameters
        >>> new_parameters = [1,1,0]
        >>> # upgrading the parameters of the job
        >>> qjob.upgrade_parameters(new_parameters)
        >>> result = qjob.result

    From this simple workflow, we can build loops that update parameters according to some rules, or by a optimizator, and upgrade the circuit until
    some stoping criteria is fulfilled.

    .. warning::
        Before sending the circuit or upgrading its parameters, the result of the prior job must be called. It can be done manually, so that we can
        save it and obtain its information, or it can be done automatically as in the example above, but be aware that once the :py:meth:`upgrade_parameters`
        method is called, this result is discarded.

    References:
    ~~~~~~~~~~~

    .. [#] `Variational Quantum Algorithms arXiv <https://arxiv.org/abs/2012.09265>`_ .


    """
    _backend: 'Backend' 
    qclient: 'QClient' #: Client linked to the server that listens at the virtual QPU.
    _updated: bool
    _future: 'FutureWrapper' 
    _result: Optional['Result']
    _circuit_id: str 
    _sending_to: "list[str]"
    _is_dynamic: bool
    _has_cc:bool
    _has_qc:bool

    def __init__(self, qclient: 'QClient', backend: 'Backend', circuit: Union[dict, 'CunqaCircuit', 'QuantumCircuit'], **run_parameters: Any):
        """
        Initializes the :py:class:`QJob` class.

        Possible instructions to add as `**run_parameters` can be: *shots*, *method*, *parameter_binds*, *meas_level*, ...
        For further information, check :py:meth:`~cunqa.qpu.QPU.run` method.

        .. warning::

            At this point, *circuit* is asumed to be translated into the native gates of the *backend*.
            Otherwise, simulation will fail and an error will be returned as the result.
            For further details, checkout :py:mod:`~cunqa.transpile`.

        Args:
            qclient (QClient): client linked to the server that listens at the virtual QPU.

            backend (~cunqa.backend.Backend): gathers necessary information about the simulator.

            circ (qiskit.QuantumCircuit | dict | ~cunqa.circuit.CunqaCircuit): circuit to be run.

            **run_parameters : any other simulation instructions.

        """

        self._backend: 'Backend' = backend
        self._qclient: 'QClient' = qclient
        self._updated: bool = False
        self._future: 'FutureWrapper' = None
        self._result: Optional['Result'] = None
        self._circuit_id: str = ""

        self._convert_circuit(circuit)
        self._configure(**run_parameters)
        logger.debug("Qjob configured")

    @property
    def result(self) -> 'Result':
        """
        Result of the job.
        If no error occured during simulation, a :py:class:`~cunqa.result.Result` object is retured.
        Otherwise, :py:class:`~cunqa.result.ResultError` will be raised.

        .. note::
            Since to obtain the result the simulation has to be finished, this method is a blocking call,
            which means that the program will be blocked until the :py:class:`QClient` has recieved from
            the corresponding server the outcome of the job.
            The result is not sent from the server to the :py:class:`QClient` until this method is called.

        """
        try:
            if self._future is not None and self._future.valid():
                if self._result is not None:
                    if not self._updated: # if the result was already obtained, we only call the server if an update was done
                        res = self._future.get()
                        self._result = Result(json.loads(res), circ_id=self._circuit_id, registers=self._cregisters)
                        self._updated = True
                    else:
                        pass
                else:
                    res = self._future.get()
                    self._result = Result(json.loads(res), self._circuit_id, registers=self._cregisters)
                    self._updated = True
            else:
                logger.debug(f"self._future is None or non-valid, None is returned.")
        except Exception as error:
                logger.error(f"Error while reading the results {error}")
                raise SystemExit # User's level
        
        if self._backend.simulator == "CunqaSimulator" and self.num_clbits != self.num_qubits:
            logger.warning(f"Be aware that for CunqaSimualtor, number of clbits is required to be equal than the number of qubits of the circuit. Classical bits can appear to be rewritten.")

        return self._result

    @property
    def time_taken(self) -> str:
        """
        Time that the job took.
        """

        if self._future is not None and self._future.valid():
            if self._result is not None:
                try:
                    return self._result.time_taken
                except AttributeError:
                    logger.warning("Time taken not available.")
                    return ""
            else:
                logger.error(f"QJob not finished [{QJobError.__name__}].")
                raise SystemExit # User's level
        else:
            logger.error(f"No QJob submited [{QJobError.__name__}].")
            raise SystemExit # User's level

    def submit(self) -> None:
        """
        Asynchronous method to submit a job to the corresponding :py:class:`QClient`.

        .. note::
            Differently from :py:meth:`~QJob.result`, this is a non-blocking call.
            Once a job is summited, there is no wait, the python program continues at the same time that
            the corresponding server recieves and simualtes the circuit.
        """
        if self._future is not None:
            logger.warning("QJob has already been submitted.")
        else:
            try:
                self._future = self._qclient.send_circuit(self._execution_config)
                logger.debug("Circuit was sent.")
            except Exception as error:
                logger.error(f"Some error occured when submitting the job [{type(error).__name__}].")
                raise QJobError # I capture the error in QPU.run() when creating the job
            
<<<<<<< HEAD
    def upgrade_parameters(self, parameters: "list[float | int]") -> None:
=======
    def upgrade_parameters(self, parameters: list[Union[float, int]] = None, shots: int = None, **marked_params: dict[str, Union[list[Union[float, int]], float, int]]) -> None:
>>>>>>> 3fa28261
        """
        Method to upgrade the parameters in a previously submitted job of parametric circuit.
        By this call, first it is checked weather if the prior simulation's result was called. If not, it calls it but does not store it, then
        sends the new set of parameters to the server to be reasigned to the circuit and to simulate it.

        This method can be used on a loop, always being careful if we want to save the intermediate results.

        Examples of usage are shown above and on the `Examples Gallery <https://cesga-quantum-spain.github.io/cunqa/examples_gallery.html>`_.
        Also, this method is used by the class :py:class:`~cunqa.mappers.QJobMapper`, checkout its documentation for a extensive description.

        .. warning::
            In the current version, parameters will be assigned to **ALL** parametric gates in the circuit. This means that if we want to make
            some parameters fixed, it is on our responsibility to pass them correctly and in the correct order in the list.
            If the number of parameters is less than the number of parametric gates in the circuit, an error will occur at the virtual QPU, on
            the other hand, if more parameters are provided, there will only be used up to the number of parametric gates.
            
            Also, only *rx*, *ry* and *rz* gates are supported for this functionality, that is, they are the only gates considered *parametric* for this functionality.

        Args:
            parameters (list[float | int]): list of parameters to assign to the parametrized circuit.
        """
<<<<<<< HEAD
=======
        if not hasattr(self, "_current_params"):
            logger.error(f"Trying to upgrade parameters of a non-parametric circuit.")
            raise SystemExit
>>>>>>> 3fa28261

        if self._result is None:
            self._future.get()

<<<<<<< HEAD
        if isinstance(parameters, list):

            if all(isinstance(param, (int, float)) for param in parameters):  # Check if all elements are real numbers
                message = """{{"params":{} }}""".format(parameters).replace("'", '"')

            else:
                logger.error(f"Parameters must be real numbers [{ValueError.__name__}].")
                raise SystemExit # User's level
        
            try:
                #logger.debug(f"Sending new parameters to circuit {self._circuit_id}.")
                self._future = self._qclient.send_parameters(message)

            except Exception as error:
                logger.error(f"Some error occured when sending the new parameters to circuit {self._circuit_id} [{type(error).__name__}].")
                raise SystemExit # User's level
        else:
            logger.error(f"Ivalid parameter type, list was expected but {type(parameters)} was given. [{TypeError.__name__}].")
            raise SystemExit # User's level            
        
=======
           
        # Process entries ############
        if len(marked_params)>0:
            try:
                if parameters is not None:
                    logger.warning("Additional labelled parameters were given, parameter list will be ignored. If you really desire to change the fixed parameters include them under the argument no_name")

                premessage = self._current_params 
                for index, label in enumerate(self._param_labels):
                    if label in marked_params:
                        if isinstance(marked_params[label], (int, float)):
                            premessage[index] = marked_params[label]
                            self._current_params[index] = marked_params[label]

                        elif isinstance(marked_params[label], list):
                            next_value = marked_params[label].pop(0) # This is not too fast
                            if not isinstance(next_value, (int, float)):
                                logger.error(f"Parameters must be int of float, but a {type(next_value)} was given on the list for label {label}.")
                                raise SystemExit
                            
                            premessage[index] = next_value
                            self._current_params[index] = next_value

                if not all([len(value)==0 for value in marked_params.values() if isinstance(value, list)]):
                    logger.warning(f"Some of the given parameters were not used, check name or lenght of the following keys: {[value for value in marked_params.values() if len(value)!=0]}.")

            except Exception as error:
                logger.error(f"Error while substituting the marked parameters, check that the correct number of parameters was given. Error: {error}")
                raise SystemExit
            
        elif parameters is not None:
            if isinstance(parameters, list): 
                if all(isinstance(param, (int, float)) for param in parameters):  # Check if all elements are real numbers
                    premessage = parameters
                    
                else:
                    logger.error(f"Parameters must be real numbers or integers [{ValueError.__name__}].")
                    raise SystemExit # User's level
            else:
                logger.error(f"Invalid parameter type, list was expected but {type(parameters)} was given. [{TypeError.__name__}].")
                raise SystemExit # User's level 
            
        else:
            logger.error(f"Error: no input for upgrade_parameters.")
            raise SystemExit
                    
                   
        
        if shots is None:
            shots = json.loads(self._execution_config)["config"]["shots"]

        ########### Format message and send parameters to C++ ###########
        try:
            message = """{{"params":{}, "shots": {} }}""".format(premessage, shots).replace("'", '"')
            self._future = self._qclient.send_parameters(message)

        except Exception as error:
            logger.error(f"Some error occured when sending the new parameters to circuit {self._circuit_id} [{error}].")
            raise SystemExit # User's level

>>>>>>> 3fa28261
        self._updated = False # We indicate that new results will come, in order to call server

    def _convert_circuit(self, circuit: Union[str, dict, 'CunqaCircuit', 'QuantumCircuit']) -> None:
        try:
            if isinstance(circuit, dict):

                logger.debug("A circuit dict was provided.")

                self.num_qubits = circuit["num_qubits"]
                self.num_clbits = circuit["num_clbits"]
                self._cregisters = circuit["classical_registers"]
                if "sending_to" in circuit:
                    self._sending_to = circuit["sending_to"]
                else:
                    self._sending_to = []
                if "has_cc" in circuit:
                    self._has_cc = circuit["has_cc"]
                    self._is_dynamic = True
                elif "has_qc" in circuit:
                    self._has_qc = circuit["has_qc"]
                    self._is_dynamic = True
                elif "is_dynamic" in circuit:
                    self._is_dynamic = circuit["is_dynamic"]
                else:
                    self._is_dynamic = False
                    self._has_cc = False

<<<<<<< HEAD
=======
                if "param_labels" in circuit and "current_params" in circuit:
                    self._param_labels = circuit["param_labels"]
                    self._current_params = circuit["current_params"]

                logger.debug("Translation to dict not necessary...")

>>>>>>> 3fa28261
                # might explode for handmade dicts not design for ditributed execution
                self._circuit_id = circuit["id"]
                instructions = circuit['instructions']
            

            elif isinstance(circuit, CunqaCircuit):

                logger.debug("A CunqaCircuit was provided.")

                self.num_qubits = circuit.num_qubits
                self.num_clbits = circuit.num_clbits
                self._cregisters = circuit.classical_regs
                self._circuit_id = circuit._id
                self._sending_to = circuit.sending_to
                self._is_dynamic = circuit.is_dynamic
                self._has_cc = circuit.has_cc
                self._has_qc = circuit.has_qc

                if circuit.is_parametric:
                    self._param_labels = circuit.param_labels
                    self._current_params = circuit.current_params
                
                logger.debug("Translating to dict from CunqaCircuit...")

                instructions = circuit.instructions


            elif isinstance(circuit, QuantumCircuit):

                logger.debug("A QuantumCircuit was provided.")

                self.num_qubits = circuit.num_qubits
                self.num_clbits = sum([c.size for c in circuit.cregs])
                self._cregisters = _registers_dict(circuit)[1]
                self._sending_to = []

                logger.debug("Translating to dict from QuantumCircuit...")

                circuit_json = convert(circuit, "dict")
                instructions = circuit_json["instructions"]
                self._is_dynamic = circuit_json["is_dynamic"]
                self._has_cc = False
                self.has_qc = False

            elif isinstance(circuit, str):

                logger.debug("A QASM2 circuit was provided.")

                qc_from_qasm = QuantumCircuit.from_qasm_str(circuit)

                self.num_qubits = qc_from_qasm.num_qubits
                self._cregisters = _registers_dict(qc_from_qasm)[1]
                self.num_clbits = sum(len(k) for k in self._cregisters.values())
                self._cregisters = _registers_dict(qc_from_qasm)[1]
                # TODO: ¿self.circuit_id?
                self._sending_to = []

                logger.debug("Translating to dict from QASM2 string...")

                circuit_json = convert(qc_from_qasm, "dict")
                instructions = circuit_json["instructions"]
                self._is_dynamic = circuit_json["is_dynamic"]
                self._has_cc = False
                self._has_qc = False

            else:
                logger.error(f"Circuit must be dict, <class 'cunqa.circuit.CunqaCircuit'> or QASM2 str, but {type(circuit)} was provided [{TypeError.__name__}].")
                raise QJobError # I capture the error in QPU.run() when creating the job

            self._circuit = instructions            
            
        except KeyError as error:
            logger.error(f"Format of the circuit dict not correct, couldn't find 'num_clbits', 'classical_registers' or 'instructions' [{type(error).__name__}].")
            raise QJobError # I capture the error in QPU.run() when creating the job

        except QASM2Error as error:
            logger.error(f"Error while translating to QASM2 [{type(error).__name__}].")
            raise QJobError # I capture the error in QPU.run() when creating the job
    
        except QiskitError as error:
            logger.error(f"Format of the circuit not correct  [{type(error).__name__}].")
            raise QJobError # I capture the error in QPU.run() when creating the job
    
        except Exception as error:
            logger.error(f"Some error occured with the circuit dict provided [{type(error).__name__}].")
            raise QJobError # I capture the error in QPU.run() when creating the job

    def _configure(self, **run_parameters: Any) -> None:
        # configuration
        try:
            # config dict
            run_config = {
                "shots": 1024, 
                "method":"statevector", 
                "num_clbits": self.num_clbits, 
                "num_qubits": self.num_qubits, 
                "seed": 123123
                }

            if (run_parameters == None) or (len(run_parameters) == 0):
                logger.debug("No run parameters provided, default were set.")
                pass
            elif (type(run_parameters) == dict): 
                for k,v in run_parameters.items():
                    run_config[k] = v
            else:
                logger.warning("Error when reading `run_parameters`, default were set.")
            
            exec_config = {
                "id": self._circuit_id,
                "config": run_config, 
                "instructions": self._circuit,
                "sending_to": self._sending_to,
                "is_dynamic": self._is_dynamic,
                "has_cc": self._has_cc
                #,"has_qc": self._has_qc # Not needed in C++ 
            }
            self._execution_config = json.dumps(exec_config)

            logger.debug("QJob created.")

        except KeyError as error:
            logger.error(f"Format of the cirucit not correct, couldn't find 'instructions' [{type(error).__name__}].")
            raise QJobError # I capture the error in QPU.run() when creating the job
        
        except Exception as error:
            logger.error(f"Some error occured when generating configuration for the simulation [{type(error).__name__}].")
            raise QJobError # I capture the error in QPU.run() when creating the job
        


def gather(qjobs: "list['QJob']") -> "list['Result']":
    """
        Function to get the results of several :py:class:`QJob` objects.

        Once the jobs are running:

            >>> results = gather(qjobs)

        This is a blocking call, results will be called sequentialy in . Since they are being run simultaneously,
        even if the first one on the list takes the longest, when it finishes the rest would have been done, so
        just the small overhead from calling them will be added.

        .. warning::
            Since this is mainly a for loop, the order must be respected when submiting jobs to the same virtual QPU.

        Args:
            qjobs (list[QJob]): list of objects to get the result from.

        Return:
            List of :py:class:`~cunqa.result.Result` objects.
    """
    if isinstance(qjobs, list):
        if all([isinstance(q, QJob) for q in qjobs]):
            return [q.result for q in qjobs]
        else:
            logger.error(f"Objects of the list must be <class 'cunqa.qjob.QJob'> [{TypeError.__name__}].")
            raise SystemExit # User's level

    else:
        logger.error(f"qjobs must be list, but {type(qjobs)} was provided [{TypeError.__name__}].")
        raise SystemError # User's level<|MERGE_RESOLUTION|>--- conflicted
+++ resolved
@@ -284,11 +284,7 @@
                 logger.error(f"Some error occured when submitting the job [{type(error).__name__}].")
                 raise QJobError # I capture the error in QPU.run() when creating the job
             
-<<<<<<< HEAD
     def upgrade_parameters(self, parameters: "list[float | int]") -> None:
-=======
-    def upgrade_parameters(self, parameters: list[Union[float, int]] = None, shots: int = None, **marked_params: dict[str, Union[list[Union[float, int]], float, int]]) -> None:
->>>>>>> 3fa28261
         """
         Method to upgrade the parameters in a previously submitted job of parametric circuit.
         By this call, first it is checked weather if the prior simulation's result was called. If not, it calls it but does not store it, then
@@ -310,17 +306,10 @@
         Args:
             parameters (list[float | int]): list of parameters to assign to the parametrized circuit.
         """
-<<<<<<< HEAD
-=======
-        if not hasattr(self, "_current_params"):
-            logger.error(f"Trying to upgrade parameters of a non-parametric circuit.")
-            raise SystemExit
->>>>>>> 3fa28261
 
         if self._result is None:
             self._future.get()
 
-<<<<<<< HEAD
         if isinstance(parameters, list):
 
             if all(isinstance(param, (int, float)) for param in parameters):  # Check if all elements are real numbers
@@ -341,68 +330,6 @@
             logger.error(f"Ivalid parameter type, list was expected but {type(parameters)} was given. [{TypeError.__name__}].")
             raise SystemExit # User's level            
         
-=======
-           
-        # Process entries ############
-        if len(marked_params)>0:
-            try:
-                if parameters is not None:
-                    logger.warning("Additional labelled parameters were given, parameter list will be ignored. If you really desire to change the fixed parameters include them under the argument no_name")
-
-                premessage = self._current_params 
-                for index, label in enumerate(self._param_labels):
-                    if label in marked_params:
-                        if isinstance(marked_params[label], (int, float)):
-                            premessage[index] = marked_params[label]
-                            self._current_params[index] = marked_params[label]
-
-                        elif isinstance(marked_params[label], list):
-                            next_value = marked_params[label].pop(0) # This is not too fast
-                            if not isinstance(next_value, (int, float)):
-                                logger.error(f"Parameters must be int of float, but a {type(next_value)} was given on the list for label {label}.")
-                                raise SystemExit
-                            
-                            premessage[index] = next_value
-                            self._current_params[index] = next_value
-
-                if not all([len(value)==0 for value in marked_params.values() if isinstance(value, list)]):
-                    logger.warning(f"Some of the given parameters were not used, check name or lenght of the following keys: {[value for value in marked_params.values() if len(value)!=0]}.")
-
-            except Exception as error:
-                logger.error(f"Error while substituting the marked parameters, check that the correct number of parameters was given. Error: {error}")
-                raise SystemExit
-            
-        elif parameters is not None:
-            if isinstance(parameters, list): 
-                if all(isinstance(param, (int, float)) for param in parameters):  # Check if all elements are real numbers
-                    premessage = parameters
-                    
-                else:
-                    logger.error(f"Parameters must be real numbers or integers [{ValueError.__name__}].")
-                    raise SystemExit # User's level
-            else:
-                logger.error(f"Invalid parameter type, list was expected but {type(parameters)} was given. [{TypeError.__name__}].")
-                raise SystemExit # User's level 
-            
-        else:
-            logger.error(f"Error: no input for upgrade_parameters.")
-            raise SystemExit
-                    
-                   
-        
-        if shots is None:
-            shots = json.loads(self._execution_config)["config"]["shots"]
-
-        ########### Format message and send parameters to C++ ###########
-        try:
-            message = """{{"params":{}, "shots": {} }}""".format(premessage, shots).replace("'", '"')
-            self._future = self._qclient.send_parameters(message)
-
-        except Exception as error:
-            logger.error(f"Some error occured when sending the new parameters to circuit {self._circuit_id} [{error}].")
-            raise SystemExit # User's level
-
->>>>>>> 3fa28261
         self._updated = False # We indicate that new results will come, in order to call server
 
     def _convert_circuit(self, circuit: Union[str, dict, 'CunqaCircuit', 'QuantumCircuit']) -> None:
@@ -430,15 +357,6 @@
                     self._is_dynamic = False
                     self._has_cc = False
 
-<<<<<<< HEAD
-=======
-                if "param_labels" in circuit and "current_params" in circuit:
-                    self._param_labels = circuit["param_labels"]
-                    self._current_params = circuit["current_params"]
-
-                logger.debug("Translation to dict not necessary...")
-
->>>>>>> 3fa28261
                 # might explode for handmade dicts not design for ditributed execution
                 self._circuit_id = circuit["id"]
                 instructions = circuit['instructions']
