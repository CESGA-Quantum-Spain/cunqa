--- conflicted
+++ resolved
@@ -3,11 +3,7 @@
 from qiskit.qasm2 import dumps
 from qiskit.qasm2.exceptions import QASM2Error
 from qiskit.exceptions import QiskitError
-<<<<<<< HEAD
 from cunqa.circuit import qc_to_json, from_json_to_qc, _registers_dict, _is_parametric
-=======
-from cunqa.circuit import qc_to_json, from_json_to_qc, registers_dict, is_parametric
->>>>>>> a676bd9c
 from cunqa.transpile import transpiler, TranspilerError
 
 # importing logger
@@ -380,7 +376,6 @@
 
         if self._result is None:
             self._future.get()
-<<<<<<< HEAD
 
         if not _is_parametric(self._circuit):
             logger.error(f"Cannot upgrade parameters. Please check that the circuit provided has gates that accept parameters [{QJobError.__name__}].")
@@ -395,19 +390,6 @@
                 logger.error(f"Parameters must be real numbers [{ValueError.__name__}].")
                 raise SystemExit # User's level
         
-=======
-        
-
-        if isinstance(parameters, list):
-            if all(isinstance(param, (int, float)) for param in parameters):  # Check if all elements are real numbers
-                message = """{{"params":{} }}""".format(parameters).replace("'", '"')
-            else:
-                logger.error(f"Parameters must be real numbers [{ValueError.__name__}].")
-                raise SystemExit # User's level
-        if not is_parametric(self._circuit):
-            logger.error(f"Cannot upgrade parameters bacuse the circuit of the `QJob` does not accept parameters. Please check that your circuit has gates that accept parameters [{QJobError.__name__}].")
-            raise SystemExit # User's level
->>>>>>> a676bd9c
         try:
             logger.debug(f"Sending parameters to QPU {self._QPU.id}.")
             self._future = self._QPU._qclient.send_parameters(message)
