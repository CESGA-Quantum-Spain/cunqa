--- conflicted
+++ resolved
@@ -152,15 +152,9 @@
                 logger.error(f"Parameters must be real numbers [{ValueError.__name__}].")
                 raise SystemExit # User's level
         
-<<<<<<< HEAD
-        try:
-            logger.debug(f"Sending parameters to QPU.")
-            self._future = self._qclient.send_parameters(message)
-=======
             try:
                 logger.debug(f"Sending new parameters to circuit {self._circuit_id}.")
                 self._future = self._qclient.send_parameters(message)
->>>>>>> 29df1c45
 
             except Exception as error:
                 logger.error(f"Some error occured when sending the new parameters to circuit {self._circuit_id} [{type(error).__name__}].")
