"""
    Contains objects that define and manage quantum emulation jobs.
"""

from typing import  Union, Any
import json
from typing import  Optional, Union, Any
from qiskit import QuantumCircuit
from qiskit.qasm2.exceptions import QASM2Error
from qiskit.exceptions import QiskitError

from cunqa.circuit import qc_to_json,CunqaCircuit, _registers_dict
from cunqa.logger import logger
from cunqa.backend import Backend
from cunqa.result import Result
from cunqa.qclient import QClient, FutureWrapper


class QJobError(Exception):
    """Exception for error during job submission to QPUs."""
    pass

class QJob:
    """
    Class to handle jobs sent to the simulator.
    """
    _backend: 'Backend' 
    qclient: 'QClient' 
    _updated: bool
    _future: 'FutureWrapper' 
    _result: Optional['Result']
    _circuit_id: str 
    _sending_to: "list[str]"
    _is_dynamic: bool
    _has_cc:bool

    def __init__(self, qclient: 'QClient', backend: 'Backend', circuit: Union[dict, 'CunqaCircuit', 'QuantumCircuit'], **run_parameters: Any):
        """
        Initializes the QJob class.

        It is important to note that  if `transpilation` is set False, we asume user has already done the transpilation, otherwise some errors during the simulation
        can occur, for example if the QPU has a noise model with error associated to specific gates, if the circuit is not transpiled errors might not appear.

        If `transpile` is False and `initial_layout` is provided, it will be ignored, as well as `opt_level`.

        Possible instructions to add as `**run_parameters` can be: shots, method, parameter_binds, meas_level, ...


        Args:
            QPU (<class 'qpu.QPU'>): QPU object that represents the virtual QPU to which the job is going to be sent.

            circ (json dict or <class 'cunqa.circuit.CunqaCircuit'>): circuit to be run.

            transpile (bool): if True, transpilation will be done with respect to the backend of the given QPU. Default is set to False.

            initial_layout (list[int]):  initial position of virtual qubits on physical qubits for transpilation, lenght must be equal to the number of qubits in the circuit.

            opt_level (int): optimization level for transpilation, default set to 1.

            **run_parameters : any other simulation instructions.

        """

        self._backend: 'Backend' = backend
        self._qclient: 'QClient' = qclient
        self._updated: bool = False
        self._future: 'FutureWrapper' = None
        self._result: Optional['Result'] = None
        self._circuit_id: str = ""

        self._convert_circuit(circuit)
        self._configure(**run_parameters)
        logger.debug("Qjob configured")

    @property
    def result(self) -> 'Result':
        """
        Synchronous method to obtain the result of the job. Note that this call depends on the job being finished, therefore is blocking.
        """
        try:
            if self._future is not None and self._future.valid():
                if self._result is not None:
                    if not self._updated: # if the result was already obtained, we only call the server if an update was done
                        res = self._future.get()
                        self._result = Result(json.loads(res), circ_id=self._circuit_id, registers=self._cregisters)
                        self._updated = True
                    else:
                        pass
                else:
                    res = self._future.get()
                    self._result = Result(json.loads(res), self._circuit_id, registers=self._cregisters)
                    self._updated = True
            else:
                logger.debug(f"self._future is None or non-valid, None is returned.")
        except Exception as error:
<<<<<<< HEAD
                logger.error(f"Error while obtaining the result: {error}.")
=======
                logger.error(f"Error while reading the results {error}")
>>>>>>> 7f4e62b7
                raise SystemExit # User's level

        return self._result

    @property
    def time_taken(self) -> str:
        """
        Method to obtain the time that the job took. It can also be obtained by `QJob._result.time_taken`.
        """

        if self._future is not None and self._future.valid():
            if self._result is not None:
                try:
                    return self._result.time_taken
                except AttributeError:
                    logger.warning("Time taken not available.")
                    return ""
            else:
                logger.error(f"QJob not finished [{QJobError.__name__}].")
                raise SystemExit # User's level
        else:
            logger.error(f"No QJob submited [{QJobError.__name__}].")
            raise SystemExit # User's level

    def submit(self) -> None:
        """
        Asynchronous method to submit a job to the corresponding QClient.
        """
        if self._future is not None:
            logger.warning("QJob has already been submitted.")
        else:
            try:
                self._future = self._qclient.send_circuit(self._execution_config)
                logger.debug("Circuit was sent.")
            except Exception as error:
                logger.error(f"Some error occured when submitting the job [{type(error).__name__}].")
                raise QJobError # I capture the error in QPU.run() when creating the job
            
    def upgrade_parameters(self, parameters: "list[float]") -> None:
        """
        Asynchronous method to upgrade the parameters in a previously submitted parametric circuit.

        Args:
            parameters (list[float]): list of parameters to assign to the parametrized circuit.
        """

        if self._result is None:
            self._future.get()

        if isinstance(parameters, list):

            if all(isinstance(param, (int, float)) for param in parameters):  # Check if all elements are real numbers
                message = """{{"params":{} }}""".format(parameters).replace("'", '"')

            else:
                logger.error(f"Parameters must be real numbers [{ValueError.__name__}].")
                raise SystemExit # User's level
        
            try:
                #logger.debug(f"Sending new parameters to circuit {self._circuit_id}.")
                self._future = self._qclient.send_parameters(message)

            except Exception as error:
                logger.error(f"Some error occured when sending the new parameters to circuit {self._circuit_id} [{type(error).__name__}].")
                raise SystemExit # User's level
        else:
            logger.error(f"Ivalid parameter type, list was expected but {type(parameters)} was given. [{TypeError.__name__}].")
            raise SystemExit # User's level            
        
        self._updated = False # We indicate that new results will come, in order to call server

    def _convert_circuit(self, circuit: Union[str, dict, 'CunqaCircuit', 'QuantumCircuit']) -> None:
        try:
            if isinstance(circuit, dict):

                logger.debug("A circuit dict was provided.")

                self.num_qubits = circuit["num_qubits"]
                self.num_clbits = circuit["num_clbits"]
                self._cregisters = circuit["classical_registers"]
                if "sending_to" in circuit:
                    self._sending_to = circuit["sending_to"]
                else:
                    self._sending_to = []
                if "has_cc" in circuit:
                    self._has_cc = circuit["has_cc"]
                    self._is_dynamic = True
                elif "is_dynamic" in  circuit:
                    self._is_dynamic = circuit["is_dynamic"]
                else:
                    self._is_dynamic = False
                    self._has_cc = False

                logger.debug("Translation to dict not necessary...")

                # might explode for handmade dicts not design for ditributed execution
                self._circuit_id = circuit["id"]
                instructions = circuit['instructions']
            

            elif isinstance(circuit, CunqaCircuit):

                logger.debug("A CunqaCircuit was provided.")

                self.num_qubits = circuit.num_qubits
                self.num_clbits = circuit.num_clbits
                self._cregisters = circuit.classical_regs
                self._circuit_id = circuit._id
                self._sending_to = circuit.sending_to
                self._is_dynamic = circuit.is_dynamic
                self._has_cc = circuit.has_cc
                
                logger.debug("Translating to dict from CunqaCircuit...")

                instructions = circuit.instructions


            elif isinstance(circuit, QuantumCircuit):

                logger.debug("A QuantumCircuit was provided.")

                self.num_qubits = circuit.num_qubits
                self.num_clbits = sum([c.size for c in circuit.cregs])
                self._cregisters = _registers_dict(circuit)[1]
                self._sending_to = []

                logger.debug("Translating to dict from QuantumCircuit...")

                circuit_json, is_dynamic = qc_to_json(circuit)
                instructions = circuit_json['instructions']
                self._is_dynamic = is_dynamic
                self._has_cc = False

            elif isinstance(circuit, str):

                logger.debug("A QASM2 circuit was provided.")

                qc_from_qasm = QuantumCircuit.from_qasm_str(circuit)

                self.num_qubits = qc_from_qasm.num_qubits
                self._cregisters = _registers_dict(qc_from_qasm)[1]
                self.num_clbits = sum(len(k) for k in self._cregisters.values())
                self._cregisters = _registers_dict(qc_from_qasm)[1]
                # TODO: ¿self.circuit_id?
                self._sending_to = []

                logger.debug("Translating to dict from QASM2 string...")

                circuit_json, is_dynamic = qc_to_json(circuit)
                instructions = circuit_json['instructions']
                self._is_dynamic = is_dynamic
                self._has_cc = False

            else:
                logger.error(f"Circuit must be dict, <class 'cunqa.circuit.CunqaCircuit'> or QASM2 str, but {type(circuit)} was provided [{TypeError.__name__}].")
                raise QJobError # I capture the error in QPU.run() when creating the job

            self._circuit = instructions            
            
        except KeyError as error:
            logger.error(f"Format of the circuit dict not correct, couldn't find 'num_clbits', 'classical_registers' or 'instructions' [{type(error).__name__}].")
            raise QJobError # I capture the error in QPU.run() when creating the job

        except QASM2Error as error:
            logger.error(f"Error while translating to QASM2 [{type(error).__name__}].")
            raise QJobError # I capture the error in QPU.run() when creating the job
    
        except QiskitError as error:
            logger.error(f"Format of the circuit not correct  [{type(error).__name__}].")
            raise QJobError # I capture the error in QPU.run() when creating the job
        
        except Exception as error:
            logger.error(f"Some error occured with the circuit dict provided [{type(error).__name__}].")
            raise QJobError # I capture the error in QPU.run() when creating the job


    def _configure(self, **run_parameters: Any) -> None:
        # configuration
        try:
            # config dict
            run_config = {
                "shots": 1024, 
                "method":"statevector", 
                "num_clbits": self.num_clbits, 
                "num_qubits": self.num_qubits, 
                "seed": 188}

            if (run_parameters == None) or (len(run_parameters) == 0):
                logger.debug("No run parameters provided, default were set.")
                pass
            elif (type(run_parameters) == dict): 
                for k,v in run_parameters.items():
                    run_config[k] = v
            else:
                logger.warning("Error when reading `run_parameters`, default were set.")
            
            logger.debug("Before exec_config")
            exec_config = {
                "id": self._circuit_id,
                "config": run_config, 
                "instructions": self._circuit,
                "sending_to": self._sending_to,
                "is_dynamic": self._is_dynamic,
                "has_cc": self._has_cc
            }
            self._execution_config = json.dumps(exec_config)

            logger.debug("QJob created.")
            logger.debug(self._execution_config)

        except KeyError as error:
            logger.error(f"Format of the cirucit not correct, couldn't find 'instructions' [{type(error).__name__}].")
            raise QJobError # I capture the error in QPU.run() when creating the job
        
        except Exception as error:
            logger.error(f"Some error occured when generating configuration for the simulation [{type(error).__name__}].")
            raise QJobError # I capture the error in QPU.run() when creating the job
        


def gather(qjobs: Union[QJob, "list['QJob']"]) -> Union[Result, "list['Result']"]:
    """
        Function to get result of several QJob objects, it also takes one QJob object.

        Args:
            qjobs (list of QJob objects or QJob object)

        Return:
            Result or list of results.
    """
    if isinstance(qjobs, list):
        if all([isinstance(q, QJob) for q in qjobs]):
            return [q.result for q in qjobs]
        else:
            logger.error(f"Objects of the list must be <class 'qjob.QJob'> [{TypeError.__name__}].")
            raise SystemExit # User's level
            
    elif isinstance(qjobs, QJob):
        return qjobs.result

    else:
        logger.error(f"qjobs must be <class 'qjob.QJob'> or list, but {type(qjobs)} was provided [{TypeError.__name__}].")
        raise SystemError # User's level<|MERGE_RESOLUTION|>--- conflicted
+++ resolved
@@ -93,11 +93,7 @@
             else:
                 logger.debug(f"self._future is None or non-valid, None is returned.")
         except Exception as error:
-<<<<<<< HEAD
-                logger.error(f"Error while obtaining the result: {error}.")
-=======
                 logger.error(f"Error while reading the results {error}")
->>>>>>> 7f4e62b7
                 raise SystemExit # User's level
 
         return self._result
