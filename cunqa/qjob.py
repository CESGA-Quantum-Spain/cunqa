--- conflicted
+++ resolved
@@ -300,18 +300,8 @@
             if QPU.backend.simulator == "AerSimulator":
                 self._execution_config = """ {{"config":{}, "instructions":{} }}""".format(run_config, instructions).replace("'", '"')
 
-<<<<<<< HEAD
-        else:
-            try:
-                logger.debug("Preparing _execution_config with parameters")
-                self._execution_config = """{}""".format(circuit).replace("'", '"')
-            except Exception as error:
-                logger.error(f"Some error occured when preparing parameters to upgrade [{type(error).__name__}].")
-                raise QJobError
-=======
             elif QPU.backend.simulator == "MunichSimulator":
                 self._execution_config = """ {{"config":{}, "instructions":"{}" }}""".format(run_config, instructions).replace("'", '"')
->>>>>>> 9012a4d6
 
         
         except KeyError as error:
@@ -347,7 +337,7 @@
             self._future = self._QPU._qclient.send_parameters(self._parameters)
         except Exception as error:
             logger.error(f"Some error occured when sending the new parameters [{type(error).__name__}].")
-            raise QJobError
+            raise QJobError # I capture the error in QPU.run() when creating the job
         
         return self
 
@@ -388,12 +378,6 @@
             raise SystemExit # User's level
 
 
-<<<<<<< HEAD
-=======
-
-            
-
->>>>>>> 9012a4d6
 
 
 def gather(qjobs):
