import logging
import sys

# Códigos de colores ANSI
RESET = "\033[0m"              # Restablece el color al predeterminado
RED = "\033[31m"                # Rojo para ERROR
YELLOW = "\033[33m"             # Amarillo para WARNING
BLUE = "\033[34m"               # Azul para DEBUG
GREEN = "\033[32m"              # Verde para INFO
BRIGHT_RED = "\033[31m\033[1m"  # Rojo brillante para CRITICAL

class ColoredFormatter(logging.Formatter):
    """Formatter que añade colores, convierte niveles a minúsculas y añade
    ruta completa del archivo y línea para errores."""

    # Mapeo de niveles a colores
    LEVEL_COLOR = {
        logging.DEBUG: BLUE,
        logging.INFO: GREEN,
        logging.WARNING: YELLOW,
        logging.ERROR: BRIGHT_RED,
        logging.CRITICAL: RED,
    }

    def format(self, record):
        # Obtener el color correspondiente al nivel de log
        color = self.LEVEL_COLOR.get(record.levelno, RESET)

        # Convertir el nivel de log a minúsculas
        levelname_lower = record.levelname.lower()

        # Reemplazar temporalmente el nivel de log original con el minúsculo
        original_levelname = record.levelname
        record.levelname = levelname_lower

        # Formatear el mensaje original según el formato especificado
        message = super().format(record)

        # Restaurar el nivel de log original para evitar efectos secundarios
        record.levelname = original_levelname

        # Incluir ruta completa del archivo y número de línea solo para ERROR y CRITICAL
        if record.levelno >= logging.ERROR:
            # Obtener la ruta completa y número de línea
            file_info = f"{record.pathname}:{record.lineno}\n"
            # Colorear solo el mensaje de error
            colored_message = f"{color}{message}{RESET}"
            # Combinar file_info y colored_message
            message = f"{file_info}{colored_message}"
        else:
            # Para otros niveles, solo colorear el mensaje
            if color:
                message = f"{color}{message}{RESET}"

        return message

# Crear el logger
logger = logging.getLogger('mi_logger_coloreado')
<<<<<<< HEAD
logger.setLevel(logging.WARNING)  # Establece el nivel mínimo de log
=======
logger.setLevel(logging.DEBUG)  # Establece el nivel mínimo de log
>>>>>>> ed308a76

# Crear el handler para la consola
console_handler = logging.StreamHandler(sys.stdout)
console_handler.setLevel(logging.DEBUG)

# Crear y asignar el formatter con colores, niveles en minúsculas y ruta completa para errores
formatter = ColoredFormatter('\t%(levelname)s: %(message)s')
console_handler.setFormatter(formatter)

# Añadir el handler al logger
logger.addHandler(console_handler)


logger.info('Logger created.')<|MERGE_RESOLUTION|>--- conflicted
+++ resolved
@@ -56,11 +56,7 @@
 
 # Crear el logger
 logger = logging.getLogger('mi_logger_coloreado')
-<<<<<<< HEAD
-logger.setLevel(logging.WARNING)  # Establece el nivel mínimo de log
-=======
 logger.setLevel(logging.DEBUG)  # Establece el nivel mínimo de log
->>>>>>> ed308a76
 
 # Crear el handler para la consola
 console_handler = logging.StreamHandler(sys.stdout)
