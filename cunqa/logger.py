import logging
import sys

# Códigos de colores ANSI
RESET = "\033[0m"              # Restablece el color al predeterminado
RED = "\033[31m"                # Rojo para ERROR
YELLOW = "\033[33m"             # Amarillo para WARNING
BLUE = "\033[34m"               # Azul para DEBUG
GREEN = "\033[32m"              # Verde para INFO
BRIGHT_RED = "\033[31m\033[1m"  # Rojo brillante para CRITICAL

class ColoredFormatter(logging.Formatter):
    """Formatter que añade colores, convierte niveles a minúsculas y añade
    ruta completa del archivo y línea para errores."""

    # Mapeo de niveles a colores
    LEVEL_COLOR = {
        logging.DEBUG: BLUE,
        logging.INFO: GREEN,
        logging.WARNING: YELLOW,
        logging.ERROR: BRIGHT_RED,
        logging.CRITICAL: RED,
    }

    def format(self, record):
        # Obtener el color correspondiente al nivel de log
        color = self.LEVEL_COLOR.get(record.levelno, RESET)

        # Convertir el nivel de log a minúsculas
        levelname_lower = record.levelname.lower()

        # Reemplazar temporalmente el nivel de log original con el minúsculo
        original_levelname = record.levelname
        record.levelname = levelname_lower

        # Formatear el mensaje original según el formato especificado
        message = super().format(record)

        # Restaurar el nivel de log original para evitar efectos secundarios
        record.levelname = original_levelname

        # Incluir ruta completa del archivo y número de línea solo para ERROR y CRITICAL
        if record.levelno >= logging.ERROR:
            # Obtener la ruta completa y número de línea
            file_info = f"{record.pathname}:{record.lineno}\n"
            # Colorear solo el mensaje de error
            colored_message = f"{color}{message}{RESET}"
            # Combinar file_info y colored_message
            message = f"{file_info}{colored_message}"
        else:
            # Para otros niveles, solo colorear el mensaje
            if color:
                message = f"{color}{message}{RESET}"

        return message

# Crear el logger
logger = logging.getLogger('mi_logger_coloreado')
<<<<<<< HEAD
logger.setLevel(logging.WARNING)  # Establece el nivel mínimo de log
=======
logger.setLevel(logging.ERROR)  # Establece el nivel mínimo de log
>>>>>>> a2abe76a

# Crear el handler para la consola
console_handler = logging.StreamHandler(sys.stdout)
console_handler.setLevel(logging.WARNING)

# Crear y asignar el formatter con colores, niveles en minúsculas y ruta completa para errores
formatter = ColoredFormatter('\t%(levelname)s: %(message)s')
console_handler.setFormatter(formatter)

# Añadir el handler al logger
logger.addHandler(console_handler)


logger.info('Logger created.')<|MERGE_RESOLUTION|>--- conflicted
+++ resolved
@@ -56,15 +56,11 @@
 
 # Crear el logger
 logger = logging.getLogger('mi_logger_coloreado')
-<<<<<<< HEAD
-logger.setLevel(logging.WARNING)  # Establece el nivel mínimo de log
-=======
 logger.setLevel(logging.ERROR)  # Establece el nivel mínimo de log
->>>>>>> a2abe76a
 
 # Crear el handler para la consola
 console_handler = logging.StreamHandler(sys.stdout)
-console_handler.setLevel(logging.WARNING)
+console_handler.setLevel(logging.DEBUG)
 
 # Crear y asignar el formatter con colores, niveles en minúsculas y ruta completa para errores
 formatter = ColoredFormatter('\t%(levelname)s: %(message)s')
