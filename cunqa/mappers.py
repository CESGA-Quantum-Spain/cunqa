from cunqa.logger import logger
from cunqa.qjob import gather
from qiskit import QuantumCircuit
from qiskit.exceptions import QiskitError
<<<<<<< HEAD
from qiskit.qasm2 import QASM2Error
import numpy as np



def run_distributed(circuits, qpus, **run_args):
    """
    Method to send circuits to serveral QPUs allowing classical communications among them. 
    
    Each circuit will be sent to the given QPUs in order, therefore both lists must be of the same size.

    For a more advanced and personalized mapping see <class 'cunqa.mappers.QJobMapper'> and <class 'cunqa.mappers.QPUCircuitMapper'>
    described below, but these will not suppor classical communications.

    If `transpile`, `initial_layout` or `opt_level` are passed as **run_args they will be ignored because for the initial version
    transpilation is not supported. The arguments provided will be the same for the all `QJobs` created.

    Args:
    ---------
    circuits (list[json dict, <class 'qiskit.circuit.quantumcircuit.QuantumCircuit'> or QASM2 str]): circuits to be run.

    qpus (list[<class 'cunqa.qpu.QPU'>]): QPU objects associated to the virtual QPUs in which the circuits want to be run.
    
    **run_args: any other run arguments and parameters.

    Return:
    ---------
    List of <class `cunqa.qjob.QJobs`> objects.
    """

    distributed_qjobs = []
    circuit_jsons = []

    remote_controlled_gates = ["measure_and_send", "remote_c_if_h", "remote_c_if_x","remote_c_if_y","remote_c_if_z","remote_c_if_rx","remote_c_if_ry","remote_c_if_rz","remote_c_if_cx","remote_c_if_cy","remote_c_if_cz", "remote_c_if_ecr"]
    correspondence = {}

    #Check wether the circuits are valid and extract jsons
    for circuit in circuits:
        if (isinstance(circuit, CunqaCircuit) and not circuit.is_distributed):
            logger.error(f"Circuits to run must be distributed.")
            raise SystemExit # User's level
        
        if isinstance(circuit, CunqaCircuit):
            extended_cunqa_info = {"id":circuit._id, "instructions":circuit.instructions, "num_qubits": circuit.num_qubits,"num_clbits": circuit.num_clbits,"classical_registers": circuit.classical_regs,"quantum_registers": circuit.quantum_regs, "exec_type":"dynamic", "is_distributed":circuit.is_distributed, "is_parametric":circuit.is_parametric}
            circuit_jsons.append(extended_cunqa_info)

        elif isinstance(circuit, dict):
            circuit_jsons.append(circuit)
        else:
            logger.error(f"Objects of the list `circuits` must be  <class 'cunqa.circuit.CunqaCircuit'> or jsons, but {type(circuit)} was given. [{TypeError.__name__}].")
            raise SystemExit # User's level
    
    #check wether there are enough qpus and create an allocation dict that for every circuit id has the info of the QPU to which it will be sent
    if len(circuit_jsons)>len(qpus):
        logger.error(f"There are not enough QPUs: {len(circuit_jsons)} circuits were given, but only {len(qpus)} QPUs [{ValueError.__name__}].")
        raise SystemExit # User's level
    else:
        if len(circuit_jsons)<len(qpus):
            logger.warning("More QPUs provided than the number of circuits. Last QPUs will remain unused.")
        for circuit, qpu in zip(circuit_jsons, qpus):
            correspondence[circuit["id"]] = qpu.endpoint
        

    #Check wether the QPUs are valid
    if not all(qpu._family_name == qpus[0]._family_name for qpu in qpus):
        if not all("zmq" in qpu._comm_info for qpu in qpus):
            names = set()
            for qpu in qpus:
                names.add(qpu._family_name)
            logger.error(f"QPU objects provided are from different families ({list(names)}). For this version, classical communications beyond families are only supported with zmq communication type.")
            raise SystemExit # User's level
    
    logger.debug(f"Run arguments provided for simulation: {run_args}")
    
    #translate circuit ids in comm instruction to qpu endpoints
    for circuit in circuit_jsons:
        for instr in circuit["instructions"]:
            if instr["name"] in remote_controlled_gates:
                instr["qpus"] =  [correspondence[instr["circuits"][0]]]
                instr.pop("circuits")
    
    warn = False
    run_parameters = {}
    for k,v in run_args.items():
        if k == "transpile" or k == "initial_layout" or k == "opt_level":
            if not warn:
                logger.warning("Transpilation instructions are not supported for this version. Default `transpilation=False` is set.")
        else:
            run_parameters[k] = v

    # no need to capture errors bacuse they are captured at `QPU.run`
    for circuit, qpu in zip(circuit_jsons, qpus):
        logger.debug(f"The following circuit will be sent: {circuit}")
        distributed_qjobs.append(qpu.run(circuit, **run_parameters))

    return distributed_qjobs

=======
>>>>>>> 70eff399

class QJobMapper:
    """
    Class to map the method `QJob.upgrade_parameters` to a list of QJobs.
    """
    def __init__(self, qjobs):
        """
        Initializes the QJobMapper class.

        Args:
        ---------
        qjobs (list[<class 'qjob.QJob'>]): list of QJobs to be mapped.

        """
        self.qjobs = qjobs
        logger.debug(f"QJobMapper initialized with {len(qjobs)} QJobs.")

    def __call__(self, func, population):
        """
        Callable method to map the function to the given QJobs.

        Args:
        ---------
        func (func): function to be mapped to the QJobs. It must take as argument the an object <class 'qjob.Result'>.

        population (list[list]): population of vectors to be mapped to the QJobs.

        Return:
        ---------
        List of results of the function applied to the QJobs for the given population.
        """
        qjobs_ = []
        for i, params in enumerate(population):
            qjob = self.qjobs[i]
            logger.debug(f"Uptading params for QJob {qjob} in QPU {qjob._QPU.id}...")
            qjob.upgrade_parameters(params.tolist())
            qjobs_.append(qjob)

        logger.debug("About to gather results ...")
        results = gather(qjobs_) # we only gather the qjobs we upgraded.

        return [func(result) for result in results]


class QPUCircuitMapper:
    """
    Class to map the function `qpu.QPU.run()` to a list of QPUs.
    """
    def __init__(self, qpus, ansatz, transpile = False, initial_layout = None, **run_parameters):
        """
        Initializes the QPUCircuitMapper class.

        Args:
        ---------
        qpus (list[<class 'qpu.QPU'>]): list of QPU objects.

        circuit (json dict, <class 'qiskit.circuit.quantumcircuit.QuantumCircuit'> or QASM2 str): circuit to be run in the QPUs.

        transpile (bool): if True, transpilation will be done with respect to the backend of the given QPU. Default is set to False.

        initial_layout (list[int]): Initial position of virtual qubits on physical qubits for transpilation.

        **run_parameters : any other simulation instructions.

        """
        self.qpus = qpus

        if isinstance(ansatz, QuantumCircuit):
            self.ansatz = ansatz

        else:
            logger.error(f"Parametric circuit must be <class 'qiskit.circuit.quantumcircuit.QuantumCircuit'>, but {type(ansatz)} was provided [{TypeError.__name__}].")
            raise SystemExit # User's level

        self.transpile = transpile
        self.initial_layout = initial_layout
        self.run_parameters = run_parameters
        
        logger.debug(f"QPUMapper initialized with {len(qpus)} QPUs.")

    def __call__(self, func, population):
        """
        Callable method to map the function to the QPUs.

        Args:
        ---------
        func (func): function to be mapped to the QPUs. It must take as argument the an object <class 'qjob.Result'>.

        params (list[list]): population of vectors to be mapped to the circuits sent to the QPUs.

        Return:
        ---------
        List of the results of the function applied to the output of the circuits sent to the QPUs.
        """

        qjobs = []

        try:
            for i, params in enumerate(population):
                qpu = self.qpus[i % len(self.qpus)]
                circuit_assembled = self.ansatz.assign_parameters(params)

                logger.debug(f"Sending QJob to QPU {qpu.id}...")
                qjobs.append(qpu.run(circuit_assembled, transpile = self.transpile, initial_layout = self.initial_layout, **self.run_parameters))

            
            logger.debug(f"About to gather {len(qjobs)} results ...")
            results = gather(qjobs)

            return [func(result) for result in results]

        
        except  QiskitError as error:
            logger.error(f"Error while assigning parameters to QuantumCircuit, please check they have the correct size [{type(error).__name__}]: {error}.")
            raise SystemExit # User's level
        
        except Exception as error:
            logger.error(f"Some error occurred with the circuit [{type(error).__name__}]: {error}")
            raise SystemExit # User's level<|MERGE_RESOLUTION|>--- conflicted
+++ resolved
@@ -2,7 +2,6 @@
 from cunqa.qjob import gather
 from qiskit import QuantumCircuit
 from qiskit.exceptions import QiskitError
-<<<<<<< HEAD
 from qiskit.qasm2 import QASM2Error
 import numpy as np
 
@@ -100,8 +99,6 @@
 
     return distributed_qjobs
 
-=======
->>>>>>> 70eff399
 
 class QJobMapper:
     """
