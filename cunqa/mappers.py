--- conflicted
+++ resolved
@@ -54,12 +54,7 @@
             raise SystemExit # User's level
         
         if isinstance(circuit, CunqaCircuit):
-<<<<<<< HEAD
-            extended_cunqa_info = {"id":circuit._id, "instructions":circuit.instructions, "num_qubits": circuit.num_qubits,"num_clbits": circuit.num_clbits,"classical_registers": circuit.classical_regs,"quantum_registers": circuit.quantum_regs, "is_distributed":circuit.is_distributed, "is_parametric":circuit.is_parametric, "sending_to":circuit.sending_to}
-            circuit_jsons.append(extended_cunqa_info)
-=======
             circuit_jsons.append(circuit.info)
->>>>>>> 41773066
 
         elif isinstance(circuit, dict):
             circuit_jsons.append(circuit)
