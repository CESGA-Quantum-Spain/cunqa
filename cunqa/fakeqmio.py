import os
import glob
import argparse
import json

from qmiotools.integrations.qiskitqmio import FakeQmio 
from qiskit_aer.noise import NoiseModel

STORE_PATH = os.getenv("STORE")
INSTALL_PATH = os.getenv("INSTALL_PATH")
<<<<<<< HEAD
BASIS_GATES = ["sx", "x", "rz", "ecr"]
COUPLING_MAP = [
=======


parser = argparse.ArgumentParser(description="FakeQmio from calibrations")

parser.add_argument("backend_path", type = str, help = "Path to backend config json")

args = parser.parse_args()

if (args.backend_path == "last_calibrations"):
    jsonpath=os.getenv("QMIO_CALIBRATIONS",".")
    files=jsonpath+"/????_??_??__??_??_??.json"
    files = glob.glob(files)
    calibration_file=max(files, key=os.path.getctime) 
    args.backend_path = calibration_file
    fakeqmio = FakeQmio()
else:
    fakeqmio = FakeQmio(calibration_file = args.backend_path)
    """ calibration_file = str(args.backend_path) """

noise_model = NoiseModel.from_backend(fakeqmio)
noise_model_json = noise_model.to_dict(serializable = True)

with open(INSTALL_PATH + "/include/utils/basis_gates.json", "r") as gates_file:
    gates = json.load(gates_file)

fakeqmio_coupling_map = [
>>>>>>> 45e1537d
    [0,1],
    [2,1],
    [2,3],
    [4,3],
    [5,4],
    [6,3],
    [6,12],
    [7,0],
    [7,9],
    [9,10],
    [11,10],
    [11,12],
    [13,21],
    [14,11],
    [14,18],
    [15,8],
    [15,16],
    [18,17],
    [18,19],
    [20,19],
    [22,21],
    [22,31],
    [23,20],
    [23,30],
    [24,17],
    [24,27],
    [25,16],
    [25,26],
    [26,27],
    [28,27],
    [28,29],
    [30,29],
    [30,31]
]



parser = argparse.ArgumentParser(description="FakeQmio from calibrations")

parser.add_argument("backend_path", type = str, help = "Path to backend config json")

args = parser.parse_args()

if (args.backend_path == "last_calibrations"):
    fakeqmio = FakeQmio()
else:
    fakeqmio = FakeQmio(calibration_file = args.backend_path)

noise_model = NoiseModel.from_backend(fakeqmio)
noise_model_json = noise_model.to_dict(serializable = True)

backend_json = {
    "backend":{
        "name": "FakeQmio", 
        "version": args.backend_path,
        "simulator": "AerSimulator",
        "n_qubits": 32, 
        "url": "",
        "is_simulator": True,
        "conditional": True, 
        "memory": True,
        "max_shots": 1000000,
        "description": "FakeQmio backend",
        "coupling_map" : COUPLING_MAP,
        "basis_gates": BASIS_GATES, 
        "custom_instructions": "",
        "gates": []
    },
    "noise":noise_model_json
}


with open("{}/.api_simulator/fakeqmio_backend.json".format(STORE_PATH), 'w') as file:
    json.dump(backend_json, file)<|MERGE_RESOLUTION|>--- conflicted
+++ resolved
@@ -8,37 +8,8 @@
 
 STORE_PATH = os.getenv("STORE")
 INSTALL_PATH = os.getenv("INSTALL_PATH")
-<<<<<<< HEAD
 BASIS_GATES = ["sx", "x", "rz", "ecr"]
 COUPLING_MAP = [
-=======
-
-
-parser = argparse.ArgumentParser(description="FakeQmio from calibrations")
-
-parser.add_argument("backend_path", type = str, help = "Path to backend config json")
-
-args = parser.parse_args()
-
-if (args.backend_path == "last_calibrations"):
-    jsonpath=os.getenv("QMIO_CALIBRATIONS",".")
-    files=jsonpath+"/????_??_??__??_??_??.json"
-    files = glob.glob(files)
-    calibration_file=max(files, key=os.path.getctime) 
-    args.backend_path = calibration_file
-    fakeqmio = FakeQmio()
-else:
-    fakeqmio = FakeQmio(calibration_file = args.backend_path)
-    """ calibration_file = str(args.backend_path) """
-
-noise_model = NoiseModel.from_backend(fakeqmio)
-noise_model_json = noise_model.to_dict(serializable = True)
-
-with open(INSTALL_PATH + "/include/utils/basis_gates.json", "r") as gates_file:
-    gates = json.load(gates_file)
-
-fakeqmio_coupling_map = [
->>>>>>> 45e1537d
     [0,1],
     [2,1],
     [2,3],
@@ -74,7 +45,28 @@
     [30,31]
 ]
 
+parser = argparse.ArgumentParser(description="FakeQmio from calibrations")
 
+parser.add_argument("backend_path", type = str, help = "Path to backend config json")
+
+args = parser.parse_args()
+
+if (args.backend_path == "last_calibrations"):
+    jsonpath=os.getenv("QMIO_CALIBRATIONS",".")
+    files=jsonpath+"/????_??_??__??_??_??.json"
+    files = glob.glob(files)
+    calibration_file=max(files, key=os.path.getctime) 
+    args.backend_path = calibration_file
+    fakeqmio = FakeQmio()
+else:
+    fakeqmio = FakeQmio(calibration_file = args.backend_path)
+    """ calibration_file = str(args.backend_path) """
+
+noise_model = NoiseModel.from_backend(fakeqmio)
+noise_model_json = noise_model.to_dict(serializable = True)
+
+with open(INSTALL_PATH + "/include/utils/basis_gates.json", "r") as gates_file:
+    gates = json.load(gates_file)
 
 parser = argparse.ArgumentParser(description="FakeQmio from calibrations")
 
