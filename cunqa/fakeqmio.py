import os
import glob
import argparse
import json
from qmiotools.integrations.qiskitqmio import FakeQmio 
from qiskit_aer.noise import NoiseModel

STORE_PATH = os.getenv("STORE")
INSTALL_PATH = os.getenv("INSTALL_PATH")
BASIS_GATES = ["sx", "x", "rz", "ecr"]
COUPLING_MAP = [
    [0,1],
    [2,1],
    [2,3],
    [4,3],
    [5,4],
    [6,3],
    [6,12],
    [7,0],
    [7,9],
    [9,10],
    [11,10],
    [11,12],
    [13,21],
    [14,11],
    [14,18],
    [15,8],
    [15,16],
    [18,17],
    [18,19],
    [20,19],
    [22,21],
    [22,31],
    [23,20],
    [23,30],
    [24,17],
    [24,27],
    [25,16],
    [25,26],
    [26,27],
    [28,27],
    [28,29],
    [30,29],
    [30,31]
]

parser = argparse.ArgumentParser(description="FakeQmio from calibrations")

<<<<<<< HEAD
parser.add_argument("backend_path", type = str, help = "Path to backend config json")
parser.add_argument("SEED", type = int, help = "Random SEED")
=======
parser.add_argument("backend_path", type = str, help = "Path to Qmio calibration file")
parser.add_argument("SLURM_JOB_ID", type = int, help = "SLURM_JOB_ID enviroment variable")
>>>>>>> 3d6c6b2e

args = parser.parse_args()

if (args.backend_path == "last_calibrations"):
    jsonpath=os.getenv("QMIO_CALIBRATIONS",".")
    files=jsonpath+"/????_??_??__??_??_??.json"
    files = glob.glob(files)
    calibration_file=max(files, key=os.path.getctime) 
    args.backend_path = calibration_file
    fakeqmio = FakeQmio()
else:
    fakeqmio = FakeQmio(calibration_file = args.backend_path)

noise_model = NoiseModel.from_backend(fakeqmio)
noise_model_json = noise_model.to_dict(serializable = True)

backend_json = {
    "backend":{
        "name": "FakeQmio", 
        "version": args.backend_path,
        "n_qubits": 32, 
        "url": "",
        "is_simulator": True,
        "conditional": True, 
        "memory": True,
        "max_shots": 1000000,
        "description": "FakeQmio backend",
        "coupling_map" : COUPLING_MAP,
        "basis_gates": BASIS_GATES, 
        "custom_instructions": "",
        "gates": []
    },
    "noise":noise_model_json
}

<<<<<<< HEAD
SLURM_JOB_ID = os.getenv("SLURM_JOB_ID")
with open("{}/.api_simulator/tmp_fakeqmio_backend_{}.json".format(STORE_PATH, args.SEED), 'w') as file:
=======

with open("{}/.api_simulator/tmp_fakeqmio_backend_{}.json".format(STORE_PATH, args.SLURM_JOB_ID), 'w') as file:
>>>>>>> 3d6c6b2e
    json.dump(backend_json, file)<|MERGE_RESOLUTION|>--- conflicted
+++ resolved
@@ -46,13 +46,8 @@
 
 parser = argparse.ArgumentParser(description="FakeQmio from calibrations")
 
-<<<<<<< HEAD
-parser.add_argument("backend_path", type = str, help = "Path to backend config json")
-parser.add_argument("SEED", type = int, help = "Random SEED")
-=======
 parser.add_argument("backend_path", type = str, help = "Path to Qmio calibration file")
 parser.add_argument("SLURM_JOB_ID", type = int, help = "SLURM_JOB_ID enviroment variable")
->>>>>>> 3d6c6b2e
 
 args = parser.parse_args()
 
@@ -88,11 +83,6 @@
     "noise":noise_model_json
 }
 
-<<<<<<< HEAD
-SLURM_JOB_ID = os.getenv("SLURM_JOB_ID")
-with open("{}/.api_simulator/tmp_fakeqmio_backend_{}.json".format(STORE_PATH, args.SEED), 'w') as file:
-=======
 
 with open("{}/.api_simulator/tmp_fakeqmio_backend_{}.json".format(STORE_PATH, args.SLURM_JOB_ID), 'w') as file:
->>>>>>> 3d6c6b2e
     json.dump(backend_json, file)