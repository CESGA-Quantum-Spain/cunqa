import os
import glob
import argparse
import json
from qmiotools.integrations.qiskitqmio import FakeQmio 
from qiskit_aer.noise import NoiseModel

STORE_PATH = os.getenv("STORE")
BASIS_GATES = ["sx", "x", "rz", "ecr"]
COUPLING_MAP = [
    [0,1],
    [2,1],
    [2,3],
    [4,3],
    [5,4],
    [6,3],
    [6,12],
    [7,0],
    [7,9],
    [9,10],
    [11,10],
    [11,12],
    [13,21],
    [14,11],
    [14,18],
    [15,8],
    [15,16],
    [18,17],
    [18,19],
    [20,19],
    [22,21],
    [22,31],
    [23,20],
    [23,30],
    [24,17],
    [24,27],
    [25,16],
    [25,26],
    [26,27],
    [28,27],
    [28,29],
    [30,29],
    [30,31]
]

parser = argparse.ArgumentParser(description="FakeQmio from calibrations")

parser.add_argument("backend_path", type = str, help = "Path to Qmio calibration file")
parser.add_argument("thermal_relaxation", type = int, help = "Weather thermal relaxation is added to FakeQmio")
parser.add_argument("readout_error", type = int, help = "Weather thermal relaxation is added to FakeQmio")
parser.add_argument("gate_error", type = int, help = "Weather thermal relaxation is added to FakeQmio")
parser.add_argument("SLURM_JOB_ID", type = int, help = "SLURM_JOB_ID enviroment variable")

args = parser.parse_args()

# set defaults
thermal_relaxation, readout_error, gate_error = True, False, False
# read arguments
if args.thermal_relaxation is 0:
    thermal_relaxation = False
if args.readout_error is 1:
    readout_error = True
if args.gate_error is 1:
    gate_error = True

if (args.backend_path == "last_calibrations"):
    jsonpath=os.getenv("QMIO_CALIBRATIONS",".")
    files=jsonpath+"/????_??_??__??_??_??.json"
    files = glob.glob(files)
    calibration_file=max(files, key=os.path.getctime) 
    args.backend_path = calibration_file
    
    fakeqmio = FakeQmio(None,thermal_relaxation, readout_error, gate_error)
else:
    fakeqmio = FakeQmio(args.backend_path,thermal_relaxation, readout_error, gate_error)

noise_model = NoiseModel.from_backend(fakeqmio)
noise_model_json = noise_model.to_dict(serializable = True)

description = "FakeQmio backend with: "
errors = ""
if thermal_relaxation:
    errors += " thermal_relaxation"
if readout_error:
    errors += " readout_error"
if gate_error:
    errors += " gate_error"

description = description + ", ".join(errors.split())+"."


backend_json = {
<<<<<<< HEAD
    "name": "FakeQmio", 
    "version": args.backend_path,
    "n_qubits": 32, 
    "description": "FakeQmio backend",
    "coupling_map" : COUPLING_MAP,
    "basis_gates": BASIS_GATES, 
    "custom_instructions": "",
    "gates": [],
    "noise_model": noise_model_json
=======
    "backend":{
        "name": "FakeQmio", 
        "version": args.backend_path,
        "n_qubits": 32, 
        "url": "",
        "is_simulator": True,
        "conditional": True, 
        "memory": True,
        "max_shots": 1000000,
        "description": description,
        "coupling_map" : COUPLING_MAP,
        "basis_gates": BASIS_GATES,
        "custom_instructions": "",
        "gates": []
    },
    "noise":noise_model_json
>>>>>>> 0f140b6c
}


with open("{}/.cunqa/tmp_fakeqmio_backend_{}.json".format(STORE_PATH, args.SLURM_JOB_ID), 'w') as file:
    json.dump(backend_json, file)<|MERGE_RESOLUTION|>--- conflicted
+++ resolved
@@ -90,7 +90,6 @@
 
 
 backend_json = {
-<<<<<<< HEAD
     "name": "FakeQmio", 
     "version": args.backend_path,
     "n_qubits": 32, 
@@ -100,24 +99,6 @@
     "custom_instructions": "",
     "gates": [],
     "noise_model": noise_model_json
-=======
-    "backend":{
-        "name": "FakeQmio", 
-        "version": args.backend_path,
-        "n_qubits": 32, 
-        "url": "",
-        "is_simulator": True,
-        "conditional": True, 
-        "memory": True,
-        "max_shots": 1000000,
-        "description": description,
-        "coupling_map" : COUPLING_MAP,
-        "basis_gates": BASIS_GATES,
-        "custom_instructions": "",
-        "gates": []
-    },
-    "noise":noise_model_json
->>>>>>> 0f140b6c
 }
 
 
