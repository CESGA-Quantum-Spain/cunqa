--- conflicted
+++ resolved
@@ -1,8 +1,3 @@
-<<<<<<< HEAD
-"""
-Holds a single class to determine QPU backends.
-"""
-=======
 from typing import  TypedDict
 
 class BackendData(TypedDict):
@@ -17,7 +12,6 @@
     simulator: str
     version: str
 
->>>>>>> 0f140b6c
 
 class Backend():
     """
