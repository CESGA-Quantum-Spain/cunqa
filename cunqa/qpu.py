--- conflicted
+++ resolved
@@ -10,14 +10,6 @@
 if info_path is None:
     STORE = os.getenv("STORE")
     info_path = STORE+"/.cunqa/qpus.json"
-<<<<<<< HEAD
-# importamos api en C++
-from cunqa.qclient import QClient
-# importamos la clase Backend
-from cunqa.backend import Backend
-from cunqa.qjob import QJob
-=======
->>>>>>> 833e0895
 
 
 class QPU:
@@ -26,11 +18,7 @@
     ----------------------
     """
     
-<<<<<<< HEAD
-    def __init__(self, id=None, qclient=None, backend=None, port = None, comm_info = None):
-=======
-    def __init__(self, id=None, qclient=None, backend=None, family_name = None, port = None):
->>>>>>> 833e0895
+    def __init__(self, id=None, qclient=None, backend=None, family_name = None, port = None, comm_info = None):
         """
         Initializes the QPU class.
 
@@ -92,7 +80,6 @@
             logger.error(f"QClient port must be str, but {type(port)} was provided [{TypeError.__name__}].")
             raise SystemExit # User's level
         
-<<<<<<< HEAD
         if comm_info == None:
             logger.error(f"QPU communication info not assigned [{TypeError.__name__}].") # for staters we raise the same error as if qclient was not provided
             raise SystemExit # User's level
@@ -105,7 +92,6 @@
             logger.error(f"QClient comm_info must be dict, but {type(comm_info)} was provided [{TypeError.__name__}].")
             raise SystemExit # User's level
         
-=======
         if family_name == None:
             logger.error(f"Please provide QPU family name [{TypeError.__name__}].") # for staters we raise the same error as if qclient was not provided
             raise SystemExit # User's level
@@ -119,7 +105,6 @@
 
 
 
->>>>>>> 833e0895
         # argument to track weather the QPU is connected. It will be connected at `run` method.
         self.connected = False
         
@@ -153,10 +138,6 @@
         --------
         <class 'qjob.Result'> object.
         """
-<<<<<<< HEAD
-=======
-
->>>>>>> 833e0895
         if not self.connected:
             self._qclient.connect(self._port)
             logger.debug(f"QClient connection stabished for QPU {self.id} to port {self._port}.")
@@ -178,24 +159,10 @@
     """
     Class to represent a group of QPUs that where raised in the same job.
     """
-<<<<<<< HEAD
-    try:
-        with open(path, "r") as qpus_file:
-            qpus_json = load(qpus_file)
-
-    except FileNotFoundError as error:
-        logger.error(f"No such file as {path} was found. Please provide a correct file path or check that evironment variables are correct [{type(error).__name__}].")
-        raise SystemExit # User's level
-
-    except TypeError as error:
-        logger.error(f"Path to qpus json file must be str, but {type(path)} was provided [{type(error).__name__}].")
-        raise SystemExit # User's level
-=======
     def __init__(self, name = None, jobid = None):
         """
         Initializes the QFamily class.
         """
->>>>>>> 833e0895
 
         if name is None:
             logger.error("No family name provided.")
@@ -220,20 +187,4 @@
         else:
             logger.error(f"QFamily name must be str, but {type(name)} was provided [{TypeError.__name__}].")
 
-<<<<<<< HEAD
-    
-    if len(qpus_json) != 0:
-        qpus = []
-        i = 0
-        for k, v in qpus_json.items():
-            client = QClient(path)
-            qpus.append(QPU(id = i, qclient = client, backend = Backend(v['backend']), port = k, comm_info = v['comm_info'])) # errors captured above
-            i+=1
-        logger.debug(f"{len(qpus)} QPU objects were created.")
-        return qpus
-    else:
-        logger.error(f"No QPUs were found, {path} is empty.")
-        raise SystemExit
-=======
-        
->>>>>>> 833e0895
+        