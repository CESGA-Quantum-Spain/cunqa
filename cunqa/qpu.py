import os
from json import JSONDecodeError, load
# path to access to json file holding information about the raised QPUs
info_path = os.getenv("INFO_PATH")
if info_path is None:
    STORE = os.getenv("STORE")
    info_path = STORE+"/.cunqa/qpus.json"
# importamos api en C++
from cunqa.qclient import QClient
# importamos la clase Backend
from cunqa.backend import Backend
from cunqa.qjob import QJob


# importing logger
from cunqa.logger import logger

class QPU():
    """
    Class to define a QPU.
    ----------------------
    """
    
    def __init__(self, id=None, qclient=None, backend=None, port = None):
        """
        Initializes the QPU class.

        Args:
        -----------
        id (int): Id assigned to the qpu, simply a int from 0 to n_qpus-1.

        qclient (<class 'python.qclient.QClient'>): object that holds the information to communicate with the server
            endpoint for a given QPU.
            
        backend (<class 'backend.Backend'>): object that provides information about the QPU backend.

        port (str): String refering to the port of the server to which the QPU corresponds.
        """
        
        if id == None:
            logger.error(f"QPU id not provided [{TypeError.__name__}].")
            raise SystemExit # User's level
            
        elif type(id) == int:
            self.id = id

        else:
            logger.error(f"QPU id must be int, but {type(id)} was provided [{TypeError.__name__}].")
            raise SystemExit # User's level


        if qclient == None:
            logger.error(f"QPU client not assigned [{TypeError.__name__}].")
            raise SystemExit # User's level
            
        elif isinstance(qclient, QClient):
            self._qclient = qclient

        else:
            logger.error(f"QPU qclient must be <class 'python.qclient.QClient'>, but {type(qclient)} was provided [{TypeError.__name__}].")
            raise SystemExit # User's level


        if backend == None:
            logger.error(f"QPU backend not provided [{TypeError.__name__}].")
            raise SystemExit # User's level
            
        elif isinstance(backend, Backend):
            self.backend = backend

        else:
            logger.error(f"QPU backend must be <class 'backend.Backend'>, but {type(backend)} was provided [{TypeError.__name__}].")
            raise SystemExit # User's level
        
        if port == None:
            logger.error(f"QPU client not assigned [{TypeError.__name__}].") # for staters we raise the same error as if qclient was not provided
            raise SystemExit # User's level
        
        elif isinstance(port, str):
            self._port = port

        else:
            logger.error(f"QClient port must be str, but {type(port)} was provided [{TypeError.__name__}].")
            raise SystemExit # User's level
<<<<<<< HEAD
        
=======



>>>>>>> a676bd9c
        # argument to track weather the QPU is connected. It will be connected at `run` method.
        self.connected = False
        
        logger.debug(f"Object for QPU {id} created correctly.")


    def run(self, circuit, transpile = False, initial_layout = None, opt_level = 1, **run_parameters):
        """
        Class method to run a circuit in the QPU.

        It is important to note that  if `transpilation` is set False, we asume user has already done the transpilation, otherwise some errors during the simulation
        can occur, for example if the QPU has a noise model with error associated to specific gates, if the circuit is not transpiled errors might not appear.

        If `transpile` is False and `initial_layout` is provided, it will be ignored.

        Possible instructions to add as `**run_parameters` can be: shots, method, parameter_binds, meas_level, ...

        Args:
        --------
        circuit (json dict, <class 'qiskit.circuit.quantumcircuit.QuantumCircuit'> or QASM2 str): circuit to be run in the QPU.

        transpile (bool): if True, transpilation will be done with respect to the backend of the given QPU. Default is set to False.

        initial_layout (list[int]): Initial position of virtual qubits on physical qubits for transpilation.

        opt_level (int): optimization level for transpilation, default set to 1.

        **run_parameters : any other simulation instructions.

        Return:
        --------
        <class 'qjob.Result'> object.
        """

        if not self.connected:
            self._qclient.connect(self._port)
            logger.debug(f"QClient connection stabished for QPU {self.id} to port {self._port}.")
        else:
            logger.debug(f"QClient already connected for QPU {self.id} to port {self._port}.")

        try:
            qjob = QJob(self, circuit, transpile = transpile, initial_layout = initial_layout, opt_level = opt_level, **run_parameters)
            qjob.submit()
            logger.debug(f"Qjob submitted to QPU {self.id}.")
        except Exception as error:
            logger.error(f"Error when submitting QJob [{type(error).__name__}].")
            raise SystemExit # User's level

        return qjob
    




def getQPUs(path = info_path):
    """
    Global function to get the QPU objects corresponding to the virtual QPUs raised.

    Return:
    ---------
    List of QPU objects.
    
    """
    try:
        with open(path, "r") as qpus_json:
            dumps = load(qpus_json)

    except FileNotFoundError as error:
        logger.error(f"No such file as {path} was found. Please provide a correct file path or check that evironment variables are correct [{type(error).__name__}].")
        raise SystemExit # User's level

    except TypeError as error:
        logger.error(f"Path to qpus json file must be str, but {type(path)} was provided [{type(error).__name__}].")
        raise SystemExit # User's level

    except JSONDecodeError as error:
        logger.error(f"File format not correct, must be json and follow the correct structure. Please check that {path} adeuqates to the format [{type(error).__name__}].")
        raise SystemExit # User's level

    except Exception as error:
        logger.error(f"Some exception occurred [{type(error).__name__}].")
        raise SystemExit # User's level
    
    logger.debug(f"File accessed correctly.")


    
    if len(dumps) != 0:
        qpus = []
        i = 0
        for k, v in dumps.items():
            client = QClient(path)
            # client.connect(k)
            qpus.append(  QPU(id = i, qclient = client, backend = Backend(v['backend']), port = k  )  ) # errors captured above
            i+=1
        logger.debug(f"{len(qpus)} QPU objects were created.")
        return qpus
    else:
        logger.error(f"No QPUs were found, {path} is empty.")
        raise SystemExit
<|MERGE_RESOLUTION|>--- conflicted
+++ resolved
@@ -82,13 +82,7 @@
         else:
             logger.error(f"QClient port must be str, but {type(port)} was provided [{TypeError.__name__}].")
             raise SystemExit # User's level
-<<<<<<< HEAD
         
-=======
-
-
-
->>>>>>> a676bd9c
         # argument to track weather the QPU is connected. It will be connected at `run` method.
         self.connected = False
         
