"""
    Contains the description of the :py:class:`~cunqa.qpu.QPU` class.

    These :py:class:`QPU` objects are the python representation of the virtual QPUs deployed.
    Each one has its :py:class:`QClient` object that communicates with the server of the corresponding virtual QPU.
    Through these objects we are able to send circuits and recieve results from simulations.

    Virtual QPUs
    ============
    Each virtual QPU is described by three elements:

        - **Server**: classical resources intended to communicate with the python API to recieve circuits or quantum tasks and to send results of the simulations.
        - **Backend**: characteristics that define the QPU that is emulated: coupling map, basis gates, noise model, etc.
        - **Simulator**: classical resources intended to simulate circuits accordingly to the backend characteristics.
    
    .. image:: /_static/virtualqpuequal.png
        :align: center
        :width: 400px
        :height: 200px

    In order to stablish communication with the server, in the python API :py:class:`QPU` objects are created, each one of them associated with a virtual QPU.
    Each object will have a :py:class:`QClient` C++ object through which the communication with the classical resoruces is performed.
    
    .. image:: /_static/client-server-comm.png
        :align: center
        :width: 150
        :height: 300px

        
    Connecting to virtual QPUs
    ==========================

    The submodule :py:mod:`~cunqa.qutils` gathers functions for obtaining information about the virtual QPUs available;
    among them, the :py:func:`~cunqa.qutils.get_QPUs` function returns a list of :py:class:`QPU` objects with the desired filtering:

    >>> from cunqa import get_QPUs
    >>> get_QPUs()
    [<cunqa.qpu.QPU object at XXXX>, <cunqa.qpu.QPU object at XXXX>, <cunqa.qpu.QPU object at XXXX>]

    When each :py:class:`QPU` is instanciated, the corresponding :py:class:`QClient` is created.
    Nevertheless, it is not until the first job is submited that the client actually connects to the correspoding server.
    Other properties and information gathered in the :py:class:`QPU` class are shown on its documentation.

    Interacting with virtual QPUs
    =============================

    Once we have the :py:class:`QPU` objects created, we can start interacting with them.
    The most important method of the class is :py:meth:`QPU.run`, which allows to send a circuit to the virtual QPU for its simulation,
    returning a :py:class:`~cunqa.qjob.QJob` object associated to the quantum task:

        >>> qpus = get_QPUs()
        >>> qpu = qpus[0]
        >>> qpu.run(circuit)
        <cunqa.qjob.QJob object at XXXX>

    This method takes several arguments for specifications of the simulation such as `shots` or `transpilation`.
    For a larger description of its functionalities checkout its documentation.

"""

import os
from typing import  Union, Any, Optional
import inspect

from qiskit import QuantumCircuit

from cunqa.qclient import QClient
from cunqa.circuit import CunqaCircuit, _is_parametric
from cunqa.backend import Backend
from cunqa.qjob import QJob
from cunqa.logger import logger
from cunqa.transpile import transpiler, TranspileError

# path to access to json file holding information about the raised QPUs
INFO_PATH: Optional[str] = os.getenv("INFO_PATH")
if INFO_PATH is None:
    STORE: Optional[str] = os.getenv("STORE")
    if STORE is not None:
        INFO_PATH = STORE + "/.cunqa/qpus.json"
    else:
        logger.error(f"Cannot find $STORE enviroment variable.")
        raise SystemExit



class QPU:
    """
    Class to represent a virtual QPU deployed for user interaction.

    This class contains the neccesary data for connecting to the virtual QPU's server in order to communicate circuits and results in both ways.
    This communication is stablished trough the :py:attr:`QPU.qclient`.

    """
<<<<<<< HEAD
    _id: int 
    _qclient: 'QClient' 
    _backend: 'Backend'
    _name: str 
    _family: str
    _endpoint: "tuple[str, int]" 
    _connected: bool 
=======
    _id: int #: Id string assigned to the object.
    _qclient: 'QClient'  #: Object that holds the information to communicate with the server endpoint of the corresponding virtual QPU.
    _backend: 'Backend' #: Object that provides the characteristics that the simulator at the virtual QPU uses to emulate a real device.
    _family: str #: Name of the family to which the corresponding virtual QPU belongs.
    _endpoint: "tuple[str, int]" #: String refering to the endpoint of the corresponding virtual QPU.
    _connected: bool #: Weather if the :py:class:`QClient` is already connected.
>>>>>>> f59c1192
    
    def __init__(self, id: int, qclient: 'QClient', backend: Backend, name: str, family: str, endpoint: "tuple[str, int]"):
        """
        Initializes the :py:class:`QPU` class.

        This initialization of the class is done by the :py:func:`~cunqa.qutils.get_QPUs` function, which loads the `id`,
        `family` and `endpoint`, and instanciates the `qclient` and the `backend` objects.

        Args:
            id (str): id string assigned to the object.

            qclient (QClient): object that holds the information to communicate with the server endpoint of the corresponding virtual QPU.
                
            backend (~cunqa.backend.Backend): object that provides the characteristics that the simulator at the virtual QPU uses to emulate a real device.

            family (str):  name of the family to which the corresponding virtual QPU belongs.
            
            endpoint (str): string refering to the endpoint of the corresponding virtual QPU.
        """
        
        self._id = id
        self._qclient = qclient
        self._backend = backend
        self._name = name
        self._family = family
        self._endpoint = endpoint
        self._connected = False
        
        logger.debug(f"Object for QPU {id} created correctly.")

    @property
    def id(self) -> int:
        """Id string assigned to the object."""
        return self._id
    
    @property
    def name(self) -> str:
        return self._name
    
    @property
    def backend(self) -> Backend:
        """Object that provides the characteristics that the simulator at the virtual QPU uses to emulate a real device."""
        return self._backend

    def run(self, circuit: Union[dict, 'CunqaCircuit', 'QuantumCircuit'], transpile: bool = False, initial_layout: Optional["list[int]"] = None, opt_level: int = 1, **run_parameters: Any) -> 'QJob':
        """
        Class method to send a circuit to the corresponding virtual QPU.

        It is important to note that  if `transpile` is set ``False``, we asume user has already done the transpilation, otherwise some errors during the simulation can occur.

        Possible instructions to add as `**run_parameters` depend on the simulator, but mainly `shots` and `method` are used.

        Args:
            circuit (dict | qiskit.QuantumCircuit | ~cunqa.circuit.CunqaCircuit): circuit to be simulated at the virtual QPU.

            transpile (bool): if True, transpilation will be done with respect to the backend of the given QPU. Default is set to False.

            initial_layout (list[int]): Initial position of virtual qubits on physical qubits for transpilation.

            opt_level (int): optimization level for transpilation, default set to 1.

            **run_parameters: any other simulation instructions.

        Return:
            A :py:class:`~cunqa.qjob.QJob` object related to the job sent.


        .. warning::
            If `transpile` is set ``False`` and transpilation instructions (`initial_layout`, `opt_level`) are provided, they will be ignored.
        
        .. note::
            Transpilation is the process of translating circuit instructions into the native gates of the destined backend accordingly to the topology of its qubits.
            If this is not done, the simulatior receives the instructions but associates no error, so simulation outcome will not be correct.

        """

        # Disallow execution of distributed circuits
        if inspect.stack()[1].function != "run_distributed": # Checks if the run() is called from run_distributed()
            if isinstance(circuit, CunqaCircuit):
                if circuit.has_cc or circuit.has_qc:
                    logger.error("Distributed circuits can't run using QPU.run(), try run_distributed() instead.")
                    raise SystemExit
            elif isinstance(circuit, dict):
                if ('has_cc' in circuit and circuit["has_cc"]) or ('has_qc' in circuit and circuit["has_qc"]):
                    logger.error("Distributed circuits can't run using QPU.run(), try run_distributed() instead.")
                    raise SystemExit

        # Handle connection to QClient
        if not self._connected:
            ip, port = self._endpoint
            self._qclient.connect(ip, port)
            self._connected = True
            logger.debug(f"QClient connection stabished for QPU {self._id} to endpoint {ip}:{port}.")
            self._connected = True

        # Transpilation if requested
        if transpile:
            try:
                logger.debug(f"About to transpile: {circuit}")
                circuit = transpiler(circuit, self._backend, initial_layout = initial_layout, opt_level = opt_level)
                logger.debug("Transpilation done.")
            except Exception as error:
                logger.error(f"Transpilation failed [{type(error).__name__}].")
                raise TranspileError # I capture the error in QPU.run() when creating the job

        try:
            qjob = QJob(self._qclient, self._backend, circuit, **run_parameters)
            qjob.submit()
            logger.debug(f"Qjob submitted to QPU {self._id}.")
        except Exception as error:
            logger.error(f"Error when submitting QJob [{type(error).__name__}].")
            raise SystemExit

        return qjob<|MERGE_RESOLUTION|>--- conflicted
+++ resolved
@@ -91,7 +91,6 @@
     This communication is stablished trough the :py:attr:`QPU.qclient`.
 
     """
-<<<<<<< HEAD
     _id: int 
     _qclient: 'QClient' 
     _backend: 'Backend'
@@ -99,14 +98,6 @@
     _family: str
     _endpoint: "tuple[str, int]" 
     _connected: bool 
-=======
-    _id: int #: Id string assigned to the object.
-    _qclient: 'QClient'  #: Object that holds the information to communicate with the server endpoint of the corresponding virtual QPU.
-    _backend: 'Backend' #: Object that provides the characteristics that the simulator at the virtual QPU uses to emulate a real device.
-    _family: str #: Name of the family to which the corresponding virtual QPU belongs.
-    _endpoint: "tuple[str, int]" #: String refering to the endpoint of the corresponding virtual QPU.
-    _connected: bool #: Weather if the :py:class:`QClient` is already connected.
->>>>>>> f59c1192
     
     def __init__(self, id: int, qclient: 'QClient', backend: Backend, name: str, family: str, endpoint: "tuple[str, int]"):
         """
