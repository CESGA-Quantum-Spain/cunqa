"""
    Contains our virtual QPU class.
"""

import os
from typing import  Union, Any, Optional
import inspect

from qiskit import QuantumCircuit

from cunqa.qclient import QClient
from cunqa.circuit import CunqaCircuit 
from cunqa.backend import Backend
from cunqa.qjob import QJob
from cunqa.logger import logger
from cunqa.transpile import transpiler, TranspileError

# path to access to json file holding information about the raised QPUs
INFO_PATH: Optional[str] = os.getenv("INFO_PATH")
if INFO_PATH is None:
    STORE: Optional[str] = os.getenv("STORE")
    if STORE is not None:
        INFO_PATH = STORE + "/.cunqa/qpus.json"
    else:
        logger.error(f"Cannot find $STORE enviroment variable.")
        raise SystemExit



class QPU:
    """
    Class to define a QPU.
    """
    _id: int 
    _qclient: 'QClient' 
    _backend: 'Backend' 
    _family: str
    _endpoint: "tuple[str, int]" 
    _connected: bool 
    
<<<<<<< HEAD
    def __init__(self, id : int, qclient : QClient, backend : Backend, family : str, endpoint : tuple, node_mode: tuple):
=======
    def __init__(self, id: int, qclient: 'QClient', backend: Backend, family: str, endpoint: "tuple[str, int]"):
>>>>>>> 7f4e62b7
        """
        Initializes the QPU class.

        Args:
            id (int): Id assigned to the qpu, simply a int from 0 to n_qpus-1.

            qclient (<class 'python.qclient.QClient'>): object that holds the information to communicate with the server
                endpoint for a given QPU.
                
            backend (<class 'backend.Backend'>): object that provides information about the QPU backend.

            endpoint (str): String refering to the endpoint of the server to which the QPU corresponds.
        """
        
        self._id = id
        self._qclient = qclient
        self._backend = backend
        self._family = family
        self._endpoint = endpoint
<<<<<<< HEAD
        self._node_mode = node_mode
=======
>>>>>>> 7f4e62b7
        self._connected = False
        
        logger.debug(f"Object for QPU {id} created correctly.")

    @property
    def id(self) -> int:
        return self._id
    
    @property
    def backend(self) -> Backend:
        return self._backend

    def run(self, circuit: Union[dict, 'CunqaCircuit', 'QuantumCircuit'], transpile: bool = False, initial_layout: Optional["list[int]"] = None, opt_level: int = 1, **run_parameters: Any) -> 'QJob':
        """
        Class method to run a circuit in the QPU.

        It is important to note that  if `transpilation` is set False, we asume user has already done the transpilation, otherwise some errors during the simulation
        can occur, for example if the QPU has a noise model with error associated to specific gates, if the circuit is not transpiled errors might not appear.

        If `transpile` is False and `initial_layout` is provided, it will be ignored.

        Possible instructions to add as `**run_parameters` can be: shots, method, parameter_binds, meas_level, ...

        Args:
            circuit (json dict or <class 'qiskit.circuit.CunqaCircuit'>): circuit to be run in the QPU.

            transpile (bool): if True, transpilation will be done with respect to the backend of the given QPU. Default is set to False.

            initial_layout (list[int]): Initial position of virtual qubits on physical qubits for transpilation.

            opt_level (int): optimization level for transpilation, default set to 1.

            **run_parameters : any other simulation instructions.

        Return:
            <class 'QJob'> object.
        """
<<<<<<< HEAD
        local_node = os.getenv("SLURMD_NODENAME")
        if (self._node_mode[1] == "hpc" and self._node_mode[0] !=local_node):
            logger.error(f"Error while running: trying to run a job from node {local_node} on a QPU in HPC mode connected to node {self._node_mode[0]}." )
            raise SystemExit
    
=======
        # Disallow execution of distributed circuits
        if inspect.stack()[1].function != "run_distributed": # Checks if the run() is called from run_distributed()
            if isinstance(circuit, CunqaCircuit):
                if circuit.has_cc:
                    logger.error("Distributed circuits can't run using QPU.run(), try run_distributed() instead.")
                    raise SystemExit
            elif isinstance(circuit, dict):
                if 'has_cc' in circuit and circuit["has_cc"]:
                    logger.error("Distributed circuits can't run using QPU.run(), try run_distributed() instead.")
                    raise SystemExit



        # Handle connection to QClient
>>>>>>> 7f4e62b7
        if not self._connected:
            ip, port = self._endpoint
            self._qclient.connect(ip, port)
            self._connected = True
            logger.debug(f"QClient connection stabished for QPU {self._id} to endpoint {ip}:{port}.")
            self._connected = True

        if transpile:
            try:
                logger.debug(f"About to transpile: {circuit}")
                circuit = transpiler(circuit, self._backend, initial_layout = initial_layout, opt_level = opt_level)
                logger.debug("Transpilation done.")
            except Exception as error:
                logger.error(f"Transpilation failed [{type(error).__name__}].")
                raise TranspileError # I capture the error in QPU.run() when creating the job

        try:
            qjob = QJob(self._qclient, self._backend, circuit, **run_parameters)
            qjob.submit()
            logger.debug(f"Qjob submitted to QPU {self._id}.")
        except Exception as error:
            logger.error(f"Error when submitting QJob [{type(error).__name__}].")
            raise SystemExit

        return qjob<|MERGE_RESOLUTION|>--- conflicted
+++ resolved
@@ -38,11 +38,7 @@
     _endpoint: "tuple[str, int]" 
     _connected: bool 
     
-<<<<<<< HEAD
-    def __init__(self, id : int, qclient : QClient, backend : Backend, family : str, endpoint : tuple, node_mode: tuple):
-=======
     def __init__(self, id: int, qclient: 'QClient', backend: Backend, family: str, endpoint: "tuple[str, int]"):
->>>>>>> 7f4e62b7
         """
         Initializes the QPU class.
 
@@ -62,10 +58,6 @@
         self._backend = backend
         self._family = family
         self._endpoint = endpoint
-<<<<<<< HEAD
-        self._node_mode = node_mode
-=======
->>>>>>> 7f4e62b7
         self._connected = False
         
         logger.debug(f"Object for QPU {id} created correctly.")
@@ -103,13 +95,6 @@
         Return:
             <class 'QJob'> object.
         """
-<<<<<<< HEAD
-        local_node = os.getenv("SLURMD_NODENAME")
-        if (self._node_mode[1] == "hpc" and self._node_mode[0] !=local_node):
-            logger.error(f"Error while running: trying to run a job from node {local_node} on a QPU in HPC mode connected to node {self._node_mode[0]}." )
-            raise SystemExit
-    
-=======
         # Disallow execution of distributed circuits
         if inspect.stack()[1].function != "run_distributed": # Checks if the run() is called from run_distributed()
             if isinstance(circuit, CunqaCircuit):
@@ -124,7 +109,6 @@
 
 
         # Handle connection to QClient
->>>>>>> 7f4e62b7
         if not self._connected:
             ip, port = self._endpoint
             self._qclient.connect(ip, port)
