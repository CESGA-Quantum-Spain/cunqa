--- conflicted
+++ resolved
@@ -80,7 +80,6 @@
             logger.error(f"QClient port must be str, but {type(port)} was provided [{TypeError.__name__}].")
             raise SystemExit # User's level
         
-<<<<<<< HEAD
         if family_name == None:
             logger.error(f"Please provide QPU family name [{TypeError.__name__}].") # for staters we raise the same error as if qclient was not provided
             raise SystemExit # User's level
@@ -93,9 +92,6 @@
             raise SystemExit # User's level
 
 
-
-=======
->>>>>>> e3645970
         # argument to track weather the QPU is connected. It will be connected at `run` method.
         self.connected = False
         
