--- conflicted
+++ resolved
@@ -18,11 +18,7 @@
     ----------------------
     """
     
-<<<<<<< HEAD
-    def __init__(self, id=None, qclient=None, backend=None, family_name = None, ip = None, port = None, comm_info = None):
-=======
     def __init__(self, id=None, qclient=None, backend=None, family_name = None, endpoint = None, comm_info = None):
->>>>>>> 73460b8c
         """
         Initializes the QPU class.
 
@@ -73,24 +69,8 @@
             logger.error(f"QPU backend must be <class 'backend.Backend'>, but {type(backend)} was provided [{TypeError.__name__}].")
             raise SystemExit # User's level
         
-<<<<<<< HEAD
-        if ip == None:
-            logger.error(f"QPU ip not assigned [{TypeError.__name__}].") # for staters we raise the same error as if qclient was not provided
-            raise SystemExit # User's level
-        
-        elif isinstance(ip, str):
-            self._ip = ip
-
-        else:
-            logger.error(f"QClient ip must be str, but {type(port)} was provided [{TypeError.__name__}].")
-            raise SystemExit # User's level
-        
-        if port == None:
-            logger.error(f"Client port not assigned [{TypeError.__name__}].") # for staters we raise the same error as if qclient was not provided
-=======
         if endpoint == None:
             logger.error(f"QPU client not assigned [{TypeError.__name__}].") # for staters we raise the same error as if qclient was not provided
->>>>>>> 73460b8c
             raise SystemExit # User's level
         
         elif isinstance(endpoint, str):
@@ -159,18 +139,10 @@
         <class 'qjob.Result'> object.
         """
         if not self.connected:
-<<<<<<< HEAD
-            self._qclient.connect(self._ip, self._port)
-            logger.debug(f"QClient connection stabished for QPU {self.id} to {self._ip}:{self._port}.")
+            self._qclient.connect(self._port)
+            logger.debug(f"QClient connection stabished for QPU {self.id} to port {self._port}.")
         else:
-            logger.debug(f"QClient already connected for QPU {self.id} to {self._ip}:{self._port}.")
-=======
-            ip, port = self._endpoint
-            self._qclient.connect(ip, port)
-            logger.debug(f"QClient connection stabished for QPU {self.id} to endpoint {ip}:{port}.")
-        else:
-            logger.debug(f"QClient already connected for QPU {self.id} to endpoint {ip}:{port}.")
->>>>>>> 73460b8c
+            logger.debug(f"QClient already connected for QPU {self.id} to port {self._port}.")
 
         try:
             qjob = QJob(self, circuit, transpile = transpile, initial_layout = initial_layout, opt_level = opt_level, **run_parameters)
