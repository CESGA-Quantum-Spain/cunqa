--- conflicted
+++ resolved
@@ -81,13 +81,6 @@
         --------
         <class 'QJob'> object.
         """
-<<<<<<< HEAD
-        if not self.connected:
-            self._qclient.connect(self._port)
-            logger.debug(f"QClient connection stabished for QPU {self.id} to port {self._port}.")
-        else:
-            logger.debug(f"QClient already connected for QPU {self.id} to port {self._port}.")
-=======
         if not self._connected:
             ip, port = self._endpoint
             self._qclient.connect(ip, port)
@@ -100,7 +93,6 @@
             except Exception as error:
                 logger.error(f"Transpilation failed [{type(error).__name__}].")
                 raise TranspilerError # I capture the error in QPU.run() when creating the job
->>>>>>> 70eff399
 
         try:
             qjob = QJob(self._qclient, self._backend, circuit, **run_parameters)
