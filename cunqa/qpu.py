--- conflicted
+++ resolved
@@ -9,17 +9,7 @@
 info_path = os.getenv("INFO_PATH")
 if info_path is None:
     STORE = os.getenv("STORE")
-<<<<<<< HEAD
     info_path = STORE+"/.cunqa/qpus.json"
-# importamos api en C++
-from cunqa.qclient import QClient
-# importamos la clase Backend
-from cunqa.backend import Backend
-from cunqa.qjob import QJob
-
-=======
-    info_path = STORE+"/.api_simulator/qpus.json"
->>>>>>> 5866314b
 
 
 class QPU():
@@ -89,13 +79,9 @@
         else:
             logger.error(f"QClient port must be str, but {type(port)} was provided [{TypeError.__name__}].")
             raise SystemExit # User's level
-<<<<<<< HEAD
 
 
 
-=======
-        
->>>>>>> 5866314b
         # argument to track weather the QPU is connected. It will be connected at `run` method.
         self.connected = False
         
