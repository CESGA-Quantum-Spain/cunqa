--- conflicted
+++ resolved
@@ -10,14 +10,6 @@
 if info_path is None:
     STORE = os.getenv("STORE")
     info_path = STORE+"/.cunqa/qpus.json"
-<<<<<<< HEAD
-# importamos api en C++
-from cunqa.qclient import QClient
-# importamos la clase Backend
-from cunqa.backend import Backend
-from cunqa.qjob import QJob
-=======
->>>>>>> d1a71d9e
 
 
 class QPU():
@@ -87,9 +79,7 @@
         else:
             logger.error(f"QClient port must be str, but {type(port)} was provided [{TypeError.__name__}].")
             raise SystemExit # User's level
-
-
-
+        
         # argument to track weather the QPU is connected. It will be connected at `run` method.
         self.connected = False
         
