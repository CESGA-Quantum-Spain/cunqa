--- conflicted
+++ resolved
@@ -227,11 +227,7 @@
 
 
 
-<<<<<<< HEAD
-def registers_dict(qc):
-=======
 def _registers_dict(qc):
->>>>>>> a2abe76a
     """
     Extracts the number of classical and quantum registers from a QuantumCircuit.
 
