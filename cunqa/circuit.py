"""
    Holds Cunqa's custom circuit class and functions to translate its instructions into other formats for circuit definition.

    Building circuits
    =================

    Users can define a circuit using :py:class:`~CunqaCircuit` to then send it to the virtual QPUs. Nevertheless, for the case in which no communications are needed among the circuits sent, other formats are allowed.

    This module also provides global functions that translate form :py:class:`qiskit.QuantumCircuit` [#]_ to a instructions json (:py:meth:`~qc_to_json`) and the other way around (:py:meth:`~from_json_to_qc`).

    For example, if a user wants to transform a :py:class:`qiskit.QuantumCircuit` into a :py:class:`~CunqaCircuit`, one can obtain the instructions and then add them to the :py:class:`~CunqaCircuit` object:

    >>> qc = QuantumCircuit(4)
    >>> ...
    >>> circuit_json = qc_to_json(qc)
    >>> instruction_set = circuit_json["instructions"]
    >>> num_qubits = circuit_json["num_qubits"]
    >>> cunqacirc = CunqaCircuit(num_qubits)
    >>> cunqacirc.from_instructions(instruction_set)

    Be aware that some instructions might not be supported for :py:class:`~CunqaCircuit`, for the list of supported instructions check its documentation.

    
    Circuits by json ``dict`` format
    ================================

    A low level way of representing a circuit is by a json ``dict`` with specefic fields that geather the information
    needed by the simulator in order to run the circuit.

    This structe is presented below:

    .. codeblock:: python
        {"id":str, # circuit identificator
         "is_parametric":bool, # weather if the circuit has parametric instructions that can be updated
         "is_dynamic":bool, # weather if the circuit has intermediate measurements and/or classically conditioned operations
         "instructions":list[dict], # list of instructions of the circuit in dict format
         "num_qubitst":int, # number of qubits of the circuit
         "num_clbits":int, # number of classical bits of the circuit
         "quantum_registers":dict, # dict specifying the grouping of the qubits in registers
         "classical_registers":dict # dict specifying the grouping of the classical bits in registers
        }

    On the other hand, instructions have some mandatory and optional keys:

    .. codeblock:: python
        {"name":str, # MANDATORY, name of the instruction, has to be accepted by the simulator
         "qubits":list[int], # MANDATORY, qubits on which the instruction acts
         "params":list[int|float] | list[list[...[int|float]]], # OPTIONAL, only required for parametric gates and for \'unitary\' instruction, which accepts a metrix of the desired dimension limmited by the number of qubits in which it acts.
         "clbits":list[int], # OPTINAL, any classical bits used in the instruction
        }

    For classical and quantum communications among circuits, we do not recomend working at such low level format, users rather
    describe this operations through the :py:class:`~cunqa.circuit.CunqaCircuit` class. If curious, you can always
    create the :py:class:`~cunqa.circuit.Circuit` and obtain its intructions by its attribute :py:attr:`~cunqa.circuit.CunqaCircuit.instructions`,
    or you can convert it to the json `dict` format by the :py:func:`~cunqa.converters.convert` function.

    References:
    ~~~~~~~~~~~
    .. [#] `qiskit.QuantumCircuit <https://quantum.cloud.ibm.com/docs/es/api/qiskit/qiskit.circuit.QuantumCircuit>`_ documentation.

"""

import numpy as np
import random
import string
from typing import Union, Optional
from qiskit import QuantumCircuit

from cunqa.logger import logger

def _generate_id(size: int = 4) -> str:
    """Returns a random alphanumeric identifier.

    Args:
        size (int): Desired length of the identifier.  
                    Defaults to 4 and must be a positive integer.

    Returns:
        A string of uppercase/lowercase letters and digits.

    Return type:
        str

    Raises:
        ValueError: If *size* is smaller than 1.
    """
    if size < 1:
        raise ValueError("size must be >= 1")
    
    chars = string.ascii_letters + string.digits
    return ''.join(random.choices(chars, k=size))



SUPPORTED_GATES_1Q = ["id","x", "y", "z", "h", "s", "sdg", "sx", "sxdg", "t", "tdg", "u1", "u2", "u3", "u", "p", "r", "rx", "ry", "rz", "measure_and_send", "qsend", "qrecv"]
SUPPORTED_GATES_2Q = ["swap", "cx", "cy", "cz", "csx", "cp", "cu", "cu1", "cu3", "rxx", "ryy", "rzz", "rzx", "crx", "cry", "crz", "ecr", "c_if_h", "c_if_x","c_if_y","c_if_z","c_if_rx","c_if_ry","c_if_rz"]
SUPPORTED_GATES_3Q = [ "ccx","ccy", "ccz","cswap"]
SUPPORTED_GATES_PARAMETRIC_1 = ["u1", "p", "rx", "ry", "rz", "rxx", "ryy", "rzz", "rzx","cp", "crx", "cry", "crz", "cu1","c_if_rx","c_if_ry","c_if_rz"]
SUPPORTED_GATES_PARAMETRIC_2 = ["u2", "r"]
SUPPORTED_GATES_PARAMETRIC_3 = ["u", "u3", "cu3"]
SUPPORTED_GATES_PARAMETRIC_4 = ["cu"]
SUPPORTED_GATES_CONDITIONAL = ["c_if_unitary","c_if_h", "c_if_x","c_if_y","c_if_z","c_if_rx","c_if_ry","c_if_rz","c_if_cx","c_if_cy","c_if_cz"]
SUPPORTED_GATES_DISTRIBUTED = ["d_c_if_unitary", "d_c_if_h", "d_c_if_x","d_c_if_y","d_c_if_z","d_c_if_rx","d_c_if_ry","d_c_if_rz","d_c_if_cx","d_c_if_cy","d_c_if_cz", "d_c_if_ecr"]
all_gates = set(SUPPORTED_GATES_1Q)
all_gates.update(SUPPORTED_GATES_2Q + SUPPORTED_GATES_3Q + SUPPORTED_GATES_PARAMETRIC_1 + SUPPORTED_GATES_PARAMETRIC_2 + SUPPORTED_GATES_PARAMETRIC_3 + SUPPORTED_GATES_PARAMETRIC_4 + SUPPORTED_GATES_CONDITIONAL + SUPPORTED_GATES_DISTRIBUTED)

SUPPORTED_GATES_CONDITIONAL = ["c_if_unitary","c_if_h", "c_if_x","c_if_y","c_if_z","c_if_rx","c_if_ry","c_if_rz","c_if_cx","c_if_cy","c_if_cz", "c_if_ecr"]

class CunqaCircuitError(Exception):
    """Exception for error during circuit desing at :py:class:`~cunqa.circuit.CunqaCircuit`."""
    pass

class CunqaCircuit:
    # TODO: look for other alternatives for describing the documentation that do not requiere such long docstrings, maybe gatehring everything in another file and using decorators, as in ther APIs.
    """
    Class to define a quantum circuit for the :py:mod:`~cunqa` api.

    This class serves as a tool for the user to describe not only simple circuits, but also to describe classical and quantum operations between circuits.
    On its initialization, it takes as mandatory the number of qubits for the circuit *num_qubits*), also number of classical bits (*num_clbits*) and a personalized id (*id*), which by default would be randomly generated.
    Once the object is created, class methods canbe used to add instructions to the circuit such as single-qubit and two-qubits gates, measurements, conditional operations,... but also operations that allow to send measurement outcomes or qubits to other circuits.
    This sending operations require that the virtual QPUs to which the circuits are sent support classical or quantum communications with the desired connectivity.
    
    Supported operations
    ----------------------

    **Single-qubit gates:**
    :py:meth:`~CunqaCircuit.id`, :py:meth:`~CunqaCircuit.x`, :py:meth:`~CunqaCircuit.y`, :py:meth:`~CunqaCircuit.z`, :py:meth:`~CunqaCircuit.h`,  :py:meth:`~CunqaCircuit.s`,
    :py:meth:`~CunqaCircuit.sdg`, :py:meth:`~CunqaCircuit.sx`, :py:meth:`~CunqaCircuit.sxdg`, :py:meth:`~CunqaCircuit.t`, :py:meth:`~CunqaCircuit.tdg`, :py:meth:`~CunqaCircuit.u1`,
    :py:meth:`~CunqaCircuit.u2`, :py:meth:`~CunqaCircuit.u3`, :py:meth:`~CunqaCircuit.u`, :py:meth:`~CunqaCircuit.p`, :py:meth:`~CunqaCircuit.r`, :py:meth:`~CunqaCircuit.rx`,
    :py:meth:`~CunqaCircuit.ry`, :py:meth:`~CunqaCircuit.rz`.

    **Two-qubits gates:**
    :py:meth:`~CunqaCircuit.swap`, :py:meth:`~CunqaCircuit.cx`, :py:meth:`~CunqaCircuit.cy`, :py:meth:`~CunqaCircuit.cz`, :py:meth:`~CunqaCircuit.csx`, :py:meth:`~CunqaCircuit.cp`,
    :py:meth:`~CunqaCircuit.cu`, :py:meth:`~CunqaCircuit.cu1`, :py:meth:`~CunqaCircuit.cu3`, :py:meth:`~CunqaCircuit.rxx`, :py:meth:`~CunqaCircuit.ryy`, :py:meth:`~CunqaCircuit.rzz`,
    :py:meth:`~CunqaCircuit.rzx`, :py:meth:`~CunqaCircuit.crx`, :py:meth:`~CunqaCircuit.cry`, :py:meth:`~CunqaCircuit.crz`, :py:meth:`~CunqaCircuit.ecr`,

    **Three-qubits gates:**
    :py:meth:`~CunqaCircuit.ccx`, :py:meth:`~CunqaCircuit.ccy`, :py:meth:`~CunqaCircuit.ccz`, :py:meth:`~CunqaCircuit.cswap`.

    **n-qubits gates:**
    :py:meth:`~CunqaCircuit.unitary`.

    **Non-unitary local operations:**
    :py:meth:`~CunqaCircuit.c_if`, :py:meth:`~CunqaCircuit.measure`, :py:meth:`~CunqaCircuit.measure_all`, :py:meth:`~CunqaCircuit.reset`.

    **Remote operations for classical communications:**
    :py:meth:`~CunqaCircuit.measure_and_send`, :py:meth:`~CunqaCircuit.remote_c_if`.

    **Remote operations for quantum comminications:**
    :py:meth:`~CunqaCircuit.qsend`, :py:meth:`~CunqaCircuit.qrecv`.

    Creating your first CunqaCircuit
    ---------------------------------

    Start by instantiating the class providing the desired number of qubits:

        >>> circuit = CunqaCircuit(2)

    Then, gates can be added through the mentioned methods. Let's add a Hadamard gate and CNOT gates to create a Bell state:

        >>> circuit.h(0) # adding hadamard to qubit 0
        >>> circuit.cx(0,1)

    Finally, qubits are measured by:

        >>> circuit.measure_all()

    Once the circuit is ready, it is ready to be sent to a QPU by the method :py:meth:`~cunqa.qpu.QPU.run`.

    Other methods to manupulate the class are:

    .. list-table::
       :header-rows: 1
       :widths: 20 80

       * - Method
         - 
       * - :py:meth:`~CunqaCircuit.from_instructions`
         - Class method to add operations to the circuit from a list of dict-type instructions.
    

    Classical communications among circuits
    ---------------------------------------

    The strong part of CunqaCircuit is that it allows to define communication directives between circuits.
    We can define the sending of a classical bit from one circuit to another by:

        >>> circuit_1 = CunqaCircuit(2)
        >>> circuit_2 = CunqaCircuit(2)
        >>> circuit_1.h(0)
        >>> circuit_1.measure_and_send(0, circuit_2) # qubit 0 is measured and the outcome is sent to circuit_2
        >>> circuit_2.remote_c_if("x", 0, circuit_1) # the outcome is recived to perform a classicaly controlled operation
        >>> circuit_1.measure_all()
        >>> circuit_2.measure_all()

    Then, circuits can be sent to QPUs that support classical communications using the :py:meth:`cunqa.mappers.run_distributed` function.

    Circuits can also be referend to through their *id* string. When a CunqaCircuit is created, by default a random *id* is assigned, but it can also be personalized:

        >>> circuit_1 = CunqaCircuit(2, id = "1")
        >>> circuit_2 = CunqaCircuit(2, id = "2")
        >>> circuit_1.h(0)
        >>> circuit_1.measure_and_send(0, "2") # qubit 0 is measured and the outcome is sent to circuit_2
        >>> circuit_2.remote_c_if("x", 0, "1") # the outcome is recived to perform a classicaly controlled operation
        >>> circuit_1.measure_all()
        >>> circuit_2.measure_all()

    Sending qubits between circuits
    --------------------------------

    When quantum communications among the QPUs utilized are available, a qubit from one circuit can be sent to another.
    In this scheme, generally an acilla qubit would be neccesary to perform the communication. Let's see an example for the creation of a Bell pair remotely:

        >>> circuit_1 = CunqaCircuit(2, 1, id = "1")
        >>> circuit_2 = CunqaCircuit(2, 2, id = "2")
        >>>
        >>> circuit_1.h(0); circuit_1.cx(0,1)
        >>> circuit_1.qsend(1, "1") # sending qubit 1 to circuit with id "2"
        >>> circuit_1.measure(0,0)
        >>>
        >>> circuit_2.qrecv(0, "2") # reciving qubit from circuit with id "1" and assigning it to qubit 0
        >>> circuit_2.cx(0,1)
        >>> circuit_2.measure_all()

    It is important to note that the qubit used for the communication, the one send, after the operation it is reset, so in a general basis it wouldn't need to be measured.
    If we want to send more qubits afer, we can use it since it is reset to zero.
    """
    
    _id: str #: Circuit identificator.
    is_parametric: bool  #: Weather the circuit contains parametric gates.
    has_cc: bool #: Weather the circuit contains classical communications with other circuit.
    has_qc: bool #: Weather the circuit contains quantum communications with other circuit.
    is_dynamic: bool #: Weather the circuit has local non-unitary operations.
    instructions: "list[dict]" #: Set of operations applied to the circuit.
    quantum_regs: dict  #: Dictionary of quantum registers as ``{"name": [assigned qubits]}``.
    classical_regs: dict #: Dictionary of classical registers of the circuit as ``{"name": [assigned clbits]}``.
    sending_to: "list[str]" #: List of circuit ids to which the current circuit is sending measurement outcomes or qubits. 
    current_params: "list[Union[int, float]]" #: List of the parameters that the circuit currently has
    param_labels: "list[str]" #: List of labels assigned to parametric gates to be able to update them separately and conveniently. Same lenght as current_params


    def __init__(self, num_qubits: int, num_clbits: Optional[int] = None, id: Optional[str] = None):

        """
        Class constructor to create a CunqaCirucit. Only the ``num_qubits`` argument is mandatory, also ``num_clbits`` can be provided if there is intention to incorporate intermediate measurements.
        If no ``id`` is provided, one is generated randomly, then it can be accessed through the class attribute :py:attr:`~CunqaCircuit._id`.

        Args:
            num_qubits (int): Number of qubits of the circuit.

            num_clbits (int): Numeber of classical bits for the circuit. A classical register is initially added.

            id (str): Label for identifying the circuit. This id is then used for refering to the circuit in classical and quantum communications methods.
        """

        self.is_parametric = False
        self.has_cc = False
        self.has_qc = False
        self.is_dynamic = False
        self.instructions = []
        self.quantum_regs = {'q0':[q for q in range(num_qubits)]}
        self.classical_regs = {}
        self.sending_to = []

        self.param_labels = []
        self.current_params = []

        if not isinstance(num_qubits, int):
            logger.error(f"num_qubits must be an int, but a {type(num_qubits)} was provided [TypeError].")
            raise SystemExit
        
        if id is None:
            self._id = "CunqaCircuit_" + _generate_id()
        elif isinstance(id, str):
            self._id = id
        else:
            logger.error(f"id must be a str, but a {type(id)} was provided [TypeError].")
            raise SystemExit 
        
        self.is_parametric = False


        self.instructions = []

        self.quantum_regs = {'q0':[q for q in range(num_qubits)]}

        if num_clbits is None:
            self.classical_regs = {}
        
        elif isinstance(num_clbits, int):
            self.classical_regs = {'c0':[c for c in range(num_clbits)]}

    @property
    def info(self) -> dict:
        """
        Information about the main class attributes given as a dictinary.
        """
        return {"id":self._id, "instructions":self.instructions, "num_qubits": self.num_qubits,"num_clbits": self.num_clbits,"classical_registers": self.classical_regs,"quantum_registers": self.quantum_regs, "has_cc":self.has_cc, "is_dynamic":self.is_dynamic, "sending_to":self.sending_to}

    @property
    def num_qubits(self) -> int:
        """
        Number of qubits of the circuit.
        """
        return len(_flatten([[q for q in qr] for qr in self.quantum_regs.values()]))
    
    @property
    def num_clbits(self) -> int:
        """
        Number of classical bits of the circuit.
        """
        return len(_flatten([[c for c in cr] for cr in self.classical_regs.values()]))


    def from_instructions(self, instructions: list[dict]):
        """
        Class method to add operations to the circuit from a list of dict-type instructions.
        
        Each instruction must have as mandatory keys ``"name"`` and ``"qubits"``, while other keys are accepted: ``"clbits"``, ``"params"``, ``"circuits"`` or ``"remote_conditional_reg"``.

        Args:
            instructions (list[dict]): list gathering all the each instruction as a dict.
        """
        for instruction in instructions:
            self._add_instruction(instruction)
        return self


    def _add_instruction(self, instruction):
        """
        Class method to add an instruction to the CunqaCircuit.

        Each instruction must have as mandatory keys "name" and "qubits", while other keys are accepted: "clbits", "params", "circuits" or "remote_conditional_reg".

        Args:
            instruction (dict): instruction to be added.
        """
        try:
            self._check_instruction(instruction)
            self.instructions.append(instruction)

        except Exception as error:
            logger.error(f"Error during processing of instruction {instruction} [{CunqaCircuitError.__name__}] [{type(error).__name__}].")
            raise error

    def _check_instruction(self, instruction):
        """
        Class method to check format for circuit instruction. If method finds some inconsistency, raises an error that must be captured avobe.
        
        If format is correct, no error is raise and nothing is returned.

        Each instruction must have as mandatory keys `` "name":str `` and ``"qubits":`[int]``, while other keys are accepted: ``"clbits":[int]``, ``"params":[int or float]``, ``"circuits":[str]`` or ``"remote_conditional_reg":[int]``.

        Args:
            instruction (dict): instruction to be checked.
        """

        mandatory_keys = {"name", "qubits"}

        instructions_with_clbits = {"measure"}

        if isinstance(instruction, dict):
        # check if the given instruction has the mandatory keys
            if mandatory_keys.issubset(instruction):
                
                # checking name
                if not isinstance(instruction["name"], str):
                    logger.error(f"instruction name must be str, but {type(instruction['name'])} was provided.")
                    raise TypeError # I capture this at _add_instruction method
                
                if (instruction["name"] in SUPPORTED_GATES_1Q):
                    gate_qubits = 1
                elif (instruction["name"] in SUPPORTED_GATES_2Q):
                    gate_qubits = 2
                elif (instruction["name"] in SUPPORTED_GATES_3Q):
                    gate_qubits = 3
                elif (instruction["name"] == "measure_and_send"):
                    gate_qubits = 2
                elif (instruction["name"] == "recv"):
                    gate_qubits = 0

                elif any([instruction["name"] == u for u in ["unitary", "c_if_unitary", "remote_c_if_unitary"]]) and ("params" in instruction):
                    # in previous method, format of the matrix is checked, a list must be passed with the correct length given the number of qubits
                    gate_qubits = int(np.log2(len(instruction["params"][0])))
                    if not instruction["name"] == "unitary":
                        gate_qubits += 1 # adding the control qubit

                elif (instruction["name"] in instructions_with_clbits) and ({"qubits", "clbits"}.issubset(instruction)):
                    gate_qubits = 1

                else:
                    logger.error(f"instruction is not supported.")
                    raise ValueError # I capture this at _add_instruction method

                # checking qubits
                if isinstance(instruction["qubits"], list):
                    if not all([isinstance(q, int) for q in instruction["qubits"]]):
                        logger.error(f"instruction qubits must be a list of ints, but a list of {[type(q) for q in instruction['qubits'] if not isinstance(q,int)]} was provided.")
                        raise TypeError
                    elif (len(set(instruction["qubits"])) != len(instruction["qubits"])):
                        logger.error(f"qubits provided for instruction cannot be repeated.")
                        raise ValueError
                else:
                    logger.error(f"instruction qubits must be a list of ints, but {type(instruction['qubits'])} was provided.")
                    raise TypeError # I capture this at _add_instruction method
                
                if not (len(instruction["qubits"]) == gate_qubits):
                    logger.error(f"instruction number of qubits ({gate_qubits}) is not cosistent with qubits provided ({len(instruction['qubits'])}).")
                    raise ValueError # I capture this at _add_instruction method

                if not all([q in _flatten([qr for qr in self.quantum_regs.values()]) for q in instruction["qubits"]]):
                    logger.error(f"instruction qubits out of range: {instruction['qubits']} not in {_flatten([qr for qr in self.quantum_regs.values()])}.")
                    raise ValueError # I capture this at _add_instruction method


                # checking clibits
                if ("clbits" in instruction) and (instruction["name"] in instructions_with_clbits):

                    if isinstance(instruction["clbits"], list):
                        if not all([isinstance(c, int) for c in instruction["clbits"]]):
                            logger.error(f"instruction clbits must be a list of ints, but a list of {[type(c) for c in instruction['clbits'] if not isinstance(c,int)]} was provided.")
                            raise TypeError
                    else:
                        logger.error(f"instruction clbits must be a list of ints, but {type(instruction['clbits'])} was provided.")
                        raise TypeError # I capture this at _add_instruction method
                    
                    if not all([c in _flatten([cr for cr in self.classical_regs.values()]) for c in instruction["clbits"]]):
                        logger.error(f"instruction clbits out of range: {instruction['clbits']} not in {_flatten([cr for cr in self.classical_regs.values()])}.")
                        raise ValueError
                    
                elif ("clbits" in instruction) and not (instruction["name"] in instructions_with_clbits):
                    logger.error(f"instruction {instruction['name']} does not support clbits.")
                    raise ValueError
                
                # checking params
                if ("params" in instruction) and (not instruction["name"] in {"unitary", "c_if_unitary", "remote_c_if_unitary"}) and (len(instruction["params"]) != 0):
                    self.is_parametric = True

                    if (instruction["name"] in SUPPORTED_GATES_PARAMETRIC_1):
                        gate_params = 1
                    elif (instruction["name"] in SUPPORTED_GATES_PARAMETRIC_2):
                        gate_params = 2
                    elif (instruction["name"] in SUPPORTED_GATES_PARAMETRIC_3):
                        gate_params = 3
                    elif (instruction["name"] in SUPPORTED_GATES_PARAMETRIC_4):
                        gate_params = 4
                    else:
                        logger.error(f"instruction {instruction['name']} is not parametric, therefore does not accept params.")
                        raise ValueError
                    
                    if not all([(isinstance(p,float) or isinstance(p,int) or isinstance(p, str)) for p in instruction["params"]]):
                        logger.error(f"Instruction params must be int, float or str (for labels), but {type(instruction['params'])} was provided.")
                        raise TypeError
                    
                    self.current_params += instruction["params"]
                    self.param_labels += [p if isinstance(p, str) else "no_name" for p in instruction["params"]]

                    if not len(instruction["params"]) == gate_params:
                        logger.error(f"instruction number of params ({gate_params}) is not consistent with params provided ({len(instruction['params'])}).")
                        raise ValueError
                elif (not ("params" in instruction)) and (instruction["name"] in _flatten([SUPPORTED_GATES_PARAMETRIC_1, SUPPORTED_GATES_PARAMETRIC_2, SUPPORTED_GATES_PARAMETRIC_3, SUPPORTED_GATES_PARAMETRIC_4])):
                    logger.error("instruction is parametric, therefore requires params.")
                    raise ValueError
                    
    def _add_q_register(self, name, number_qubits):
        """
        Class method to add a quantum register to the circuit. A quantum register is understood as a group of qubits with a label.

        Args:
            name (str): label for the quantum register.

            number_qubits (int): number of qubits.
        """

        if name in self.quantum_regs:
            i = 0
            new_name = name
            while new_name in self.quantum_regs:
                new_name = new_name + "_" + str(i); i += 1

            logger.warning(f"{name} for quantum register in use, renaming to {new_name}.")
        
        else:
            new_name = name

        self.quantum_regs[new_name] = [(self.num_qubits + 1 + i) for i in range(number_qubits)]

        return new_name

    def _add_cl_register(self, name, number_clbits):
        """
        Class method to add a classical register to the circuit. A classical register is understood as a group of classical bits with a label.

        Args:
            name (str): label for the quantum register.

            number_clbits (int): number of classical bits.
        """

        if name in self.classical_regs:
            i = 0
            new_name = name
            while new_name in self.classical_regs:
                new_name = new_name + "_" + str(i); i += 1

            logger.warning(f"{name} for classcial register in use, renaaming to {new_name}.")
        
        else:
            new_name = name

        self.classical_regs[new_name] = [(self.num_clbits + i) for i in range(number_clbits)]

        return new_name
    
    
    # =============== INSTRUCTIONS ===============
    
    # Methods for implementing non parametric single-qubit gates

    def id(self, qubit: int) -> None:
        """
        Class method to apply id gate to the given qubit.

        Args:
            qubit (int): qubit in which the gate is applied.
        """
        self._add_instruction({
            "name":"id",
            "qubits":[qubit]
        })
    
    def x(self, qubit: int) -> None:
        """
        Class method to apply x gate to the given qubit.

        Args:
            qubit (int): qubit in which the gate is applied.
        """
        self._add_instruction({
            "name":"x",
            "qubits":[qubit]
        })
    
    def y(self, qubit: int) -> None:
        """
        Class method to apply y gate to the given qubit.

        Args:
            qubit (int): qubit in which the gate is applied.
        """
        self._add_instruction({
            "name":"y",
            "qubits":[qubit]
        })

    def z(self, qubit: int) -> None:
        """
        Class method to apply z gate to the given qubit.

        Args:
            qubit (int): qubit in which the gate is applied.
        """
        self._add_instruction({
            "name":"z",
            "qubits":[qubit]
        })
    
    def h(self, qubit: int) -> None:
        """
        Class method to apply h gate to the given qubit.

        Args:
            qubit (int): qubit in which the gate is applied.
        """
        self._add_instruction({
            "name":"h",
            "qubits":[qubit]
        })

    def s(self, qubit: int) -> None:
        """
        Class method to apply s gate to the given qubit.

        Args:
            qubit (int): qubit in which the gate is applied.
        """
        self._add_instruction({
            "name":"y",
            "qubits":[qubit]
        })

    def sdg(self, qubit: int) -> None:
        """
        Class method to apply sdg gate to the given qubit.

        Args:
            qubit (int): qubit in which the gate is applied.
        """
        self._add_instruction({
            "name":"sdg",
            "qubits":[qubit]
        })

    def sx(self, qubit: int) -> None:
        """
        Class method to apply sx gate to the given qubit.

        Args:
            qubit (int): qubit in which the gate is applied.
        """
        self._add_instruction({
            "name":"sx",
            "qubits":[qubit]
        })
    
    def sxdg(self, qubit: int) -> None:
        """
        Class method to apply sxdg gate to the given qubit.

        Args:
            qubit (int): qubit in which the gate is applied.
        """
        self._add_instruction({
            "name":"sxdg",
            "qubits":[qubit]
        })
    
    def t(self, qubit: int) -> None:
        """
        Class method to apply t gate to the given qubit.

        Args:
            qubit (int): qubit in which the gate is applied.
        """
        self._add_instruction({
            "name":"t",
            "qubits":[qubit]
        })
    
    def tdg(self, qubit: int) -> None:
        """
        Class method to apply tdg gate to the given qubit.

        Args:
            qubit (int): qubit in which the gate is applied.
        """
        self._add_instruction({
            "name":"tdg",
            "qubits":[qubit]
        })

    # methods for non parametric two-qubit gates

    def swap(self, *qubits: int) -> None:
        """
        Class method to apply swap gate to the given qubits.

        Args:
            qubits (list[int]): qubits in which the gate is applied.
        """
        self._add_instruction({
            "name":"swap",
            "qubits":[*qubits]
        })

    def ecr(self, *qubits: int) -> None:
        """
        Class method to apply ecr gate to the given qubits.

        Args:
            qubits (int): qubits in which the gate is applied.
        """
        self._add_instruction({
            "name":"ecr",
            "qubits":[*qubits]
        })

    def cx(self, *qubits: int) -> None:
        """
        Class method to apply cx gate to the given qubits.

        Args:
            qubits (int): qubits in which the gate is applied, first one will be control qubit and second one target qubit.
        """
        self._add_instruction({
            "name":"cx",
            "qubits":[*qubits]
        })
    
    def cy(self, *qubits: int) -> None:
        """
        Class method to apply cy gate to the given qubits.

        Args:
            qubits (int): qubits in which the gate is applied, first one will be control qubit and second one target qubit.
        """
        self._add_instruction({
            "name":"cy",
            "qubits":[*qubits]
        })

    def cz(self, *qubits: int) -> None:
        """
        Class method to apply cz gate to the given qubits.

        Args:
            qubits (int): qubits in which the gate is applied, first one will be control qubit and second one target qubit.
        """
        self._add_instruction({
            "name":"cz",
            "qubits":[*qubits]
        })
    
    def csx(self, *qubits: int) -> None:
        """
        Class method to apply csx gate to the given qubits.

        Args:
            qubits (int): qubits in which the gate is applied, first one will be control qubit and second one target qubit.
        """
        self._add_instruction({
            "name":"csx",
            "qubits":[*qubits]
        })

    # methods for non parametric three-qubit gates

    def ccx(self, *qubits: int) -> None:
        """
        Class method to apply ccx gate to the given qubits.

        Args:
            qubits (int): qubits in which the gate is applied, first two will be control qubits and the following one will be target qubit.
        """
        self._add_instruction({
            "name":"ccx",
            "qubits":[*qubits]
        })

    def ccy(self, *qubits: int) -> None:
        """
        Class method to apply ccy gate to the given qubits.

        Args:
            qubits (int): qubits in which the gate is applied, first two will be control qubits and the following one will be target qubit.
        """
        self._add_instruction({
            "name":"ccy",
            "qubits":[*qubits]
        })

    def ccz(self, *qubits: int) -> None:
        """
        Class method to apply ccz gate to the given qubits.

        Args:
            qubits (int): qubits in which the gate is applied, first two will be control qubits and the following one will be target qubit.
        """
        self._add_instruction({
            "name":"ccz",
            "qubits":[*qubits]
        })

    def cswap(self, *qubits: int) -> None:
        """
        Class method to apply cswap gate to the given qubits.

        Args:
            qubits (int): qubits in which the gate is applied, first two will be control qubits and the following one will be target qubit.
        """
        self._add_instruction({
            "name":"cswap",
            "qubits":[*qubits]
        })

    
    # methods for parametric single-qubit gates

    def u1(self, param: Union[float,int, str], qubit: int) -> None:
        """
        Class method to apply u1 gate to the given qubit.

        Args:
            param (float | int | str): parameter for the parametric gate. String identifies a variable parameter (needs to be assigned) with the string label.

             qubit (int): qubit in which the gate is applied.
        """
        self._add_instruction({
            "name":"u1",
            "qubits":[qubit],
            "params":[param]
        })
    
    def u2(self, theta:  Union[float,int, str], phi:  Union[float,int, str], qubit: int) -> None:
        """
        Class method to apply u2 gate to the given qubit.

        Args:
            theta (float | int): angle.
            phi (float | int): angle.
            qubit (int): qubit in which the gate is applied.
        """
        self._add_instruction({
            "name":"u2",
            "qubits":[qubit],
            "params":[theta,phi]
        })

    def u(self, theta:  Union[float,int, str], phi:  Union[float,int, str], lam:  Union[float,int, str], qubit: int) -> None:
        """
        Class method to apply u gate to the given qubit.

        Args:
            theta (float | int): angle.
            phi (float | int): angle.
            lam (float | int): angle.
            qubit (int): qubit in which the gate is applied.
        """
        self._add_instruction({
            "name":"u",
            "qubits":[qubit],
            "params":[theta,phi,lam]
        })

    def u3(self, theta:  Union[float,int, str], phi:  Union[float,int, str], lam:  Union[float,int, str], qubit: int) -> None:
        """
        Class method to apply u3 gate to the given qubit.

        Args:
            theta (float | int): angle.
            phi (float | int): angle.
            lam (float | int): angle.
            qubit (int): qubit in which the gate is applied.
        """
        self._add_instruction({
            "name":"u3",
            "qubits":[qubit],
            "params":[theta,phi,lam]
        })

    def p(self, param:  Union[float,int, str], qubit: int) -> None:
        """
        Class method to apply p gate to the given qubit.

        Args:
            param (float | int): parameter for the parametric gate.

            qubit (int): qubit in which the gate is applied.
        """
        self._add_instruction({
            "name":"p",
            "qubits":[qubit],
            "params":[param]
        })

    def r(self, theta:  Union[float,int, str], phi:  Union[float,int, str], qubit: int) -> None:
        """
        Class method to apply r gate to the given qubit.

        Args:
            theta (float | int): angle.
            phi (float | int): angle.
            qubit (int): qubit in which the gate is applied.
        """
        self._add_instruction({
            "name":"r",
            "qubits":[qubit],
            "params":[theta, phi]
        })

    def rx(self, param:  Union[float,int, str], qubit: int) -> None:
        """
        Class method to apply rx gate to the given qubit.

        Args:
            param (float | int): parameter for the parametric gate.

            qubit (int): qubit in which the gate is applied.
        """
        self._add_instruction({
            "name":"rx",
            "qubits":[qubit],
            "params":[param]
        })

    def ry(self, param:  Union[float,int, str], qubit: int) -> None:
        """
        Class method to apply ry gate to the given qubit.

        Args:
            param (float | int): parameter for the parametric gate.

            qubit (int): qubit in which the gate is applied.
        """
        self._add_instruction({
            "name":"ry",
            "qubits":[qubit],
            "params":[param]
        })
    
    def rz(self, param:  Union[float,int, str], qubit: int) -> None:
        """
        Class method to apply rz gate to the given qubit.

        Args:
            param (float | int): parameter for the parametric gate.

            qubit (int): qubit in which the gate is applied.
        """
        self._add_instruction({
            "name":"rz",
            "qubits":[qubit],
            "params":[param]
        })

    # methods for parametric two-qubit gates

    def rxx(self, param: Union[float,int, str], *qubits: int) -> None:
        """
        Class method to apply rxx gate to the given qubits.

        Args:
            param (float | int): parameter for the parametric gate.
            qubits (int): qubits in which the gate is applied.
        """
        self._add_instruction({
            "name":"rxx",
            "qubits":[*qubits],
            "params":[param]
        })
    
    def ryy(self, param:  Union[float,int, str], *qubits: int) -> None:
        """
        Class method to apply ryy gate to the given qubits.

        Args:
            param (float | int): parameter for the parametric gate.
            qubits (int): qubits in which the gate is applied.
        """
        self._add_instruction({
            "name":"ryy",
            "qubits":[*qubits],
            "params":[param]
        })

    def rzz(self, param:  Union[float,int, str], *qubits: int) -> None:
        """
        Class method to apply rzz gate to the given qubits.

        Args:
            param (float | int): parameter for the parametric gate.
            qubits (int): qubits in which the gate is applied.
        """
        self._add_instruction({
            "name":"rzz",
            "qubits":[*qubits],
            "params":[param]
        })

    def rzx(self, param:  Union[float,int, str], *qubits: int) -> None:
        """
        Class method to apply rzx gate to the given qubits.

        Args:
            param (float | int): parameter for the parametric gate.
            qubits (int): qubits in which the gate is applied.
        """
        self._add_instruction({
            "name":"rzx",
            "qubits":[*qubits],
            "params":[param]
        })

    def crx(self, param:  Union[float,int, str], *qubits: int) -> None:
        """
        Class method to apply crx gate to the given qubits.

        Args:
            param (float | int): parameter for the parametric gate.
            qubits (int): qubits in which the gate is applied, first one will be the control qubit and second one the target qubit.
        """
        self._add_instruction({
            "name":"crx",
            "qubits":[*qubits],
            "params":[param]
        })

    def cry(self, param:  Union[float,int, str], *qubits: int) -> None:
        """
        Class method to apply cry gate to the given qubits.

        Args:
            param (float | int): parameter for the parametric gate.
            qubits (int): qubits in which the gate is applied, first one will be the control qubit and second one the target qubit.
        """
        self._add_instruction({
            "name":"cry",
            "qubits":[*qubits],
            "params":[param]
        })

    def crz(self, param:  Union[float,int, str], *qubits: int) -> None:
        """
        Class method to apply crz gate to the given qubits.

        Args:
            param (float | int): parameter for the parametric gate.
            qubits (int): qubits in which the gate is applied, first one will be the control qubit and second one the target qubit.
        """
        self._add_instruction({
            "name":"crz",
            "qubits":[*qubits],
            "params":[param]
        })

    def cp(self, param:  Union[float,int, str], *qubits: int) -> None:
        """
        Class method to apply cp gate to the given qubits.

        Args:
            param (float | int): parameter for the parametric gate.
            qubits (int): qubits in which the gate is applied, first one will be the control qubit and second one the target qubit.
        """
        self._add_instruction({
            "name":"cp",
            "qubits":[*qubits],
            "params":[param]
        })

    def cu1(self, param:  Union[float,int, str], *qubits: int) -> None:
        """
        Class method to apply cu1 gate to the given qubits.

        Args:
            param (float | int): parameter for the parametric gate.
            qubits (int): qubits in which the gate is applied, first one will be the control qubit and second one the target qubit.
        """
        self._add_instruction({
            "name":"cu1",
            "qubits":[*qubits],
            "params":[param]
        })
    
    def cu3(self, theta:  Union[float,int, str], phi:  Union[float,int, str], lam:  Union[float,int, str], *qubits: int) -> None: # three parameters
        """
        Class method to apply cu3 gate to the given qubits.

        Args:
            theta (float | int): angle.
            phi (float | int): angle.
            lam (float | int): angle.
            qubits (int): qubits in which the gate is applied, first one will be the control qubit and second one the target qubit.
        """
        self._add_instruction({
            "name":"cu3",
            "qubits":[*qubits],
            "params":[theta,phi,lam]
        })
    
    def cu(self, theta:  Union[float,int, str], phi:  Union[float,int, str], lam:  Union[float,int, str], gamma:  Union[float,int, str], *qubits: int) -> None: # four parameters
        """
        Class method to apply cu gate to the given qubits.

        Args:
            theta (float | int): angle.
            phi (float | int): angle.
            lam (float | int): angle.
            gamma (float | int): angle.
            qubits (int | list[int]): qubits in which the gate is applied, first one will be the control qubit and second one the target qubit.
        """
        self._add_instruction({
            "name":"cu",
            "qubits":[*qubits],
            "params":[theta, phi, lam, gamma]
        })
    

    # methods for implementing conditional LOCAL gates
    def unitary(self, matrix: "list[list[list[complex]]]", *qubits: int) -> None:
        """
        Class method to apply a unitary gate created from an unitary matrix provided.

        Args:
            matrix (list | numpy.ndarray): unitary operator in matrix form to be applied to the given qubits.

            qubits (int): qubits to which the unitary operator will be applied.

        """
        if isinstance(matrix, np.ndarray) and (matrix.shape[0] == matrix.shape[1]) and (matrix.shape[0]%2 == 0):
            matrix = list(matrix)
        elif isinstance(matrix, list) and isinstance(matrix[0], list) and all([len(matrix) == len(m) for m in matrix]) and (len(matrix)%2 == 0):
            matrix = matrix
        else:
            logger.error(f"matrix must be a list of lists or <class 'numpy.ndarray'> of shape (2^n,2^n) [TypeError].")
            raise SystemExit # User's level
        
        matrix = [list(map(lambda z: [z.real, z.imag], row)) for row in matrix]


        self._add_instruction({
            "name":"unitary",
            "qubits":[*qubits],
            "params":[matrix]
        })
        
    def measure(self, qubits: Union[int, "list[int]"], clbits: Union[int, "list[int]"]) -> None:
        """
        Class method to add a measurement of a qubit or a list of qubits and to register that measurement in the given classical bits.

        Args:
            qubits (int | list[int]): qubits to measure.

            clbits (int | list[int]): clasical bits where the measurement will be registered.
        """
        if not (isinstance(qubits, list) and isinstance(clbits, list)):
            list_qubits = [qubits]; list_clbits = [clbits]
        else:
            list_qubits = qubits; list_clbits = clbits
        
        for q,c in zip(list_qubits, list_clbits):
            self._add_instruction({
                "name":"measure",
                "qubits":[q],
                "clbits":[c],
                "clreg":[]
            })

    def measure_all(self) -> None:
        """
        Class to apply a global measurement of all of the qubits of the circuit. An additional classcial register will be added and labeled as "measure".
        """
        new_clreg = "measure"

        new_clreg = self._add_cl_register(new_clreg, self.num_qubits)

        for q in range(self.num_qubits):

            self._add_instruction({
                "name":"measure",
                "qubits":[q],
                "clbits":[self.classical_regs[new_clreg][q]],
                "clreg":[]
            })

    def c_if(self, gate: str, control_qubit: int, target_qubit: int, param: Optional[float] = None, matrix: Optional["list[list[list[complex]]]"] = None) -> None:
        """
        Method for implementing a gate contiioned to a classical measurement. The control qubit provided is measured, if it's 1 the gate provided is applied to the given qubits.

        For parametric gates, only one-parameter gates are supported, therefore only one parameter must be passed.

        The gates supported by the method are the following: h, x, y, z, rx, ry, rz, cx, cy, cz, unitary.

        To implement the conditioned uniraty gate, the corresponding matrix should be passed by the `matrix` argument.

        Args:
            gate (str): gate to be applied. Has to be supported by CunqaCircuit.

            control_qubit (int): control qubit whose classical measurement will control the execution of the gate.

            target_qubit (int | list[int]): list of qubits or qubit to which the gate is intended to be applied.

            param (float | int): parameter for the case parametric gate is provided.

            matrix (list | numpy.ndarray): unitary operator in matrix form to be applied to the given qubits.

        """

        self.is_dynamic = True
        
        if isinstance(gate, str):
            name = "c_if_" + gate
        else:
            logger.error(f"gate specification must be str, but {type(gate)} was provided [TypeError].")
            raise SystemExit
        
        if isinstance(control_qubit, int):
            list_control_qubit = [control_qubit]
        else:
            logger.error(f"control qubit must be int, but {type(control_qubit)} was provided [TypeError].")
            raise SystemExit
        
        if isinstance(target_qubit, int):
            list_target_qubit = [target_qubit]
        elif isinstance(target_qubit, list):
            list_target_qubit = target_qubit
            pass
        else:
            logger.error(f"target qubits must be int ot list, but {type(target_qubit)} was provided [TypeError].")
            raise SystemExit
        
        if (gate == "unitary") and (matrix is not None):

            if isinstance(matrix, np.ndarray) and (matrix.shape[0] == matrix.shape[1]) and (matrix.shape[0]%2 == 0):
                matrix = list(matrix)
            elif isinstance(matrix, list) and isinstance(matrix[0], list) and all([len(m) == len(matrix) for m in matrix]) and (len(matrix)%2 == 0):
                matrix = matrix
            else:
                logger.error(f"matrix must be a list of lists or <class 'numpy.ndarray'> of shape (2^n,2^n), n=1,2 [TypeError].")
                raise SystemExit # User's level

            matrix = [list(map(lambda z: [z.real, z.imag], row)) for row in matrix]

            self.measure(list_control_qubit[0], list_control_qubit[0])
            self._add_instruction({
                "name": name,
                "qubits": _flatten([list_target_qubit, list_control_qubit]),
                "registers":_flatten([list_control_qubit]),
                "params":[matrix]
            })
            # we have to exit here
            return

        elif (gate == "unitary") and (matrix is None):
            logger.error(f"For unitary gate a matrix must be provided [ValueError].")
            raise SystemExit # User's level
        
        elif (gate != "unitary") and (matrix is not None):
            logger.error(f"instruction {gate} does not suppor matrix.")
            raise SystemExit

        
        if gate in SUPPORTED_GATES_PARAMETRIC_1:
            if param is None:
                logger.error(f"Since a parametric gate was provided ({gate}) a parameter should be passed [ValueError].")
                raise SystemExit
            elif isinstance(param, float) or isinstance(param, int):
                list_param = [param]
            else:
                logger.error(f"param must be int or float, but {type(param)} was provided [TypeError].")
                raise SystemExit
        else:
            if param is not None:
                logger.warning("A parameter was provided but gate is not parametric, therefore it will be ignored.")
            list_param = []


        
        if name in SUPPORTED_GATES_CONDITIONAL:

            self.measure(list_control_qubit[0], list_control_qubit[0])
            self._add_instruction({
                "name": name,
                "qubits": _flatten([list_target_qubit, list_control_qubit]),
                "conditional_reg":_flatten([list_control_qubit]),
                "params":list_param
            })

        else:
            logger.error(f"Gate {gate} is not supported for conditional operation.")
            raise SystemExit
            # TODO: maybe in the future this can be check at the begining for a more efficient processing 

    # TODO: check if simulators accept reset instruction as native
    def reset(self, *qubits: int):
        """
        Class method to add reset instruction to a qubit or list of qubits.

        Args:
            qubits (int): qubits to which the reset operation is applied.
        
        """

        if isinstance(qubits, list):
            for q in qubits:
                self.c_if("x", q, q)

        elif isinstance(qubits, int):
            self.c_if("x", qubits, qubits)

        else:
            logger.error(f"Argument for reset must be list or int, but {type(qubits)} was provided.")

    def measure_and_send(self, qubit: int, target_circuit: Union[str, 'CunqaCircuit']) -> None:
        """
        Class method to measure and send a bit from the current circuit to a remote one.
        
        Args:

            qubit (int): qubit to be measured and sent.

            target_circuit (str | CunqaCircuit): id of the circuit or circuit to which the result of the measurement is sent.

        """
        self.is_dynamic = True
        self.has_cc = True
        
        # TODO: accept a list of qubits to be measured and sent to one circuit or to a list of them

        if isinstance(qubit, int):
            qubits = [qubit]
        else:
            logger.error(f"control qubit must be int, but {type(qubit)} was provided [TypeError].")
            raise SystemExit
        
        if isinstance(target_circuit, str):
            target_circuit_id = target_circuit

        elif isinstance(target_circuit, CunqaCircuit):
            target_circuit_id = target_circuit._id
        else:
            logger.error(f"target_circuit must be str or <class 'cunqa.circuit.CunqaCircuit'>, but {type(target_circuit)} was provided [TypeError].")
            raise SystemExit
        

        self._add_instruction({
            "name": "measure_and_send",
            "qubits": qubits,
            "circuits": [target_circuit_id]
        })


        self.sending_to.append(target_circuit_id)
    
    def qsend(self, qubit: int, target_circuit: Union[str, 'CunqaCircuit']) -> None:
        """
        Class method to send a qubit from the current circuit to another one.
        
        Args:
            qubit (int): qubit to be sent.

            target_circuit (str | CunqaCircuit): id of the circuit or circuit to which the qubit is sent.
        """
        self.has_qc = True
        self.is_dynamic = True
        
        if isinstance(qubit, int):
            list_control_qubit = [qubit]
        else:
            logger.error(f"control qubit must be int, but {type(qubit)} was provided [TypeError].")
            raise SystemExit
        
        if isinstance(target_circuit, str):
            target_circuit_id = target_circuit

        elif isinstance(target_circuit, CunqaCircuit):
            target_circuit_id = target_circuit._id
        else:
            logger.error(f"target_circuit must be str or <class 'cunqa.circuit.CunqaCircuit'>, but {type(target_circuit)} was provided [TypeError].")
            raise SystemExit
        

        self._add_instruction({
            "name": "qsend",
            "qubits": list_control_qubit,
            "circuits": [target_circuit_id]
        })

    def qrecv(self, qubit: int, control_circuit: Union[str, 'CunqaCircuit']) -> None:
        """
        Class method to send a qubit from the current circuit to a remote one.
        
        Args:
            qubit (int): ancilla to which the received qubit is assigned.

            control_circuit (str | CunqaCircuit): id of the circuit from which the qubit is received.
        """
        self.has_qc = True
        self.is_dynamic = True
        
        if isinstance(qubit, int):
            qubits = [qubit]
        else:
            logger.error(f"control qubit must be int, but {type(qubit)} was provided [TypeError].")
            raise SystemExit
        
        if isinstance(control_circuit, str):
            control_circuit_id = control_circuit

        elif isinstance(control_circuit, CunqaCircuit):
            control_circuit_id = control_circuit._id
        else:
            logger.error(f"control_circuit must be str or <class 'cunqa.circuit.CunqaCircuit'>, but {type(control_circuit)} was provided [TypeError].")
            raise SystemExit
        
        self._add_instruction({
            "name": "qrecv",
            "qubits": qubits,
            "circuits": [control_circuit_id]
        })

    def remote_c_if(self, gate: str, qubits: Union[int, "list[int]"], param: Optional[float], control_circuit: Union[str, 'CunqaCircuit'], matrix: Optional["list[list[list[complex]]]"] = None) -> None:
        """
        Class method to apply a distributed instruction as a gate condioned by a non local classical measurement from a remote circuit and applied locally.

        The gates supported by the method are the following: h, x, y, z, rx, ry, rz, cx, cy, cz, unitary.

        To implement the conditioned uniraty gate, the corresponding matrix should be passed by the `param` argument.
        
        Args:
            gate (str): gate to be applied. Has to be supported by CunqaCircuit.

            target_qubits (int | list[int]): qubit or qubits to which the gate is conditionally applied.

            param (float | int): parameter in case the gate provided is parametric.

            control_circuit (str | CunqaCircuit): id of the circuit or circuit from which the condition is sent.

        """

        self.is_dynamic = True
        self.has_cc = True
        
        if isinstance(qubits, int):
            qubits = [qubits]
        elif isinstance(qubits, list):
            pass
        else:
            logger.error(f"target qubits must be int ot list, but {type(qubits)} was provided [TypeError].")
            raise SystemExit
        
        if param is not None:
            params = [param]
        else:
            params = []

        if control_circuit is None:
            logger.error("target_circuit not provided.")
            raise SystemExit
        
        elif isinstance(control_circuit, str):
            control_circuit = control_circuit

        elif isinstance(control_circuit, CunqaCircuit):
            control_circuit = control_circuit._id
        else:
            logger.error(f"control_circuit must be str or <class 'cunqa.circuit.CunqaCircuit'>, but {type(control_circuit)} was provided [TypeError].")
            raise SystemExit
        
        if (gate == "unitary") and (matrix is not None):

            if isinstance(matrix, np.ndarray) and (matrix.shape[0] == matrix.shape[1]) and (matrix.shape[0]%2 == 0):
                matrix = list(matrix)
            elif isinstance(matrix, list) and isinstance(matrix[0], list) and all([len(m) == len(matrix) for m in matrix]) and (len(matrix)%2 == 0):
                matrix = matrix
            else:
                logger.error(f"matrix must be a list of lists or <class 'numpy.ndarray'> of shape (2^n,2^n), n=1,2 [TypeError].")
                raise SystemExit # User's level

            params = [list(map(lambda z: [z.real, z.imag], row)) for row in matrix]
            return

        elif (gate == "unitary") and (matrix is None):
            logger.error(f"For unitary gate a matrix must be provided [ValueError].")
            raise SystemExit # User's level
        
        elif (gate != "unitary") and (matrix is not None):
            logger.error(f"instruction {gate} does not suppor matrix.")
            raise SystemExit

        self._add_instruction({
            "name": "recv",
            "qubits":[],
            "remote_conditional_reg":qubits,
            "circuits": [control_circuit]
        })

        self._add_instruction({
            "name": gate,
            "qubits": qubits,
            "remote_conditional_reg":qubits,
            "params":params,
        })

    def assign_parameters(self, **marked_params):
        """
        Plugs values into the intructions of parametric gates marked with a parameter name.

        Args:
<<<<<<< HEAD
            repetition (bool): determines the parameter nassigning method. If True, the unique value given is plugged into all instances of its parameter 
            label. Otherwise, the list of values will be place in order on the parameters with the same name that appear.
            marked_parameters (dict): values for each set of marked parameters
        """
        try:
            for instruction in self.instructions:
                if (("params" in instruction) and (not instruction["name"] in {"unitary", "c_if_unitary", "remote_c_if_unitary"}) and (len(instruction["params"]) != 0)):
                    for i, param in enumerate(instruction["params"]):
                        if isinstance(param, str) and param in marked_params:
                            if isinstance(marked_params[param], (int, float)):
                                instruction["params"][i] = marked_params[param]
                            elif isinstance(marked_params[param], list):
                                instruction["params"][i] = marked_params[param].pop(0)
                            else:
                                logger.error(f"Parameters must be list[int, float], int or float but {type(marked_params[param])} was given.")
=======
            marked_parameters (dict): values for each set of marked parameters.
        """
        try:
            for instr in self.instructions:
                if _is_parametric(instr):
                    for i, param in enumerate(instr["params"]):
                        if isinstance(param, str) and param in marked_params:
                            if isinstance(marked_params[param], (int, float)):
                                instr["params"][i] = marked_params[param]
                            elif isinstance(marked_params[param], list):
                                instr["params"][i] = marked_params[param].pop(0)
                            else:
                                logger.error(f"Parameters must be list[int, float], int or float but {type(marked_params[param])} was given [TypeError].")
>>>>>>> 933a2310
                                raise SystemExit
                                
        except Exception as error:
            logger.error(f"Error while assigning parameters, try checking that the provided params are of the correct lenght. \n {error}")
            raise SystemExit
        
        if not all([len(value)==0 for value in marked_params.values() if isinstance(value, list)]):
            logger.warning(f"Some of the given parameters were not used, check name or lenght of the following keys: {[value for value in marked_params.values() if len(value)!=0]}.")
<<<<<<< HEAD


   
=======
>>>>>>> 933a2310


                
def _flatten(lists: "list[list]"):
    """
    Takes the elements of the lists supplied and creates a single list gathering all of them.

    Args:
        lists (list[list]): list of the lists which elements are wanted to be gathered.
    """
    return [element for sublist in lists for element in sublist]


def _is_parametric(circuit: Union[dict, 'CunqaCircuit', 'QuantumCircuit']) -> bool:
    """
    Function to determine weather a cirucit has gates that accept parameters, not necesarily parametric :py:class:`qiskit.QuantumCircuit`.
    For example, a circuit that is composed by hadamard and cnot gates is not a parametric circuit; but if a circuit has any of the gates defined in `parametric_gates` we
    consider it a parametric circuit for our purposes.

    Args:
        circuit (qiskit.QuantumCircuit | dict | str): the circuit from which we want to find out if it's parametric.

    Return:
        True if the circuit is considered parametric, False if it's not.
    """
    parametric_gates = ["u", "u1", "u2", "u3", "rx", "ry", "rz", "crx", "cry", "crz", "cu1", "cu3", "rxx", "ryy", "rzz", "rzx", "cp", "cswap", "ccx", "crz", "cu"]
    if isinstance(circuit, QuantumCircuit):
        for instruction in circuit.data:
            if instruction.operation.name in parametric_gates:
                return True
        return False
    elif isinstance(circuit, dict):
        for instruction in circuit['instructions']:
            if instruction['name'] in parametric_gates:
                return True
        return False
    elif isinstance(circuit, list):
        for instruction in circuit:
            if instruction['name'] in parametric_gates:
                return True
        return False
    elif isinstance(circuit, CunqaCircuit):
        return circuit.is_parametric
    elif isinstance(circuit, str):
        lines = circuit.splitlines()
        for line in lines:
            line = line.strip()
            if any(line.startswith(gate) for gate in parametric_gates):
                return True
        return False<|MERGE_RESOLUTION|>--- conflicted
+++ resolved
@@ -1466,10 +1466,7 @@
         Plugs values into the intructions of parametric gates marked with a parameter name.
 
         Args:
-<<<<<<< HEAD
-            repetition (bool): determines the parameter nassigning method. If True, the unique value given is plugged into all instances of its parameter 
-            label. Otherwise, the list of values will be place in order on the parameters with the same name that appear.
-            marked_parameters (dict): values for each set of marked parameters
+          marked_parameters (dict): values for each set of marked parameters
         """
         try:
             for instruction in self.instructions:
@@ -1482,21 +1479,6 @@
                                 instruction["params"][i] = marked_params[param].pop(0)
                             else:
                                 logger.error(f"Parameters must be list[int, float], int or float but {type(marked_params[param])} was given.")
-=======
-            marked_parameters (dict): values for each set of marked parameters.
-        """
-        try:
-            for instr in self.instructions:
-                if _is_parametric(instr):
-                    for i, param in enumerate(instr["params"]):
-                        if isinstance(param, str) and param in marked_params:
-                            if isinstance(marked_params[param], (int, float)):
-                                instr["params"][i] = marked_params[param]
-                            elif isinstance(marked_params[param], list):
-                                instr["params"][i] = marked_params[param].pop(0)
-                            else:
-                                logger.error(f"Parameters must be list[int, float], int or float but {type(marked_params[param])} was given [TypeError].")
->>>>>>> 933a2310
                                 raise SystemExit
                                 
         except Exception as error:
@@ -1505,12 +1487,6 @@
         
         if not all([len(value)==0 for value in marked_params.values() if isinstance(value, list)]):
             logger.warning(f"Some of the given parameters were not used, check name or lenght of the following keys: {[value for value in marked_params.values() if len(value)!=0]}.")
-<<<<<<< HEAD
-
-
-   
-=======
->>>>>>> 933a2310
 
 
                 
