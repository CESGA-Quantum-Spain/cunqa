"""
    Holds Cunqa's custom circuit class and functions to translate its instructions into other formats for circuit definition.
"""
from cunqa.logger import logger
<<<<<<< HEAD

=======
from cunqa.qutils import transitive_combinations
>>>>>>> a1d33872
import numpy as np
import random
import string
import itertools
import functools
from typing import Tuple, Union, Optional
from qiskit import QuantumCircuit

import matplotlib.pyplot as plt #I use this for drawing circuits with LaTeX (quantikz)
from matplotlib import rc

def _generate_id(size: int = 4) -> str:
    """Return a random alphanumeric identifier.

    Args:
        size (int): Desired length of the identifier.  
                    Defaults to 4 and must be a positive integer.

    Returns:
        A string of uppercase/lowercase letters and digits.

    Return type:
        str

    Raises:
        ValueError: If *size* is smaller than 1.
    """
    if size < 1:
        raise ValueError("size must be >= 1")
    
    chars = string.ascii_letters + string.digits
    return ''.join(random.choices(chars, k=size))



<<<<<<< HEAD
SUPPORTED_GATES_1Q = ["id","x", "y", "z", "h", "s", "sdg", "sx", "sxdg", "t", "tdg", "u1", "u2", "u3", "u", "p", "r", "rx", "ry", "rz", "measure_and_send", "qsend", "qrecv"]
SUPPORTED_GATES_2Q = ["swap", "cx", "cy", "cz", "csx", "cp", "cu", "cu1", "cu3", "rxx", "ryy", "rzz", "rzx", "crx", "cry", "crz", "ecr", "c_if_h", "c_if_x","c_if_y","c_if_z","c_if_rx","c_if_ry","c_if_rz"]
=======
SUPPORTED_GATES_1Q = ["id","x", "y", "z", "h", "s", "sdg", "sx", "sxdg", "t", "tdg", "u1", "u2", "u3", "u", "p", "r", "rx", "ry", "rz", "measure_and_send", "remote_c_if_h", "remote_c_if_x","remote_c_if_y","remote_c_if_z","remote_c_if_rx","remote_c_if_ry","remote_c_if_rz", "remote_c_if_ecr"]
SUPPORTED_GATES_2Q = ["swap", "cx", "cy", "cz", "csx", "cp", "cu", "cu1", "cu3", "rxx", "ryy", "rzz", "rzx", "crx", "cry", "crz", "ecr", "c_if_h", "c_if_x","c_if_y","c_if_z","c_if_rx","c_if_ry","c_if_rz", "c_if_ecr", "remote_c_if_unitary","remote_c_if_cx","remote_c_if_cy","remote_c_if_cz"]
>>>>>>> a1d33872
SUPPORTED_GATES_3Q = [ "ccx","ccy", "ccz","cswap"]
SUPPORTED_GATES_PARAMETRIC_1 = ["u1", "p", "rx", "ry", "rz", "rxx", "ryy", "rzz", "rzx","cp", "crx", "cry", "crz", "cu1","c_if_rx","c_if_ry","c_if_rz"]
SUPPORTED_GATES_PARAMETRIC_2 = ["u2", "r"]
SUPPORTED_GATES_PARAMETRIC_3 = ["u", "u3", "cu3"]
SUPPORTED_GATES_PARAMETRIC_4 = ["cu"]
<<<<<<< HEAD
SUPPORTED_GATES_CONDITIONAL = ["c_if_unitary","c_if_h", "c_if_x","c_if_y","c_if_z","c_if_rx","c_if_ry","c_if_rz","c_if_cx","c_if_cy","c_if_cz"]
SUPPORTED_GATES_DISTRIBUTED = ["d_c_if_unitary", "d_c_if_h", "d_c_if_x","d_c_if_y","d_c_if_z","d_c_if_rx","d_c_if_ry","d_c_if_rz","d_c_if_cx","d_c_if_cy","d_c_if_cz", "d_c_if_ecr"]
all_gates = set(SUPPORTED_GATES_1Q)
all_gates.update(SUPPORTED_GATES_2Q + SUPPORTED_GATES_3Q + SUPPORTED_GATES_PARAMETRIC_1 + SUPPORTED_GATES_PARAMETRIC_2 + SUPPORTED_GATES_PARAMETRIC_3 + SUPPORTED_GATES_PARAMETRIC_4 + SUPPORTED_GATES_CONDITIONAL + SUPPORTED_GATES_DISTRIBUTED)

SUPPORTED_GATES_CONDITIONAL = ["c_if_unitary","c_if_h", "c_if_x","c_if_y","c_if_z","c_if_rx","c_if_ry","c_if_rz","c_if_cx","c_if_cy","c_if_cz", "c_if_ecr"]
=======
SUPPORTED_GATES_CONDITIONAL = ["c_if_unitary","c_if_h", "c_if_x","c_if_y","c_if_z","c_if_rx","c_if_ry","c_if_rz","c_if_cx","c_if_cy","c_if_cz", "c_if_ecr"]
SUPPORTED_GATES_DISTRIBUTED = ["measure_and_send", "remote_c_if_unitary", "remote_c_if_h", "remote_c_if_x","remote_c_if_y","remote_c_if_z","remote_c_if_rx","remote_c_if_ry","remote_c_if_rz","remote_c_if_cx","remote_c_if_cy","remote_c_if_cz", "remote_c_if_ecr"]
SUPPORTED_GATES_QDISTRIBUTED = ["qsend", "distr_unitary", "distr_h", "distr_x", "distr_y", "distr_z", "distr_rx", "distr_ry", "distr_rz", "distr_cx","distr_cy","distr_cz","distr_ecr"]
>>>>>>> a1d33872

class CunqaCircuitError(Exception):
    """Exception for error during circuit desing in ``CunqaCircuit``."""
    pass

class InstanceTracker:
    """Decorator that records all created instances and allows any of them to access the other ones."""
    def __init__(self, cls):
        functools.update_wrapper(self, cls) # Ensures that the docstring of the wrapped class is shown and not that of the wrapper
        self._cls = cls
        self._instances = {}

        self._connected = None
        self._new_inst = False

        # Override the __init__ method to track instance creation
        self._original_init = cls.__init__
        cls.__init__ = self._new_init

    def _new_init(self, *args, **kwargs):
        instance = object.__new__(self._cls)
        self._original_init(instance, *args, **kwargs) # Call the original __init__ method
        
        self._instances[instance._id] = instance # Store reference to instance on the key with its id
        self._new_inst = True

    def access_other_instances(self):
        return self._instances
    
    def connectivity(self):
        if (self._connected is None or self._new_inst):
            # sending_to has the circuits where you send but not the received ones, the graph is directed. We use sets to undirect the graph
            first_connections = {frozenset({idd, sent}) for idd, circuit in self.access_other_instances().items() for sent in circuit.sending_to}
            # adds (a,c) if (a,b) and (b,c) are in the set. Does this recursively until the highest level transitivity is addressed
            self._connected = transitive_combinations(first_connections) 
            self._new_inst = False

        return self._connected

    def __call__(self, *args, **kwargs):
        return self._cls(*args, **kwargs)

@InstanceTracker
class CunqaCircuit:
    # TODO: look for other alternatives for describing the documentation that do not requiere such long docstrings, maybe gatehring everything in another file and using decorators, as in ther APIs.
    """
    Class to define a quantum circuit for the ``cunqa`` api.

    This class serves as a tool for the user to describe not only simple circuits, but also to describe classical and quantum operations between circuits.
    On its initialization, it takes as mandatory the number of qubits for the circuit (*num_qubits*), also number of classical bits (*num_clbits*) and a personalized id (*id*), which by default would be randomly generated.
    Once the object is created, class methods canbe used to add instructions to the circuit such as single-qubit and two-qubits gates, measurements, conditional operations,... but also operations that allow to send measurement outcomes or qubits to other circuits.
    This sending operations require that the virtual QPUs to which the circuits are sent support classical or quantum communications with the desired connectivity.
    
    Supported operations
    ----------------------

    **Single-qubit gates:**
    :py:meth:`~CunqaCircuit.id`, :py:meth:`~CunqaCircuit.x`, :py:meth:`~CunqaCircuit.y`, :py:meth:`~CunqaCircuit.z`, :py:meth:`~CunqaCircuit.h`,  :py:meth:`~CunqaCircuit.s`,
    :py:meth:`~CunqaCircuit.sdg`, :py:meth:`~CunqaCircuit.sx`, :py:meth:`~CunqaCircuit.sxdg`, :py:meth:`~CunqaCircuit.t`, :py:meth:`~CunqaCircuit.tdg`, :py:meth:`~CunqaCircuit.u1`,
    :py:meth:`~CunqaCircuit.u2`, :py:meth:`~CunqaCircuit.u3`, :py:meth:`~CunqaCircuit.u`, :py:meth:`~CunqaCircuit.p`, :py:meth:`~CunqaCircuit.r`, :py:meth:`~CunqaCircuit.rx`,
    :py:meth:`~CunqaCircuit.ry`, :py:meth:`~CunqaCircuit.rz`.

    **Two-qubits gates:**
    :py:meth:`~CunqaCircuit.swap`, :py:meth:`~CunqaCircuit.cx`, :py:meth:`~CunqaCircuit.cy`, :py:meth:`~CunqaCircuit.cz`, :py:meth:`~CunqaCircuit.csx`, :py:meth:`~CunqaCircuit.cp`,
    :py:meth:`~CunqaCircuit.cu`, :py:meth:`~CunqaCircuit.cu1`, :py:meth:`~CunqaCircuit.cu3`, :py:meth:`~CunqaCircuit.rxx`, :py:meth:`~CunqaCircuit.ryy`, :py:meth:`~CunqaCircuit.rzz`,
    :py:meth:`~CunqaCircuit.rzx`, :py:meth:`~CunqaCircuit.crx`, :py:meth:`~CunqaCircuit.cry`, :py:meth:`~CunqaCircuit.crz`, :py:meth:`~CunqaCircuit.ecr`,

    **Three-qubits gates:**
    :py:meth:`~CunqaCircuit.ccx`, :py:meth:`~CunqaCircuit.ccy`, :py:meth:`~CunqaCircuit.ccz`, :py:meth:`~CunqaCircuit.cswap`.

    **n-qubits gates:**
    :py:meth:`~CunqaCircuit.unitary`.

    **Non-unitary local operations:**
    :py:meth:`~CunqaCircuit.c_if`, :py:meth:`~CunqaCircuit.measure`, :py:meth:`~CunqaCircuit.measure_all`, :py:meth:`~CunqaCircuit.reset`.

    **Remote operations for classical communications:**
    :py:meth:`~CunqaCircuit.measure_and_send`, :py:meth:`~CunqaCircuit.remote_c_if`.

    **Remote operations for quantum comminications:**
    :py:meth:`~CunqaCircuit.qsend`, :py:meth:`~CunqaCircuit.qrecv`.

    Creating your first CunqaCircuit
    ---------------------------------

    Start by instantiating the class providing the desired number of qubits:

        >>> circuit = CunqaCircuit(2)

    Then, gates can be added through the mentioned methods. Let's add a Hadamard gate and CNOT gates to create a Bell state:

        >>> circuit.h(0) # adding hadamard to qubit 0
        >>> circuit.cx(0,1)

    Finally, qubits are measured by:

        >>> circuit.measure_all()

    Once the circuit is ready, it is ready to be sent to a QPU by the method :py:meth:`cunqa.qpu.run`.

    Classical communications among circuits
    ---------------------------------------

    The strong part of CunqaCircuit is that it allows to define communication directives between circuits.
    We can define the sending of a classical bit from one circuit to another by:

        >>> circuit_1 = CunqaCircuit(2)
        >>> circuit_2 = CunqaCircuit(2)
        >>> circuit_1.h(0)
        >>> circuit_1.measure_and_send(0, circuit_2) # qubit 0 is measured and the outcome is sent to circuit_2
        >>> circuit_2.remote_c_if("x", circuit_1) # the outcome is recived to perform a classicaly controlled operation
        >>> circuit_1.measure_all()
        >>> circuit_2.measure_all()

    Then, circuits can be sent to QPUs that support classical communications using the :py:meth:`cunqa.mappers.run_distributed` function.

    Circuits can also be referend to through their *id* string. When a CunqaCircuit is created, by default a random *id* is assigned, but it can also be personalized:

        >>> circuit_1 = CunqaCircuit(2, id = "1")
        >>> circuit_2 = CunqaCircuit(2, id = "2")
        >>> circuit_1.h(0)
        >>> circuit_1.measure_and_send(0, "2") # qubit 0 is measured and the outcome is sent to circuit_2
        >>> circuit_2.remote_c_if("x", "1") # the outcome is recived to perform a classicaly controlled operation
        >>> circuit_1.measure_all()
        >>> circuit_2.measure_all()

    Sending qubits between circuits
    --------------------------------

    When quantum communications among the QPUs utilized are available, a qubit from one circuit can be sent to another.
    In this scheme, generally an acilla qubit would be neccesary to perform the communication. Let's see an example for the creation of a Bell pair remotely:

        >>> circuit_1 = CunqaCircuit(2, 1, id = "1")
        >>> circuit_2 = CunqaCircuit(2, 2, id = "2")
        >>>
        >>> circuit_1.h(0); circuit_1.cx(0,1)
        >>> circuit_1.qsend(1, "1") # sending qubit 1 to circuit with id "2"
        >>> circuit_1.measure(0,0)
        >>>
        >>> circuit_2.qrecv(0, "2") # reciving qubit from circuit with id "1" and assigning it to qubit 0
        >>> circuit_2.cx(0,1)
        >>> circuit_2.measure_all()

    It is important to note that the qubit used for the communication, the one send, after the operation it is reset, so in a general basis it wouldn't need to be measured.
    If we want to send more qubits afer, we can use it since it is reset to zero.

    Properties:
    -----------
        quantum_regs: dict
            Dictionary of quantum registers of the circuit as {"name" : <list of qubits assigned>}.

        classical_regs: dict
            Dictionary of classical registers of the circuit as {"name" : <list of clbits assigned>}

        instructions: list
            Set of operations applied to the circuit.

        is_parametric: bool
            Weather the circuit contains parametric gates.

        has_cc: bool
            Weather the circuit contains classical communications with other circuit.

        is_dynamic: bool
            Weather the circuit has local non-unitary operations.

        sending_to: list[str]
            List of circuit ids to which the current circuit is sending measurement outcomes or qubits.

    """
    
    id: str
    is_parametric: bool 
    has_cc: bool 
    is_dynamic: bool
    instructions: "list[dict]"
    quantum_regs: dict
    classical_regs: dict
    sending_to: "list[str]"


    def __init__(self, num_qubits: int, num_clbits: Optional[int] = None, id: Optional[str] = None):

        self.is_parametric = False
        self.has_cc = False
        self.is_dynamic = False
        self.instructions = []
        self.quantum_regs = {'q0':[q for q in range(num_qubits)]}
        self.classical_regs = {}
        self.sending_to = []

        if not isinstance(num_qubits, int):
            logger.error(f"num_qubits must be an int, but a {type(num_qubits)} was provided [TypeError].")
            raise SystemExit
        
        self.is_parametric = False 

        if id is None:
            self._id = "CunqaCircuit_" + _generate_id()
        elif isinstance(id, str):
            other_circuits = self.access_other_instances()
            if id in other_circuits.keys():
                logger.error(f"Id {id} was already used for another circuit.")
                raise SystemExit
            else:
                self._id = id
        else:
            logger.error(f"id must be a str, but a {type(id)} was provided [TypeError].")
            raise SystemExit
        
        if num_clbits is None:
            self.classical_regs = {}
        
        elif isinstance(num_clbits, int):
            self.classical_regs = {'c0':[c for c in range(num_clbits)]}

    @property
    def info(self) -> dict:
        """
        Information about the main class attributes given as a dictinary.
        """
        return {"id":self._id, "instructions":self.instructions, "num_qubits": self.num_qubits,"num_clbits": self.num_clbits,"classical_registers": self.classical_regs,"quantum_registers": self.quantum_regs, "has_cc":self.has_cc, "is_dynamic":self.is_dynamic, "sending_to":self.sending_to}

    @property
    def num_qubits(self) -> int:
        return len(_flatten([[q for q in qr] for qr in self.quantum_regs.values()]))
    
    @property
<<<<<<< HEAD
    def num_clbits(self):
        return len(_flatten([[c for c in cr] for cr in self.classical_regs.values()]))

=======
    def info(self) -> dict:
        return {"id":self._id, "instructions":self.instructions, "num_qubits": self.num_qubits,"num_clbits": self.num_clbits,"classical_registers": self.classical_regs,"quantum_registers": self.quantum_regs, "is_distributed":self.is_distributed, "is_parametric":self.is_parametric, "sending_to":self.sending_to}

    @property
    def num_clbits(self):
        return len(flatten([[c for c in cr] for cr in self.classical_regs.values()]))
    
    @property
    def layers(self):
        layer_dict = {f"{i}": [] for i in range(self.num_qubits)} 
        self.last_active_layer = [0 for _ in range(self.num_qubits)]

        for i, instr in enumerate(self.instructions):
            if instr["name"] in SUPPORTED_GATES_1Q:
                self.last_active_layer[instr["qubits"][0]]+=1
                layer_dict[str(instr["qubits"][0])].append([self.last_active_layer[instr["qubits"][0]], i, instr["name"]])

            elif instr["name"] in SUPPORTED_GATES_2Q + SUPPORTED_GATES_3Q:
                max_layer_qubit = max([self.last_active_layer[j] for j in instr["qubits"]])
                for j in instr["qubits"]:
                    self.last_active_layer[j] = max_layer_qubit + 1
                    layer_dict[str(j)].append([self.last_active_layer[j], i, instr["name"]])

        return layer_dict

    """ @property
    def idd(self) -> str:
        return self._id
    
    @idd.setter
    def idd(self, id):
        if self._id is None or not hasattr(self, "_id"):
            self._id = id
        else:
            raise ValueError("Circuit id can only be set once.") """
>>>>>>> a1d33872

    def from_instructions(self, instructions):
        """
        Class method to 
        """
        for instruction in instructions:
            self._add_instruction(instruction)
        return self


    def _add_instruction(self, instruction):
        """
        Class method to add an instruction to the CunqaCircuit.

        Args:
            instruction (dict): instruction to be added.
        """
        try:
            self._check_instruction(instruction)
            self.instructions.append(instruction)

        except Exception as error:
            logger.error(f"Error during processing of instruction {instruction} [{CunqaCircuitError.__name__}] [{type(error).__name__}].")
            raise error

    def _check_instruction(self, instruction):
        """
        Class method to check format for circuit instruction. If method finds some inconsistency, raises an error that must be captured avobe.
        
        If format is correct, no error is raise and nothing is returned.

        Args:
            instruction (dict): instruction to be checked.
        """

        mandatory_keys = {"name", "qubits"}

        instructions_with_clbits = {"measure"}

        if isinstance(instruction, dict):
        # check if the given instruction has the mandatory keys
            if mandatory_keys.issubset(instruction):
                
                # checking name
                if not isinstance(instruction["name"], str):
                    logger.error(f"instruction name must be str, but {type(instruction['name'])} was provided.")
                    raise TypeError # I capture this at _add_instruction method
                
                if (instruction["name"] in SUPPORTED_GATES_1Q):
                    gate_qubits = 1
                elif (instruction["name"] in SUPPORTED_GATES_2Q):
                    gate_qubits = 2
                elif (instruction["name"] in SUPPORTED_GATES_3Q):
                    gate_qubits = 3
                elif (instruction["name"] == "measure_and_send"):
                    gate_qubits = 2
                elif (instruction["name"] == "recv"):
                    gate_qubits = 0

                elif any([instruction["name"] == u for u in ["unitary", "c_if_unitary", "remote_c_if_unitary"]]) and ("params" in instruction):
                    # in previous method, format of the matrix is checked, a list must be passed with the correct length given the number of qubits
                    gate_qubits = int(np.log2(len(instruction["params"][0])))
                    if not instruction["name"] == "unitary":
                        gate_qubits += 1 # adding the control qubit

                elif (instruction["name"] in instructions_with_clbits) and ({"qubits", "clbits"}.issubset(instruction)):
                    gate_qubits = 1

                else:
                    logger.error(f"instruction is not supported.")
                    raise ValueError # I capture this at _add_instruction method

                # checking qubits
                if isinstance(instruction["qubits"], list):
                    if not all([isinstance(q, int) for q in instruction["qubits"]]):
                        logger.error(f"instruction qubits must be a list of ints, but a list of {[type(q) for q in instruction['qubits'] if not isinstance(q,int)]} was provided.")
                        raise TypeError
                    elif (len(set(instruction["qubits"])) != len(instruction["qubits"])):
                        logger.error(f"qubits provided for instruction cannot be repeated.")
                        raise ValueError
                else:
                    logger.error(f"instruction qubits must be a list of ints, but {type(instruction['qubits'])} was provided.")
                    raise TypeError # I capture this at _add_instruction method
                
                if not (len(instruction["qubits"]) == gate_qubits):
                    logger.error(f"instruction number of qubits ({gate_qubits}) is not cosistent with qubits provided ({len(instruction['qubits'])}).")
                    raise ValueError # I capture this at _add_instruction method

                if not all([q in _flatten([qr for qr in self.quantum_regs.values()]) for q in instruction["qubits"]]):
                    logger.error(f"instruction qubits out of range: {instruction['qubits']} not in {_flatten([qr for qr in self.quantum_regs.values()])}.")
                    raise ValueError # I capture this at _add_instruction method


                # checking clibits
                if ("clbits" in instruction) and (instruction["name"] in instructions_with_clbits):

                    if isinstance(instruction["clbits"], list):
                        if not all([isinstance(c, int) for c in instruction["clbits"]]):
                            logger.error(f"instruction clbits must be a list of ints, but a list of {[type(c) for c in instruction['clbits'] if not isinstance(c,int)]} was provided.")
                            raise TypeError
                    else:
                        logger.error(f"instruction clbits must be a list of ints, but {type(instruction['clbits'])} was provided.")
                        raise TypeError # I capture this at _add_instruction method
                    
                    if not all([c in _flatten([cr for cr in self.classical_regs.values()]) for c in instruction["clbits"]]):
                        logger.error(f"instruction clbits out of range: {instruction['clbits']} not in {_flatten([cr for cr in self.classical_regs.values()])}.")
                        raise ValueError
                    
                elif ("clbits" in instruction) and not (instruction["name"] in instructions_with_clbits):
                    logger.error(f"instruction {instruction['name']} does not support clbits.")
                    raise ValueError
                
                # checking params
                if ("params" in instruction) and (not instruction["name"] in {"unitary", "c_if_unitary", "remote_c_if_unitary"}) and (len(instruction["params"]) != 0):
                    self.is_parametric = True

                    if (instruction["name"] in SUPPORTED_GATES_PARAMETRIC_1):
                        gate_params = 1
                    elif (instruction["name"] in SUPPORTED_GATES_PARAMETRIC_2):
                        gate_params = 2
                    elif (instruction["name"] in SUPPORTED_GATES_PARAMETRIC_3):
                        gate_params = 3
                    elif (instruction["name"] in SUPPORTED_GATES_PARAMETRIC_4):
                        gate_params = 4
                    else:
                        logger.error(f"instruction {instruction['name']} is not parametric, therefore does not accept params.")
                        raise ValueError
                    
                    if not all([(isinstance(p,float) or isinstance(p,int)) for p in instruction["params"]]):
                        logger.error(f"instruction params must be int or float, but {type(instruction['params'])} was provided.")
                        raise TypeError
                    
                    if not len(instruction["params"]) == gate_params:
                        logger.error(f"instruction number of params ({gate_params}) is not consistent with params provided ({len(instruction['params'])}).")
                        raise ValueError
                elif (not ("params" in instruction)) and (instruction["name"] in _flatten([SUPPORTED_GATES_PARAMETRIC_1, SUPPORTED_GATES_PARAMETRIC_2, SUPPORTED_GATES_PARAMETRIC_3, SUPPORTED_GATES_PARAMETRIC_4])):
                    logger.error("instruction is parametric, therefore requires params.")
                    raise ValueError
                    
    def _add_q_register(self, name, number_qubits):

        if name in self.quantum_regs:
            i = 0
            new_name = name
            while new_name in self.quantum_regs:
                new_name = new_name + "_" + str(i); i += 1

            logger.warning(f"{name} for quantum register in use, renaming to {new_name}.")
        
        else:
            new_name = name

        self.quantum_regs[new_name] = [(self.num_qubits + 1 + i) for i in range(number_qubits)]

        return new_name

    def _add_cl_register(self, name, number_clbits):

        if name in self.classical_regs:
            i = 0
            new_name = name
            while new_name in self.classical_regs:
                new_name = new_name + "_" + str(i); i += 1

            logger.warning(f"{name} for classcial register in use, renaaming to {new_name}.")
        
        else:
            new_name = name

        self.classical_regs[new_name] = [(self.num_clbits + i) for i in range(number_clbits)]

        return new_name
    
    # ================ CIRCUIT MODIFICATION METHODS ==============

    # Horizontal concatenation methods

    def update_other_instances(self, instances_to_change, other_id, comb_id, displace_n = 0): # Change other instances that referenced any of the circuits to reference the combined circuit
        other_instances = self.access_other_instances 

        if isinstance(instances_to_change, set): # This one should be used for the sum, where no displacement of the referenced qubits is necessary
            for circuit in instances_to_change: 
                instance = other_instances[circuit]
                for instr in instance.instructions:
                    if (instr["name"] in SUPPORTED_GATES_DISTRIBUTED and instr["circuits"][0] in [self._id, other_id]):
                        instr["circuits"] == [comb_id]

        elif isinstance(instances_to_change, dict): # This one should be used for the union, where the second circuits' qubits are displaced and the reference needs to be updated
            for circuit, v in instances_to_change.items():
                instance = other_instances[circuit]
                i=0
                for instr in instance.instructions:
                    if (instr["name"] in SUPPORTED_GATES_DISTRIBUTED and instr["circuits"][0] == other_id):
                        instr["circuits"] == [comb_id]
                        # The dictionary holds for each circuit a list with "control" or "target" on each entry
                        if v[i] == "control": # here we displace the appropriate value by the number of qubits of the first circuit
                            instr["qubits"][0] += displace_n 
                        elif (v[i] == "target" and instr["name"] in ["remote_c_if_cx","remote_c_if_cy","remote_c_if_cz"]): #case of 2-qubit remote gates
                            instr["qubits"][-1] += displace_n 
                            instr["qubits"][-2] += displace_n 
                        else:
                            instr["qubits"][-1] += displace_n 
                        i += 1 # Advance index on the list specifying if we should change the control or target key of the instruction


    def __add__(self, other_circuit: Union['CunqaCircuit', QuantumCircuit], force_execution = False) -> 'CunqaCircuit':
        """
        Overloading the "+" operator to perform horizontal concatenation. This means that summing two CunqaCircuits will return a circuit that
        applies the operations of the first circuit and then those of the second circuit. Not a commutative operation.

        Args
            other_circuit (<class.cunqa.circuit.CunqaCircuit>, <class.qiskit.QuantumCircuit>): circuit to be horizontally concatenated after self.
            force_execution (bool): disallows the check that raises an error if both circuits are distributed (version 1).
        Returns
            summed_circuit (<class.cunqa.circuit.CunqaCircuit>): circuit with instructions from both summands.
        """
        n = self.num_qubits
        if  n == other_circuit.num_qubits:        
            instances_to_change = set() # If our circuits have distributed gates, as the id changes, we will need to update it on the other circuits that communicate with this one

            if isinstance(other_circuit, CunqaCircuit):
                if not force_execution:
                    if any([(self._id in path and other_circuit._id in path) for path in self.connectivity]):
                        logger.error(f"Circuits to sum are connected, directly or through a chain of other circuits. This could result in execution waiting forever. If you're sure this won't happen try the syntax sum(circ_1, circ_2, force_execution = True).")
                        raise SystemExit
                    
                other_instr = other_circuit.instructions
                instances_to_change.union({instr["circuits"][0] for instr in other_instr if instr["name"] in SUPPORTED_GATES_DISTRIBUTED})
                other_id = other_circuit._id
                sum_id = self._id + " + " + other_id

            elif isinstance(other_circuit, QuantumCircuit):
                other_instr = qc_to_json(other_circuit)['instructions']
                other_id = "qc"
                sum_id = self._id + " + " + other_id
                
            else:
                logger.error(f"CunqaCircuits can only be summed with other CunqaCircuits or QuantumCircuits, but {type(other_circuit)} was provided.[{NotImplemented.__name__}].")
                raise SystemExit
            
            self_instr = self.instructions
            instances_to_change.union({instr["circuits"][0] for instr in self_instr if instr["name"] in SUPPORTED_GATES_DISTRIBUTED})

            summed_circuit = CunqaCircuit(n, n, id = sum_id) 

            for instruction in list(self_instr + other_instr):
                summed_circuit._add_instruction(instruction)

            self.update_other_instances(self, instances_to_change, other_id, sum_id)
            
            return summed_circuit
        
        else:
            logger.error(f"First version only accepts summing circuits with the same number of qubits. Try vertically concatenating (using | ) with an empty circuit to fill the missing qubits {[NotImplemented.__name__]}.")
            raise SystemExit

    def __radd__(self, left_circuit: Union['CunqaCircuit', QuantumCircuit])-> 'CunqaCircuit':
        """
        Overloading the "+" operator to perform horizontal concatenation. In this case circ_1 + circ_2 is interpreted as circ_2.__radd__(circ_1). 
        Implementing it ensures that the order QuantumCircuit + CunqaCircuit also works, as their QuantumCircuit.__add__() only accepts QuantumCircuits.

        Args
            left_circuit (<class.cunqa.circuit.CunqaCircuit>, <class.qiskit.QuantumCircuit>): circuit to be horizontally concatenated before self.
        Returns
            summed_circuit (<class.cunqa.circuit.CunqaCircuit>): circuit with instructions from both summands. 
        """
        n = self.num_qubits
        if  n == left_circuit.num_qubits:
            if isinstance(left_circuit, CunqaCircuit):
                return left_circuit.__add__(self)

            elif isinstance(left_circuit, QuantumCircuit):
                left_id = "qc"
                sum_id = left_id + " + " + self._id
                summed_circuit = CunqaCircuit(n, n, id = sum_id)
                left_instr = qc_to_json(left_circuit)['instructions']
                
                for instruction in list(left_instr + self.instructions):
                    summed_circuit._add_instruction(instruction)

                instances_to_change = {instr["circuits"][0] for instr in self.instructions if instr["name"] in SUPPORTED_GATES_DISTRIBUTED}
                self.update_other_instances(self, instances_to_change, left_id, sum_id) # Update other circuits that communicate with self to reference the summed_circuit

                return summed_circuit
        
            else:
                logger.error(f"CunqaCircuits can only be summed with other CunqaCircuits or QuantumCircuits, but {type(left_circuit)} was provided.[{NotImplemented.__name__}].")
                raise SystemExit
                   
        else:
            logger.error(f"First version only accepts summing circuits with the same number of qubits. Try vertically concatenating (using | ) with an empty circuit to fill the missing qubits {[NotImplemented.__name__]}.")
            raise SystemExit

    def __iadd__(self, other_circuit: Union['CunqaCircuit', QuantumCircuit], force_execution = False):
        """
        Overloading the "+=" operator to concatenate horizontally the circuit self with other_circuit. This means adding the operations from 
        the other_circuit to self. No return as the modifications are performed locally on self.
        Args
            other_circuit (<class.cunqa.circuit.CunqaCircuit>, <class.qiskit.QuantumCircuit>): circuit to be horizontally concatenated after self.
            force_execution (bool): disallows the check that raises an error if both circuits are distributed (version 1).
        """

        n = self.num_qubits
        if  n == other_circuit.num_qubits:

            instances_to_change = set()
            if isinstance(other_circuit, CunqaCircuit):
                if not force_execution:
                    if any([(self._id in connection and other_circuit._id in connection) for connection in self.connectivity]):
                        logger.error(f"Circuits to sum are connected, directly or through a chain of other circuits. This could result in execution waiting forever. If you're sure this won't happen try the syntax sum(circ_1, circ_2, force_execution = True).")
                        raise SystemExit
                    
                other_instr = other_circuit.instructions
                other_id = other_circuit._id
                instances_to_change.union({instr["circuits"][0] for instr in other_instr if instr["name"] in SUPPORTED_GATES_DISTRIBUTED})

            elif isinstance(other_circuit, QuantumCircuit):
                other_instr = qc_to_json(other_circuit)['instructions']
                other_id = "qc" # Avoids an error on update_other_instances execution
                
            else:
                logger.error(f"CunqaCircuits can only be summed with other CunqaCircuits or QuantumCircuits, but {type(other_circuit)} was provided.[{NotImplemented.__name__}].")
                raise SystemExit
            
            
            for instruction in list(other_instr):
                self._add_instruction(instruction)

            if self._id in instances_to_change:
                logger.error("The circuits to be summed contain distributed instructions that reference eachother.")
                raise SystemExit
            self.update_other_instances(self, instances_to_change, other_id, self._id)
        
        else:
            logger.error(f"First version only accepts summing circuits with the same number of qubits. Try vertically concatenating (using | ) with an empty circuit to fill the missing qubits {[NotImplemented.__name__]}.")
            raise SystemExit
        

    # Vertical concatenation methods
    def __or__(self, other_circuit: Union['CunqaCircuit', QuantumCircuit])-> 'CunqaCircuit':
        """
        Overloading the "|" operator to perform vertical concatenation. This means that taking the union of two CunqaCircuits with n and m qubits
        will return a circuit with n + m qubits where the operations of the first circuit are applied to the first n and those of the second circuit
        will be applied to the last m. Not a commutative operation.

        Args
            other_circuit (<class.cunqa.circuit.CunqaCircuit>, <class.qiskit.QuantumCircuit>): circuit to be vertically concatenated next to self.
        Returns
            union_circuit (<class.cunqa.circuit.CunqaCircuit>): circuit with both input circuits one above the other.
        """
        instances_to_change = set()
        if isinstance(other_circuit, CunqaCircuit):
            other_instr = other_circuit.instructions
            other_id = other_circuit.id
            union_id = self._id + " | " + other_id

            instances_to_change.union({instr["circuits"][0] for instr in other_instr if instr["name"] in SUPPORTED_GATES_DISTRIBUTED})

        elif isinstance(other_circuit, QuantumCircuit):
            other_instr = qc_to_json(other_circuit)['instructions']
            other_id = "qc" # Avoids an error on update_other_instances execution
            union_id = self._id + " | " + other_id
                
        else:
            logger.error(f"CunqaCircuits can only be unioned with other CunqaCircuits or QuantumCircuits, but {type(other_circuit)} was provided.[{NotImplemented.__name__}].")
            raise SystemExit
        
        n=self.num_qubits; m=other_circuit.num_qubits
        union_circuit = CunqaCircuit(n+m,n+m, id = union_id)

        for instr in self.instructions:
            # If we find distributed gates referencing self, substitute by a local gate
            if (instr["name"] in SUPPORTED_GATES_DISTRIBUTED and instr["circuits"][0] == other_id): 
                if instr["name"] == "measure_and_send":
                    continue # These ones will be substituted later
                else:
                    instr["name"] = instr["name"][6:] # Remove remote_ from the gate name
                    instr["qubits"][0] = instr["qubits"][0] + n # The control comes from the displaced circuit

            union_circuit._add_instruction(instr)

        instances_to_change_and_displace = {}
        for instrr in other_instr:
            instrr["qubits"] = [qubit + n for qubit in instrr["qubits"]] # displace the qubits of the instructions and then add it to union_circuit
            union_circuit._add_instruction(instrr)

            if instrr["name"] in SUPPORTED_GATES_DISTRIBUTED: # Gather info on the circuits that reference the other_circuit and wether it controls or is a target
                if instrr["circuits"][0] == self._id: # Susbtitute distr gate by local gates if it refences upper_circuit 
                    if instrr["name"] == "measure_and_send":
                        continue # These ones have been substituted earlier
                    else:
                        instr["name"] = instr["name"][6:] # Remove remote_ from the gate name
                        instr["qubits"][-1] = instr["qubits"][-1] + n # The control comes from the displaced circuit
                        if instr["name"] in ["c_if_cx","c_if_cy","c_if_cz"]:
                            instr["qubits"][-2] = instr["qubits"][-2] + n

                if instrr["circuits"][0] in instances_to_change_and_displace:
                    instances_to_change_and_displace[instrr["circuits"][0]].append("control" if instrr["name"] == "measure_and_send" else "target")
                else:
                    instances_to_change_and_displace[instrr["circuits"][0]] = ["control" if instrr["name"] == "measure_and_send" else "target"]


        self.update_other_instances(self, instances_to_change, other_id, union_id) # Update other circuits that communicate with our input circuits to reference the union_circuit
        self.update_other_instances(self, instances_to_change_and_displace, other_id, union_id, n)

        return union_circuit
    
    def __ror__(self, upper_circuit: Union['CunqaCircuit', QuantumCircuit])-> 'CunqaCircuit':
        """
        Overloading the "|" operator to perform vertical concatenation. In this case circ_1 | circ_2 is interpreted as circ_2.__ror__(circ_1). 
        Implementing it ensures that the order QuantumCircuit | CunqaCircuit also works.

        Args
            upper_circuit (<class.cunqa.circuit.CunqaCircuit>, <class.qiskit.QuantumCircuit>): circuit to be vertically concatenated above self.
        Returns
            union_circuit (<class.cunqa.circuit.CunqaCircuit>): circuit with both input circuits one above the other. 
        """
        if isinstance(upper_circuit, CunqaCircuit):
            return upper_circuit.__or__(self)

        elif isinstance(upper_circuit, QuantumCircuit):
            upper_instr = qc_to_json(upper_circuit)['instructions']
            upper_id ="qc"
            union_id = self._id + " | " + upper_id

            n=self.num_qubits; m=upper_circuit.num_qubits
            union_circuit = CunqaCircuit(n+m,n+m, id = union_id)

            for instr in upper_instr:
                # If we find distributed gates referencing self, substitute by a local gate
                if (instr["name"] in SUPPORTED_GATES_DISTRIBUTED and instr["circuits"][0] == self._id): 
                    if instr["name"] == "measure_and_send":
                        continue # These ones will be substituted later
                    else:
                        instr["name"] = instr["name"][6:] # Remove remote_ from the gate name
                        instr["qubits"][0] = instr["qubits"][0] + n # The control comes from the displaced circuit
                union_circuit._add_instruction(instr)

            instances_to_change_and_displace = {} # Here we will collect info on the circuits that talk to self to make them reference the union instead
            for instrr in self.instructions:
                instrr["qubits"] = [qubit + m for qubit in instrr["qubits"]]

                if instrr["name"] in SUPPORTED_GATES_DISTRIBUTED: # Gather info on the circuits that reference the other_circuit and wether it controls or is a target
                    if instrr["circuits"][0] == upper_id: # Susbtitute distr gate by local gates if it refences upper_circuit 
                        if instrr["name"] == "measure_and_send":
                            continue # These ones have been substituted earlier
                        else:
                            instr["name"] = instr["name"][6:] # Remove remote_ from the gate name
                            instr["qubits"][-1] = instr["qubits"][-1] + n # The control comes from the displaced circuit
                            if instr["name"] in ["c_if_cx","c_if_cy","c_if_cz"]:
                                instr["qubits"][-2] = instr["qubits"][-2] + n

                    elif instrr["circuits"][0] in instances_to_change_and_displace:
                        instances_to_change_and_displace[instrr["circuits"][0]].append("control" if instrr["name"] == "measure_and_send" else "target")
                    else:
                        instances_to_change_and_displace[instrr["circuits"][0]] = ["control" if instrr["name"] == "measure_and_send" else "target"]

                union_circuit._add_instruction(instrr)

            self.update_other_instances(self, instances_to_change_and_displace, upper_id, union_id, n)

            return union_circuit
                
        else:
            logger.error(f"CunqaCircuits can only be unioned with other CunqaCircuits or QuantumCircuits, but {type(upper_circuit)} was provided.[{NotImplemented.__name__}].")
            raise SystemExit
        
        
    
    def __ior__(self, other_circuit: Union['CunqaCircuit', QuantumCircuit]):
        if isinstance(other_circuit, CunqaCircuit):
            other_instr = other_circuit.instructions
            other_id = other_circuit._id

        elif isinstance(other_circuit, QuantumCircuit):
            other_instr = qc_to_json(other_circuit)['instructions']
            other_id = "qc"
                
        else:
            logger.error(f"CunqaCircuits can only be unioned with other CunqaCircuits or QuantumCircuits, but {type(other_circuit)} was provided.[{NotImplemented.__name__}].")
            raise SystemExit
        
        n=self.num_qubits;     need_to_modify_self = False
        instances_to_change_and_displace = {} # Here we will collect info on the circuits that talk to other_circuit to make them reference self instead
        for instrr in other_instr:
            instrr["qubits"] = [qubit + n for qubit in instrr["qubits"]]
            self._add_instruction(instrr)

            if instrr["name"] in SUPPORTED_GATES_DISTRIBUTED: # Whenever I find a distributed gate extract info of the circuits that need to be updated
                if instrr["circuits"][0] == self._id: # Susbtitute distr gate by local gates if it refences upper_circuit 
                    need_to_modify_self = True
                    if instrr["name"] == "measure_and_send":
                        continue # These ones have been substituted earlier
                    else:
                        instrr["name"] = instrr["name"][6:] # Remove remote_ from the gate name
                        instrr["qubits"][-1] = instrr["qubits"][-1] + n # The control comes from the displaced circuit
                        if instrr["name"] in ["c_if_cx","c_if_cy","c_if_cz"]:
                            instrr["qubits"][-2] = instrr["qubits"][-2] + n

                if instrr["circuits"][0] in instances_to_change_and_displace:
                    instances_to_change_and_displace[instrr["circuits"][0]].append("control" if instrr["name"] == "measure_and_send" else "target")
                else:
                    instances_to_change_and_displace[instrr["circuits"][0]] = ["control" if instrr["name"] == "measure_and_send" else "target"]
        
        if need_to_modify_self:
            for instr in self.instructions:
                if (instr["name"] in SUPPORTED_GATES_DISTRIBUTED and instr["circuits"][0] == other_id):
                    if instr["name"] == "measure_and_send":
                        self.instructions.pop(instr) # Eliminate if from self, it has been substituted by a local gate earlier
                    else:
                        instr["name"] = instr["name"][6:] # Remove remote_ from the gate name
                        instr["qubits"][0] = instr["qubits"][0] + n # The control comes from the displaced circuit


        self.update_other_instances(self, instances_to_change_and_displace, other_id, self._id, n)
    

    # Methods to retrieve information from the circuit

    def __len__(self): 
        """Returns the layer depth of the circuit."""
        self.layers
        return max(self.last_active_layer)
    
    def index(self, gate, multiple = False):
        """
        Method to determine the position of a certain gate.

        Args
            gate (str, dict): gate to be found 
            multiple (bool): option to return the position of all instances of the gate on the circuit instead of just the first one.
        Returns
            index (int, list[int]): position of the gate (index on the list self.instructions)
        """

        if isinstance(gate, str):
            if multiple:
                index = [i for i, instr in enumerate(self.instructions) if instr["name"] == gate]
                if len(index) != 0:
                    return index
                else:
                    raise ValueError
            else:
                for instr in self.instructions:
                    if instr["name"] == gate:
                        return self.instructions.index(instr)
                
        elif isinstance(gate, dict):
            self._check_instruction(gate)
            if multiple:
                index = [i for i, instr in enumerate(self.instructions) if all(instr[k] == gate[k] for k, _ in gate.items())]
                if len(index) != 0:
                    return index
                else:
                    raise ValueError
            else:
                for instr in self.instructions:
                    if all(instr[k] == gate[k] for k, _ in gate.items()):
                        return self.instructions.index(instr)
                    
        else:
            logger.error(f"Gate should be str (its name) or dict, but {type(gate)} was provided [{TypeError.__name__}].")
            raise SystemExit
    


    def __contains__(self, gate):
        """Method to check if a certain gate or sequence of gates is present in the circuit instructions.
            Implemented by overloading the "in" operator.

        Args:
            gate (str, dict): gate or sequence of gates to check for presence in the circuit. TODO: accept all of (list[str], str, list[dict], dict)

        Returns
            (bool): True if gate is on the circuit, False otherwise
        """
        try:
            self.index(gate)
            return True
        
        except ValueError:
            return False
        
        except Exception as e:
            logger.error(repr(e))
            raise SystemExit
        
    def __getitem__(self, indexes):
        """
        Returns the gates on the positions given by the input indexes. Overloads the "[ ]" operator. The circuit is interpreted as a list of instructions on a certain order.

        Args
            indexes (int, list[int]): positions to be queried. The circuit is 0-indexed, as usual.
        Returns
            gates (dict, list[dict]): objects found on the input indexes of the circuit. 
        """
        if isinstance(indexes, list):
            gates = []
            for index in indexes:
                if isinstance(index, int):
                    gates.append(self.instructions[index])
                else:
                    logger.error(f"Indexes must be ints, but a {type(index)} was provided [{TypeError.__name__}].")
                    raise SystemExit
            return gates
        
        elif isinstance(indexes, int):
            return self.instructions[indexes]
        
        else:
            logger.error(f"Indexes must be list[int] or int, but {type(indexes)} was provided [{TypeError.__name__}].")
            raise SystemExit

    def __setitem__(self, indexes, gate_seq):
        """
        Assigns a new gates to the positions given by the input indexes. Called by the "=" operator on commands like "cunqa_circuit[3] = {"name":"x", "qubits":[0]}".

        Args
            indexes (int, list[int]): positions of the circuit to be modified.
            gate_seq (dict, list(dict)): gates to be assigned in order on the input positions.
        """
        if (isinstance(indexes, list) and isinstance(gate_seq, list)):
            if len(indexes) == len(gate_seq):
                for index, gate in zip(indexes, gate_seq):
                    self._check_instruction(gate)
                    self.instructions[index] = gate
            else:
                logger.error(f"The indexes and gate_seq lists must have equal lenght [{ValueError.__name__}]")
                raise SystemExit
        elif (isinstance(indexes, int) and isinstance(gate_seq, dict)):
            self._check_instruction(gate_seq)
            self.instructions[indexes] = gate_seq
        else:
            logger.error(f"Both the indexes and gate_seq should be lists, or an int and a dict respectively. Instead a {type(indexes)} indexes and a {type(gate_seq)} gate_seq was provided [{TypeError.__name__}]")
            raise SystemExit
        
    ################ CIRRCUIT DIVIDING METHODS ##################

    def vert_split(self, position: int) -> Tuple["CunqaCircuit", "CunqaCircuit"]:
        """Divides a circuit vertically in two, separating all instructions up to and after a certain layer."""
        n_qubits = self.num_qubits; n_clbits=self.num_clbits

        left_id = self._id + f" left_{position}"
        right_id = self._id + f" right_{position}"

        left_circuit = CunqaCircuit(n_qubits,n_clbits, id=left_id)
        right_circuit = CunqaCircuit(n_qubits,n_clbits, id=right_id)

        left_instrs = []; right_instrs = []
        for qubit_instrs in self.layers.values():
            for instr in qubit_instrs:
                if instr[0] > position:
                    right_instrs.append(self.instructions[instr[1]])
                else:
                    left_instrs.append(self.instructions[instr[1]])

        left_circuit.from_instructions(left_instrs)
        right_circuit.from_instructions(right_instrs)

        return left_circuit, right_circuit

    def hor_split(self, n: int) -> Tuple["CunqaCircuit", "CunqaCircuit"]:
        """Divides a circuit horizontally in two, separating the first n qubits from the last num_qubits-n qubits. """
        rest = self.num_qubits - n 
        
        up_id = self._id + f" up_{n}"
        down_id = self._id + f" down_{rest}"

        upper_circuit = CunqaCircuit(n,n, id=up_id)
        lower_circuit = CunqaCircuit(rest, rest, id=down_id)

        up_instrs = []; down_instrs = []
        # Add instructions to the two pieces according to their position
        for instr in self.instructions:
            if instr["name"] in SUPPORTED_GATES_1Q:
                if instr["qubits"][0] > n:
                    down_instrs.append(instr)
                else:
                    up_instrs.append(instr)

            # All subsequent options have more than one qubit        
            elif all(instr["qubits"] > n):
                down_instrs.append(instr)

            elif all(instr["qubits"] < n+1):
                up_instrs.append(instr)

            else: # We have a multiple qubit gate that involves both up and down pieces, needs to be made distributed (classical)

                if instr["qubits"][0] > n: # Down sends to up
                    down_instrs.append({
                        "name": "measure_and_send",
                        "qubits": flatten(instr["qubits"]),
                        "circuits": [up_id]
                    })
                    up_instrs.append({
                        "name": instr["name"],
                        "qubits": flatten(instr["qubits"][1:]),
                        "params": instr["params"],
                        "circuits": [down_id]
                    })

                else:                      # Up sends to down
                    up_instrs.append({
                        "name": "measure_and_send",
                        "qubits": flatten(instr["qubits"]),
                        "circuits": [down_id]
                    })
                    down_instrs.append({
                        "name": instr["name"],
                        "qubits": flatten(instr["qubits"][1:]),
                        "params": instr["params"],
                        "circuits": [up_id]
                    })

        upper_circuit.from_instructions(up_instrs)
        lower_circuit.from_instructions(down_instrs)

        return upper_circuit, lower_circuit
    
    # =============== INSTRUCTIONS ===============
    
    # Methods for implementing non parametric single-qubit gates

    def id(self, qubit: int) -> None:
        """
        Class method to apply id gate to the given qubit.

        Args:
            qubit (int): qubit in which the gate is applied.
        """
        self._add_instruction({
            "name":"id",
            "qubits":[qubit]
        })
    
    def x(self, qubit: int) -> None:
        """
        Class method to apply x gate to the given qubit.

        Args:
            qubit (int): qubit in which the gate is applied.
        """
        self._add_instruction({
            "name":"x",
            "qubits":[qubit]
        })
    
    def y(self, qubit: int) -> None:
        """
        Class method to apply y gate to the given qubit.

        Args:
            qubit (int): qubit in which the gate is applied.
        """
        self._add_instruction({
            "name":"y",
            "qubits":[qubit]
        })

    def z(self, qubit: int) -> None:
        """
        Class method to apply z gate to the given qubit.

        Args:
            qubit (int): qubit in which the gate is applied.
        """
        self._add_instruction({
            "name":"z",
            "qubits":[qubit]
        })
    
    def h(self, qubit: int) -> None:
        """
        Class method to apply h gate to the given qubit.

        Args:
            qubit (int): qubit in which the gate is applied.
        """
        self._add_instruction({
            "name":"h",
            "qubits":[qubit]
        })

    def s(self, qubit: int) -> None:
        """
        Class method to apply s gate to the given qubit.

        Args:
            qubit (int): qubit in which the gate is applied.
        """
        self._add_instruction({
            "name":"y",
            "qubits":[qubit]
        })

    def sdg(self, qubit: int) -> None:
        """
        Class method to apply sdg gate to the given qubit.

        Args:
            qubit (int): qubit in which the gate is applied.
        """
        self._add_instruction({
            "name":"sdg",
            "qubits":[qubit]
        })

    def sx(self, qubit: int) -> None:
        """
        Class method to apply sx gate to the given qubit.

        Args:
            qubit (int): qubit in which the gate is applied.
        """
        self._add_instruction({
            "name":"sx",
            "qubits":[qubit]
        })
    
    def sxdg(self, qubit: int) -> None:
        """
        Class method to apply sxdg gate to the given qubit.

        Args:
            qubit (int): qubit in which the gate is applied.
        """
        self._add_instruction({
            "name":"sxdg",
            "qubits":[qubit]
        })
    
    def t(self, qubit: int) -> None:
        """
        Class method to apply t gate to the given qubit.

        Args:
            qubit (int): qubit in which the gate is applied.
        """
        self._add_instruction({
            "name":"t",
            "qubits":[qubit]
        })
    
    def tdg(self, qubit: int) -> None:
        """
        Class method to apply tdg gate to the given qubit.

        Args:
            qubit (int): qubit in which the gate is applied.
        """
        self._add_instruction({
            "name":"tdg",
            "qubits":[qubit]
        })

    # methods for non parametric two-qubit gates

    def swap(self, *qubits: int) -> None:
        """
        Class method to apply swap gate to the given qubits.

        Args:
            ``*qubits`` (int): qubits in which the gate is applied.
        """
        self._add_instruction({
            "name":"swap",
            "qubits":[*qubits]
        })

    def ecr(self, *qubits: int) -> None:
        """
        Class method to apply ecr gate to the given qubits.

        Args:
            ``*qubits`` (int): qubits in which the gate is applied.
        """
        self._add_instruction({
            "name":"ecr",
            "qubits":[*qubits]
        })

    def cx(self, *qubits: int) -> None:
        """
        Class method to apply cx gate to the given qubits.

        Args:
            ``*qubits`` (int): qubits in which the gate is applied, first one will be control qubit and second one target qubit.
        """
        self._add_instruction({
            "name":"cx",
            "qubits":[*qubits]
        })
    
    def cy(self, *qubits: int) -> None:
        """
        Class method to apply cy gate to the given qubits.

        Args:
            ``*qubits`` (int): qubits in which the gate is applied, first one will be control qubit and second one target qubit.
        """
        self._add_instruction({
            "name":"cy",
            "qubits":[*qubits]
        })

    def cz(self, *qubits: int) -> None:
        """
        Class method to apply cz gate to the given qubits.

        Args:
            ``*qubits`` (int): qubits in which the gate is applied, first one will be control qubit and second one target qubit.
        """
        self._add_instruction({
            "name":"cz",
            "qubits":[*qubits]
        })
    
    def csx(self, *qubits: int) -> None:
        """
        Class method to apply csx gate to the given qubits.

        Args:
            ``*qubits`` (int): qubits in which the gate is applied, first one will be control qubit and second one target qubit.
        """
        self._add_instruction({
            "name":"csx",
            "qubits":[*qubits]
        })

    # methods for non parametric three-qubit gates

    def ccx(self, *qubits: int) -> None:
        """
        Class method to apply ccx gate to the given qubits.

        Args:
            ``*qubits`` (int): qubits in which the gate is applied, first two will be control qubits and the following one will be target qubit.
        """
        self._add_instruction({
            "name":"ccx",
            "qubits":[*qubits]
        })

    def ccy(self, *qubits: int) -> None:
        """
        Class method to apply ccy gate to the given qubits.

        Args:
            ``*qubits`` (int): qubits in which the gate is applied, first two will be control qubits and the following one will be target qubit.
        """
        self._add_instruction({
            "name":"ccy",
            "qubits":[*qubits]
        })

    def ccz(self, *qubits: int) -> None:
        """
        Class method to apply ccz gate to the given qubits.

        Args:
            ``*qubits`` (int): qubits in which the gate is applied, first two will be control qubits and the following one will be target qubit.
        """
        self._add_instruction({
            "name":"ccz",
            "qubits":[*qubits]
        })

    def cswap(self, *qubits: int) -> None:
        """
        Class method to apply cswap gate to the given qubits.

        Args:
            ``*qubits`` (int): qubits in which the gate is applied, first two will be control qubits and the following one will be target qubit.
        """
        self._add_instruction({
            "name":"cswap",
            "qubits":[*qubits]
        })

    
    # methods for parametric single-qubit gates

    def u1(self, param: float, qubit: int) -> None:
        """
        Class method to apply u1 gate to the given qubit.

        Args:
            qubit (int): qubit in which the gate is applied.

            param (float or int): parameter for the parametric gate.
        """
        self._add_instruction({
            "name":"u1",
            "qubits":[qubit],
            "params":[param]
        })
    
    def u2(self, theta: float, phi: float, qubit: int) -> None:
        """
        Class method to apply u2 gate to the given qubit.

        Args:
            theta (float): angle.
            phi (float): angle.
            qubit (int): qubit in which the gate is applied.
        """
        self._add_instruction({
            "name":"u2",
            "qubits":[qubit],
            "params":[theta,phi]
        })

    def u(self, theta: float, phi: float, lam: float, qubit: int) -> None:
        """
        Class method to apply u gate to the given qubit.

        Args:
            theta (float): angle.
            phi (float): angle.
            lam (float): angle.
            qubit (int): qubit in which the gate is applied.
        """
        self._add_instruction({
            "name":"u",
            "qubits":[qubit],
            "params":[theta,phi,lam]
        })

    def u3(self, theta: float, phi: float, lam: float, qubit: int) -> None:
        """
        Class method to apply u3 gate to the given qubit.

        Args:
            theta (float): angle.
            phi (float): angle.
            lam (float): angle.
            qubit (int): qubit in which the gate is applied.
        """
        self._add_instruction({
            "name":"u3",
            "qubits":[qubit],
            "params":[theta,phi,lam]
        })

    def p(self, param: float, qubit: int) -> None:
        """
        Class method to apply p gate to the given qubit.

        Args:
            qubit (int): qubit in which the gate is applied.

            param (float or int): parameter for the parametric gate.
        """
        self._add_instruction({
            "name":"p",
            "qubits":[qubit],
            "params":[param]
        })

    def r(self, theta: float, phi: float, qubit: int) -> None:
        """
        Class method to apply r gate to the given qubit.

        Args:
            theta (float): angle.
            phi (float): angle.
            qubit (int): qubit in which the gate is applied.
        """
        self._add_instruction({
            "name":"r",
            "qubits":[qubit],
            "params":[theta, phi]
        })

    def rx(self, param: float, qubit: int) -> None:
        """
        Class method to apply rx gate to the given qubit.

        Args:
            qubit (int): qubit in which the gate is applied.

            param (float or int): parameter for the parametric gate.
        """
        self._add_instruction({
            "name":"rx",
            "qubits":[qubit],
            "params":[param]
        })

    def ry(self, param: float, qubit: int) -> None:
        """
        Class method to apply ry gate to the given qubit.

        Args:
            qubit (int): qubit in which the gate is applied.

            param (float or int): parameter for the parametric gate.
        """
        self._add_instruction({
            "name":"ry",
            "qubits":[qubit],
            "params":[param]
        })
    
    def rz(self, param: float, qubit: int) -> None:
        """
        Class method to apply rz gate to the given qubit.

        Args:
            qubit (int): qubit in which the gate is applied.

            param (float or int): parameter for the parametric gate.
        """
        self._add_instruction({
            "name":"rz",
            "qubits":[qubit],
            "params":[param]
        })

    # methods for parametric two-qubit gates

    def rxx(self, param: float, *qubits: int) -> None:
        """
        Class method to apply rxx gate to the given qubits.

        Args:
            qubits (list[int, int]): qubits in which the gate is applied.

            param (float or int): parameter for the parametric gate.
        """
        self._add_instruction({
            "name":"rxx",
            "qubits":[*qubits],
            "params":[param]
        })
    
    def ryy(self, param: float, *qubits: int) -> None:
        """
        Class method to apply ryy gate to the given qubits.

        Args:
            qubits (list[int, int]): qubits in which the gate is applied.

            param (float or int): parameter for the parametric gate.
        """
        self._add_instruction({
            "name":"ryy",
            "qubits":[*qubits],
            "params":[param]
        })

    def rzz(self, param: float, *qubits: int) -> None:
        """
        Class method to apply rzz gate to the given qubits.

        Args:
            qubits (list[int, int]): qubits in which the gate is applied.

            param (float or int): parameter for the parametric gate.
        """
        self._add_instruction({
            "name":"rzz",
            "qubits":[*qubits],
            "params":[param]
        })

    def rzx(self, param: float, *qubits: int) -> None:
        """
        Class method to apply rzx gate to the given qubits.

        Args:
            qubits (list[int, int]): qubits in which the gate is applied.

            param (float or int): parameter for the parametric gate.
        """
        self._add_instruction({
            "name":"rzx",
            "qubits":[*qubits],
            "params":[param]
        })

    def crx(self, param: float, *qubits: int) -> None:
        """
        Class method to apply crx gate to the given qubits.

        Args:
            qubits (list[int, int]): qubits in which the gate is applied, first one will be the control qubit and second one the target qubit.

            param (float or int): parameter for the parametric gate.
        """
        self._add_instruction({
            "name":"crx",
            "qubits":[*qubits],
            "params":[param]
        })

    def cry(self, param: float, *qubits: int) -> None:
        """
        Class method to apply cry gate to the given qubits.

        Args:
            qubits (list[int, int]): qubits in which the gate is applied, first one will be the control qubit and second one the target qubit.

            param (float or int): parameter for the parametric gate.
        """
        self._add_instruction({
            "name":"cry",
            "qubits":[*qubits],
            "params":[param]
        })

    def crz(self, param: float, *qubits: int) -> None:
        """
        Class method to apply crz gate to the given qubits.

        Args:
            qubits (list[int, int]): qubits in which the gate is applied, first one will be the control qubit and second one the target qubit.

            param (float or int): parameter for the parametric gate.
        """
        self._add_instruction({
            "name":"crz",
            "qubits":[*qubits],
            "params":[param]
        })

    def cp(self, param: float, *qubits: int) -> None:
        """
        Class method to apply cp gate to the given qubits.

        Args:
            qubits (list[int, int]): qubits in which the gate is applied, first one will be the control qubit and second one the target qubit.

            param (float or int): parameter for the parametric gate.
        """
        self._add_instruction({
            "name":"cp",
            "qubits":[*qubits],
            "params":[param]
        })

    def cu1(self, param: float, *qubits: int) -> None:
        """
        Class method to apply cu1 gate to the given qubits.

        Args:
            qubits (list[int, int]): qubits in which the gate is applied, first one will be the control qubit and second one the target qubit.

            param (float or int): parameter for the parametric gate.
        """
        self._add_instruction({
            "name":"cu1",
            "qubits":[*qubits],
            "params":[param]
        })
    
    def cu3(self, theta: float, phi: float, lam: float, *qubits: int) -> None: # three parameters
        """
        Class method to apply cu3 gate to the given qubits.

        Args:
            theta (float): angle.
            phi (float): angle.
            lam (float): angle.
            ``*qubits`` (list[int, int]): qubits in which the gate is applied, first one will be the control qubit and second one the target qubit.
        """
        self._add_instruction({
            "name":"cu3",
            "qubits":[*qubits],
            "params":[theta,phi,lam]
        })
    
    def cu(self, theta: float, phi: float, lam: float, gamma: float, *qubits: int) -> None: # four parameters
        """
        Class method to apply cu gate to the given qubits.

        Args:
            theta (float): angle.
            phi (float): angle.
            lam (float): angle.
            gamma (float): angle.
            ``*qubits`` (list[int, int]): qubits in which the gate is applied, first one will be the control qubit and second one the target qubit.
        """
        self._add_instruction({
            "name":"cu",
            "qubits":[*qubits],
            "params":[theta, phi, lam, gamma]
        })
    

    # methods for implementing conditional LOCAL gates
    def unitary(self, matrix: "list[list[list[complex]]]", *qubits: int) -> None:
        """
        Class method to apply a unitary gate created from an unitary matrix provided.

        Args:
            matrix (list or <class 'numpy.ndarray'>): unitary operator in matrix form to be applied to the given qubits.

            ``*qubits`` (int): qubits to which the unitary operator will be applied.

        """
        if isinstance(matrix, np.ndarray) and (matrix.shape[0] == matrix.shape[1]) and (matrix.shape[0]%2 == 0):
            matrix = list(matrix)
        elif isinstance(matrix, list) and isinstance(matrix[0], list) and all([len(matrix) == len(m) for m in matrix]) and (len(matrix)%2 == 0):
            matrix = matrix
        else:
            logger.error(f"matrix must be a list of lists or <class 'numpy.ndarray'> of shape (2^n,2^n) [TypeError].")
            raise SystemExit # User's level
        
        matrix = [list(map(lambda z: [z.real, z.imag], row)) for row in matrix]


        self._add_instruction({
            "name":"unitary",
            "qubits":[*qubits],
            "params":[matrix]
        })
        
    def measure(self, qubits: Union[int, "list[int]"], clbits: Union[int, "list[int]"]) -> None:
        """
        Class method to add a measurement of a qubit or a list of qubits and to register that measurement in the given classical bits.

        Args:
            qubits (list[int] or int): qubits to measure.

            clbits (list[int] or int): clasical bits where the measurement will be registered.
        """
        if not (isinstance(qubits, list) and isinstance(clbits, list)):
            list_qubits = [qubits]; list_clbits = [clbits]
        else:
            list_qubits = qubits; list_clbits = clbits
        
        for q,c in zip(list_qubits, list_clbits):
            self._add_instruction({
                "name":"measure",
                "qubits":[q],
                "clbits":[c],
                "clreg":[]
            })

    def measure_all(self) -> None:
        """
        Class to apply a global measurement of all of the qubits of the circuit. An additional classcial register will be added and labeled as "measure".
        """
        new_clreg = "measure"

        new_clreg = self._add_cl_register(new_clreg, self.num_qubits)

        for q in range(self.num_qubits):

            self._add_instruction({
                "name":"measure",
                "qubits":[q],
                "clbits":[self.classical_regs[new_clreg][q]],
                "clreg":[]
            })

    def c_if(self, gate: str, control_qubit: int, target_qubit: int, param: Optional[float] = None, matrix: Optional["list[list[list[complex]]]"] = None) -> None:
        """
        Method for implementing a gate contiioned to a classical measurement. The control qubit provided is measured, if it's 1 the gate provided is applied to the given qubits.

        For parametric gates, only one-parameter gates are supported, therefore only one parameter must be passed.

        Args:
            gate (str): gate to be applied. Has to be supported by CunqaCircuit.

            control (int): control qubit whose classical measurement will control the execution of the gate.

            target (list[int], int): list of qubits or qubit to which the gate is intended to be applied.

            param (float or int): parameter for the case parametric gate is provided.
        """

        self.is_dynamic = True
        
        if isinstance(gate, str):
            name = "c_if_" + gate
        else:
            logger.error(f"gate specification must be str, but {type(gate)} was provided [TypeError].")
            raise SystemExit
        
        if isinstance(control_qubit, int):
            list_control_qubit = [control_qubit]
        else:
            logger.error(f"control qubit must be int, but {type(control_qubit)} was provided [TypeError].")
            raise SystemExit
        
        if isinstance(target_qubit, int):
            list_target_qubit = [target_qubit]
        elif isinstance(target_qubit, list):
            list_target_qubit = target_qubit
            pass
        else:
            logger.error(f"target qubits must be int ot list, but {type(target_qubit)} was provided [TypeError].")
            raise SystemExit
        
        if (gate == "unitary") and (matrix is not None):

            if isinstance(matrix, np.ndarray) and (matrix.shape[0] == matrix.shape[1]) and (matrix.shape[0]%2 == 0):
                matrix = list(matrix)
            elif isinstance(matrix, list) and isinstance(matrix[0], list) and all([len(m) == len(matrix) for m in matrix]) and (len(matrix)%2 == 0):
                matrix = matrix
            else:
                logger.error(f"matrix must be a list of lists or <class 'numpy.ndarray'> of shape (2^n,2^n) [TypeError].")
                raise SystemExit # User's level

            matrix = [list(map(lambda z: [z.real, z.imag], row)) for row in matrix]

            self.measure(list_control_qubit[0], list_control_qubit[0])
            self._add_instruction({
                "name": name,
                "qubits": _flatten([list_target_qubit, list_control_qubit]),
                "registers":_flatten([list_control_qubit]),
                "params":[matrix]
            })
            # we have to exit here
            return

        elif (gate == "unitary") and (matrix is None):
            logger.error(f"For unitary gate a matrix must be provided [ValueError].")
            raise SystemExit # User's level
        
        elif (gate != "unitary") and (matrix is not None):
            logger.error(f"instruction {gate} does not suppor matrix.")
            raise SystemExit

        
        if gate in SUPPORTED_GATES_PARAMETRIC_1:
            if param is None:
                logger.error(f"Since a parametric gate was provided ({gate}) a parameter should be passed [ValueError].")
                raise SystemExit
            elif isinstance(param, float) or isinstance(param, int):
                list_param = [param]
            else:
                logger.error(f"param must be int or float, but {type(param)} was provided [TypeError].")
                raise SystemExit
        else:
            if param is not None:
                logger.warning("A parameter was provided but gate is not parametric, therefore it will be ignored.")
            list_param = []


        
        if name in SUPPORTED_GATES_CONDITIONAL:

            self.measure(list_control_qubit[0], list_control_qubit[0])
            self._add_instruction({
                "name": name,
                "qubits": _flatten([list_target_qubit, list_control_qubit]),
                "conditional_reg":_flatten([list_control_qubit]),
                "params":list_param
            })

        else:
            logger.error(f"Gate {gate} is not supported for conditional operation.")
            raise SystemExit
            # TODO: maybe in the future this can be check at the begining for a more efficient processing 

    def reset(self, qubits: Union[list[int], int]):
        """
        To be applied after a measure. It ensure that the qubit returns to the zero state.

        Args:
            qubits (int, list[int]): qubit or list of qubits to reset
        """
        if isinstance(qubits, list):
            for q in qubits:
                self.c_if("x", q, q)

        elif isinstance(qubits, int):
            self.c_if("x", qubits, qubits)

        else:
            logger.error(f"Argument for reset must be list or int, but {type(qubits)} was provided.")
        
        

    # TODO: check if simulators accept reset instruction as native
    def reset(self, qubits: Union[list[int], int]):
        if isinstance(qubits, list):
            for q in qubits:
                self.c_if("x", q, q)

        elif isinstance(qubits, int):
            self.c_if("x", qubits, qubits)

        else:
            logger.error(f"Argument for reset must be list or int, but {type(qubits)} was provided.")

    def measure_and_send(self, qubit: int, target_circuit: Union[str, 'CunqaCircuit']) -> None:
        """
        Class method to measure and send a bit from the current circuit to a remote one.
        
        Args:
        -------

            qubit (int): qubit to be measured and sent.

            target_circuit (str, <class 'cunqa.circuit.CunqaCircuit'>): id of the circuit or circuit to which the result of the measurement is sent.

        """
        self.is_dynamic = True
        self.has_cc = True
        
        # TODO: accept a list of qubits to be measured and sent to one circuit or to a list of them

        if isinstance(qubit, int):
            qubits = [qubit]
        else:
            logger.error(f"control qubit must be int, but {type(qubit)} was provided [TypeError].")
            raise SystemExit
        
        if isinstance(target_circuit, str):
            target_circuit_id = target_circuit

        elif isinstance(target_circuit, CunqaCircuit):
            target_circuit_id = target_circuit._id
        else:
            logger.error(f"target_circuit must be str or <class 'cunqa.circuit.CunqaCircuit'>, but {type(target_circuit)} was provided [TypeError].")
            raise SystemExit
        

        self._add_instruction({
            "name": "measure_and_send",
            "qubits": qubits,
            "circuits": [target_circuit_id]
        })


        self.sending_to.append(target_circuit_id)
    
    def qsend(self, qubit: int, target_circuit: Union[str, 'CunqaCircuit']) -> None:
        """
        Class method to send a qubit from the current circuit to another one.
        
        Args:
        -------

        qubit (int): qubit to be sent.

        target_circuit (str, <class 'cunqa.circuit.CunqaCircuit'>): id of the circuit or circuit to which the qubit is sent.
        """
        self.is_dynamic = True
        
        if isinstance(qubit, int):
            list_control_qubit = [qubit]
        else:
            logger.error(f"control qubit must be int, but {type(qubit)} was provided [TypeError].")
            raise SystemExit
        
        if isinstance(target_circuit, str):
            target_circuit_id = target_circuit

        elif isinstance(target_circuit, CunqaCircuit):
            target_circuit_id = target_circuit.id
        else:
            logger.error(f"target_circuit must be str or <class 'cunqa.circuit.CunqaCircuit'>, but {type(target_circuit)} was provided [TypeError].")
            raise SystemExit
        

        self._add_instruction({
            "name": "qsend",
            "qubits": list_control_qubit,
            "circuits": [target_circuit_id]
        })

    def qrecv(self, qubit: int, control_circuit: Union[str, 'CunqaCircuit']) -> None:
        """
        Class method to send a qubit from the current circuit to a remote one.
        
        Args:
        -------
            qubit (int): ancilla to which the received qubit is assigned.

<<<<<<< HEAD
            control_circuit (str, <class 'cunqa.circuit.CunqaCircuit'>): id of the circuit from which the qubit is received.
        """
        self.is_dynamic = True
        
        if isinstance(qubit, int):
            qubits = [qubit]
        else:
            logger.error(f"control qubit must be int, but {type(qubit)} was provided [TypeError].")
            raise SystemExit
        
        if isinstance(control_circuit, str):
            control_circuit_id = control_circuit
=======
    
>>>>>>> a1d33872

        elif isinstance(control_circuit, CunqaCircuit):
            control_circuit_id = control_circuit._id
        else:
            logger.error(f"control_circuit must be str or <class 'cunqa.circuit.CunqaCircuit'>, but {type(control_circuit)} was provided [TypeError].")
            raise SystemExit
        
        self._add_instruction({
            "name": "qrecv",
            "qubits": qubits,
            "circuits": [control_circuit_id]
        })

    def remote_c_if(self, gate: str, qubits: Union[int, list[int]], param: Optional[float], control_circuit: Union[str, 'CunqaCircuit']) -> None:
        """
        Class method to apply a distributed instruction as a gate conditioned by a non local classical measurement from a remote circuit and applied locally.
        
        Args:
        -------
            gate (str): gate to be applied. Has to be supported by CunqaCircuit.

<<<<<<< HEAD
            target_qubits (int, list[int]): qubit or qubits to which the gate is conditionally applied.

            param (float or int): parameter in case the gate provided is parametric.

            target_circuit (str, <class 'cunqa.circuit.CunqaCircuit'>): id of the circuit or circuit from which the condition is sent.

=======
        target_qubits (int): target qubits from self.

        param (float or int): parameter in case the gate provided is parametric.

        control_circuit (str, <class 'cunqa.circuit.CunqaCircuit'>): id of the circuit (or the circuit itself) from which we receive the gate.      
>>>>>>> a1d33872
        """

        self.is_dynamic = True
        self.has_cc = True
        
        if isinstance(qubits, int):
            qubits = [qubits]
        elif isinstance(qubits, list):
            pass
        else:
            logger.error(f"target qubits must be int ot list, but {type(qubits)} was provided [TypeError].")
            raise SystemExit
        
        if param is not None:
            params = [param]
        else:
            params = []

        if control_circuit is None:
            logger.error("target_circuit not provided.")
            raise SystemExit
        
        elif isinstance(control_circuit, str):
            control_circuit = control_circuit

        elif isinstance(control_circuit, CunqaCircuit):
            control_circuit = control_circuit.id
        else:
            logger.error(f"control_circuit must be str or <class 'cunqa.circuit.CunqaCircuit'>, but {type(control_circuit)} was provided [TypeError].")
            raise SystemExit

        self._add_instruction({
            "name": "recv",
            "qubits":[],
            "remote_conditional_reg":qubits,
            "circuits": [control_circuit]
        })

        self._add_instruction({
            "name": gate,
            "qubits": qubits,
            "remote_conditional_reg":qubits,
            "params":params,
        })

                
    def qsend(self, control_qubit: Optional[int] = None, target_circuit: Optional[Union[str, 'CunqaCircuit']] = None) -> None:
            """
            Class method to send a qubit from the current circuit to a remote one.
            
            Args:
            -------

            control_qubit (int): control qubit from self.

            target_circuit (str, <class 'cunqa.circuit.CunqaCircuit'>): id of the circuit to which we will send the gate or the circuit itself.

            """

            self.is_distributed = True

            if isinstance(control_qubit, int):
                list_control_qubit = [control_qubit]
            else:
                logger.error(f"control qubit must be int, but {type(control_qubit)} was provided [TypeError].")
                raise SystemExit

            if target_circuit is None:
                logger.error("target_circuit not provided.")
                raise SystemExit
            
            elif isinstance(target_circuit, str):
                target_circuit_id = target_circuit

            elif isinstance(target_circuit, CunqaCircuit):
                target_circuit_id = target_circuit.id
            else:
                logger.error(f"target_circuit must be str or <class 'cunqa.circuit.CunqaCircuit'>, but {type(target_circuit)} was provided [TypeError].")
                raise SystemExit
            

            self._add_instruction({
                "name": "qsend",
                "qubits": flatten([list_control_qubit]),
                "circuits": [target_circuit_id]
            })

            self.sending_to.append(target_circuit_id)

    def qrecv(self, gate: str, target_qubits: Union[int, "list[int]"], param: float, control_circuit: Optional[Union[str, 'CunqaCircuit']] = None)-> None:
        """
        Class method to apply a distributed instruction as a gate controlled by a non-local qubit (from a remote circuit).
        
        Args:
        -------
        gate (str): gate to be applied. Has to be supported by CunqaCircuit.

        target_qubits (int): target qubits from self.

        param (float or int): parameter in case the gate provided is parametric.

        control_circuit (str, <class 'cunqa.circuit.CunqaCircuit'>): id of the circuit (or circuit itself) from which we will receive a qubit.       
        """

        self.is_distributed = True

        if isinstance(gate, str):
            name = "distr_" + gate
        else:
            logger.error(f"gate specification must be str, but {type(gate)} was provided [TypeError].")
            raise SystemExit
        
        if isinstance(target_qubits, int):
            target_qubits = [target_qubits]
        elif isinstance(target_qubits, list):
            pass
        else:
            logger.error(f"target qubits must be int ot list, but {type(target_qubits)} was provided [TypeError].")
            raise SystemExit
        
        if param is not None:
            params = [param]
        else:
            params = []

        if control_circuit is None:
            logger.error("target_circuit not provided.")
            raise SystemExit
        
        elif isinstance(control_circuit, str):
            control_circuit = control_circuit

        elif isinstance(control_circuit, CunqaCircuit):
            control_circuit = control_circuit.id
        else:
            logger.error(f"control_circuit must be str or <class 'cunqa.circuit.CunqaCircuit'>, but {type(control_circuit)} was provided [TypeError].")
            raise SystemExit
        
        if name in SUPPORTED_GATES_DISTRIBUTED:

            self._add_instruction({
                "name": name,
                "qubits": flatten([target_qubits]),
                "params":params,
                "circuits": [control_circuit]
            })
        else:
            logger.error(f"Gate {name} is not supported for quantum communications.")
            raise SystemExit
            # TODO: maybe in the future this can be check at the begining for a more efficient processing

    def draw(self, include_comm = False):
        rc('text', usetex=True)

        #Create the Tikz code from the circuit (use r""" """ for a raw string literal that preserves special characters)
        tikz_code = r"""\begin{quantikz}
        """
        # Iterate throught the layers to convert the gates to quantikz instructions
        for intructions in self.layers.values():
            new_line = r"""&"""
            for layer, instr_index in intructions:
                new_line += r"""\gate[]{} """# Write the gates 
            new_line+r"""
            """
            tikz_code+=new_line

        tikz_code + r"""\end{quantikz}"""
        
        # Create the figure and save it to a file
        fig, ax = plt.subplots(figsize=(8, 6))
        ax.text(0.5, 0.5, tikz_code, ha='center', va='center', transform=ax.transAxes)
        ax.set_xlim(0, 2)
        ax.set_ylim(0, 2)
        ax.set_axis_off()
        plt.savefig('quantikz_diagram.png')

        # Display the saved image within the matplotlib figure
        plt.figure(figsize=(8, 6))
        img = plt.imread('quantikz_diagram.png')
        plt.imshow(img)
        plt.axis('off')
        plt.show()        




def _flatten(lists: list[list]):
    return [element for sublist in lists for element in sublist]


###################################################################################
######################### INTEGRATION WITH QISKIT BLOCK ###########################
###################################################################################
from qiskit import QuantumCircuit
from qiskit.circuit import QuantumRegister, ClassicalRegister, CircuitInstruction, Instruction, Qubit, Clbit

def qc_to_json(qc: Union['QuantumCircuit', 'CunqaCircuit', str]) -> Tuple[dict, bool]:
    """
    Transforms a QuantumCircuit to json dict.

    Args:
        qc (<class 'qiskit.circuit.quantumcircuit.QuantumCircuit'>): circuit to transform to json.

    Return:
        Json dict with the circuit information.
    """
    is_dynamic = False
    # Check validity of the provided quantum circuit
    if isinstance(qc, dict):
        logger.warning(f"Circuit provided is already a dict.")
        return qc
    elif isinstance(qc, QuantumCircuit):
        pass
    else:
        logger.error(f"Circuit must be <class 'qiskit.circuit.quantumcircuit.QuantumCircuit'> or dict, but {type(qc)} was provided [{TypeError.__name__}].")
        raise TypeError # this error should not be raised bacause in QPU we already check type of the circuit

    # Actual translation
    try:
        
        quantum_registers, classical_registers = _registers_dict(qc)
        
        json_data = {
            "id": "",
            "is_parametric": _is_parametric(qc),
            "instructions":[],
            "num_qubits":sum([q.size for q in qc.qregs]),
            "num_clbits": sum([c.size for c in qc.cregs]),
            "quantum_registers":quantum_registers,
            "classical_registers":classical_registers
        }
        for instruction in qc.data:
            qreg = [r._register.name for r in instruction.qubits]
            qubit = [q._index for q in instruction.qubits]
            
            creg = [r._register.name for r in instruction.clbits]
            bit = [b._index for b in instruction.clbits]

            if instruction.name == "barrier":
                pass
            elif instruction.name == "unitary":

                json_data["instructions"].append({"name":instruction.name, 
                                                "qubits":[quantum_registers[k][q] for k,q in zip(qreg, qubit)],
                                                "params":[[list(map(lambda z: [z.real, z.imag], row)) for row in instruction.params[0].tolist()]] #only difference, it ensures that the matrix appears as a list, and converts a+bj to (a,b)
                                                })
            elif instruction.name != "measure":

                if (instruction.operation._condition != None):
                    is_dynamic = True
                    json_data["instructions"].append({"name":instruction.name, 
                                                "qubits":[quantum_registers[k][q] for k,q in zip(qreg, qubit)],
                                                "params":instruction.params,
                                                "conditional_reg":[instruction.operation._condition[0]._index]
                                                })
                else:
                    json_data["instructions"].append({"name":instruction.name, 
                                                "qubits":[quantum_registers[k][q] for k,q in zip(qreg, qubit)],
                                                "params":instruction.params
                                                })
            else:
                clreg_name = [r._register.name for r in instruction.clbits]
                clreg = []
                if clreg_name[0] != 'meas':
                    clreg = bit

                json_data["instructions"].append({"name":instruction.name,
                                                "qubits":[quantum_registers[k][q] for k,q in zip(qreg, qubit)],
                                                "clbits":[classical_registers[k][b] for k,b in zip(clreg_name, bit)],
                                                "clreg":[classical_registers[k][b] for k,b in zip(clreg_name, clreg)]
                                                })
                    

        return json_data, is_dynamic 
    
    except Exception as error:
        logger.error(f"Some error occured during transformation from QuantumCircuit to json dict [{type(error).__name__}].")
        raise error


def from_json_to_qc(circuit_dict: dict) -> 'QuantumCircuit':
    """
    Function to transform a circuit in json dict format to <class 'qiskit.circuit.quantumcircuit.QuantumCircuit'>.

    Args:
        circuit_dict (dict): circuit to be transformed to QuantumCircuit.

    Return:
        QuantumCircuit with the given instructions.

    """
    # Checking validity of the provided circuit
    if isinstance(circuit_dict, QuantumCircuit):
        logger.warning("Circuit provided is already <class 'qiskit.circuit.quantumcircuit.QuantumCircuit'>.")
        return circuit_dict

    elif isinstance(circuit_dict, dict):
        circuit = circuit_dict
    else:
        logger.error(f"circuit_dict must be dict, but {type(circuit_dict)} was provided [{TypeError.__name__}]")
        raise TypeError

    #Extract key information from the json
    try:
        instructions = circuit['instructions']
        num_qubits = circuit['num_qubits']
        classical_registers = circuit['classical_registers']

    except KeyError as error:
        logger.error(f"Circuit json not correct, requiered keys must be: 'instructions', 'num_qubits', 'num_clbits', 'quantum_resgisters' and 'classical_registers' [{type(error).__name__}].")
        raise error
        
    # Proceed with translation
    try:
    
        qc = QuantumCircuit(num_qubits)

        bits = []
        for cr, lista in classical_registers.items():
            for i in lista: 
                bits.append(i)
            qc.add_register(ClassicalRegister(len(lista), cr))


        for instruction in instructions:
            if instruction['name'] != 'measure':
                if 'params' in instruction:
                    params = instruction['params']
                else:
                    params = []
                inst = CircuitInstruction( 
                    operation = Instruction(name = instruction['name'],
                                            num_qubits = len(instruction['qubits']),
                                            num_clbits = 0,
                                            params = params
                                            ),
                    qubits = (Qubit(QuantumRegister(num_qubits, 'q'), q) for q in instruction['qubits']),
                    clbits = ()
                    )
                qc.append(inst)
            elif instruction['name'] == 'measure':
                bit = instruction['clbits'][0]
                if bit in bits: # checking that the bit referenced in the instruction it actually belongs to a register
                    for k,v in classical_registers.items():
                        if bit in v:
                            reg = k
                            l = len(v)
                            clbit = v.index(bit)
                            inst = CircuitInstruction(
                                operation = Instruction(name = instruction['name'],
                                                        num_qubits = 1,
                                                        num_clbits = 1,
                                                        params = []
                                                        ),
                                qubits = (Qubit(QuantumRegister(num_qubits, 'q'), q) for q in instruction['qubits']),
                                clbits = (Clbit(ClassicalRegister(l, reg), clbit),)
                                )
                            qc.append(inst)
                else:
                    logger.error(f"Bit {bit} not found in {bits}, please check the format of the circuit json.")
                    raise IndexError
        return qc
    
    except KeyError as error:
        logger.error(f"Some error with the keys of `instructions` occured, please check the format [{type(error).__name__}].")
        raise error
    
    except TypeError as error:
        logger.error(f"Error when reading instructions, check that the given elements have the correct type [{type(error).__name__}].")
        raise TypeError
    
    except IndexError as error:
        logger.error(f"Error with format for classical_registers [{type(error).__name__}].")
        raise error

    except Exception as error:
        logger.error(f"Error when converting json dict to QuantumCircuit [{type(error).__name__}].")
        raise error

def _registers_dict(qc: 'QuantumCircuit') -> "list[dict]":
    """
    Extracts the number of classical and quantum registers from a QuantumCircuit.

    Args
        qc (<class 'qiskit.circuit.quantumcircuit.QuantumCircuit'>): quantum circuit whose number of registers we want to know

    Return:
        Two element list with quantum and classical registers, in that order.
    """

    quantum_registers = {}
    for qr in qc.qregs:
        quantum_registers[qr.name] = qr.size

    countsq = []

    valuesq = list(quantum_registers.values())

    for i, v in enumerate(valuesq):
        if i == 0:
            countsq.append(list(range(0, v)))
        else:
            countsq.append(list(range(sum(valuesq[:i]), sum(valuesq[:i])+v)))

    for i,k in enumerate(quantum_registers.keys()):
        quantum_registers[k] = countsq[i]

    classical_registers = {}
    for cr in qc.cregs:
        classical_registers[cr.name] = cr.size

    counts = []

    values = list(classical_registers.values())

    for i, v in enumerate(values):
        if i == 0:
            counts.append(list(range(0, v)))
        else:
            counts.append(list(range(sum(values[:i]), sum(values[:i])+v)))

    for i,k in enumerate(classical_registers.keys()):
        classical_registers[k] = counts[i]

    return [quantum_registers, classical_registers]


def _is_parametric(circuit: Union[dict, 'CunqaCircuit', 'QuantumCircuit']) -> bool:
    """
    Function to determine weather a cirucit has gates that accept parameters, not necesarily parametric <class 'qiskit.circuit.quantumcircuit.QuantumCircuit'>.
    For example, a circuit that is composed by hadamard and cnot gates is not a parametric circuit; but if a circuit has any of the gates defined in `parametric_gates` we
    consider it a parametric circuit for our purposes.

    Args:
        circuit (<class 'qiskit.circuit.quantumcircuit.QuantumCircuit'>, dict or str): the circuit from which we want to find out if it's parametric.

    Return:
        True if the circuit is considered parametric, False if it's not.
    """
    parametric_gates = ["u", "u1", "u2", "u3", "rx", "ry", "rz", "crx", "cry", "crz", "cu1", "cu3", "rxx", "ryy", "rzz", "rzx", "cp", "cswap", "ccx", "crz", "cu"]
    if isinstance(circuit, QuantumCircuit):
        for instruction in circuit.data:
            if instruction.operation.name in parametric_gates:
                return True
        return False
    elif isinstance(circuit, dict):
        for instruction in circuit['instructions']:
            if instruction['name'] in parametric_gates:
                return True
        return False
    elif isinstance(circuit, list):
        for instruction in circuit:
            if instruction['name'] in parametric_gates:
                return True
        return False
    elif isinstance(circuit, CunqaCircuit):
        return circuit.is_parametric
    elif isinstance(circuit, str):
        lines = circuit.splitlines()
        for line in lines:
            line = line.strip()
            if any(line.startswith(gate) for gate in parametric_gates):
                return True
        return False<|MERGE_RESOLUTION|>--- conflicted
+++ resolved
@@ -2,11 +2,7 @@
     Holds Cunqa's custom circuit class and functions to translate its instructions into other formats for circuit definition.
 """
 from cunqa.logger import logger
-<<<<<<< HEAD
-
-=======
 from cunqa.qutils import transitive_combinations
->>>>>>> a1d33872
 import numpy as np
 import random
 import string
@@ -42,30 +38,16 @@
 
 
 
-<<<<<<< HEAD
-SUPPORTED_GATES_1Q = ["id","x", "y", "z", "h", "s", "sdg", "sx", "sxdg", "t", "tdg", "u1", "u2", "u3", "u", "p", "r", "rx", "ry", "rz", "measure_and_send", "qsend", "qrecv"]
-SUPPORTED_GATES_2Q = ["swap", "cx", "cy", "cz", "csx", "cp", "cu", "cu1", "cu3", "rxx", "ryy", "rzz", "rzx", "crx", "cry", "crz", "ecr", "c_if_h", "c_if_x","c_if_y","c_if_z","c_if_rx","c_if_ry","c_if_rz"]
-=======
 SUPPORTED_GATES_1Q = ["id","x", "y", "z", "h", "s", "sdg", "sx", "sxdg", "t", "tdg", "u1", "u2", "u3", "u", "p", "r", "rx", "ry", "rz", "measure_and_send", "remote_c_if_h", "remote_c_if_x","remote_c_if_y","remote_c_if_z","remote_c_if_rx","remote_c_if_ry","remote_c_if_rz", "remote_c_if_ecr"]
 SUPPORTED_GATES_2Q = ["swap", "cx", "cy", "cz", "csx", "cp", "cu", "cu1", "cu3", "rxx", "ryy", "rzz", "rzx", "crx", "cry", "crz", "ecr", "c_if_h", "c_if_x","c_if_y","c_if_z","c_if_rx","c_if_ry","c_if_rz", "c_if_ecr", "remote_c_if_unitary","remote_c_if_cx","remote_c_if_cy","remote_c_if_cz"]
->>>>>>> a1d33872
 SUPPORTED_GATES_3Q = [ "ccx","ccy", "ccz","cswap"]
 SUPPORTED_GATES_PARAMETRIC_1 = ["u1", "p", "rx", "ry", "rz", "rxx", "ryy", "rzz", "rzx","cp", "crx", "cry", "crz", "cu1","c_if_rx","c_if_ry","c_if_rz"]
 SUPPORTED_GATES_PARAMETRIC_2 = ["u2", "r"]
 SUPPORTED_GATES_PARAMETRIC_3 = ["u", "u3", "cu3"]
 SUPPORTED_GATES_PARAMETRIC_4 = ["cu"]
-<<<<<<< HEAD
-SUPPORTED_GATES_CONDITIONAL = ["c_if_unitary","c_if_h", "c_if_x","c_if_y","c_if_z","c_if_rx","c_if_ry","c_if_rz","c_if_cx","c_if_cy","c_if_cz"]
-SUPPORTED_GATES_DISTRIBUTED = ["d_c_if_unitary", "d_c_if_h", "d_c_if_x","d_c_if_y","d_c_if_z","d_c_if_rx","d_c_if_ry","d_c_if_rz","d_c_if_cx","d_c_if_cy","d_c_if_cz", "d_c_if_ecr"]
-all_gates = set(SUPPORTED_GATES_1Q)
-all_gates.update(SUPPORTED_GATES_2Q + SUPPORTED_GATES_3Q + SUPPORTED_GATES_PARAMETRIC_1 + SUPPORTED_GATES_PARAMETRIC_2 + SUPPORTED_GATES_PARAMETRIC_3 + SUPPORTED_GATES_PARAMETRIC_4 + SUPPORTED_GATES_CONDITIONAL + SUPPORTED_GATES_DISTRIBUTED)
-
-SUPPORTED_GATES_CONDITIONAL = ["c_if_unitary","c_if_h", "c_if_x","c_if_y","c_if_z","c_if_rx","c_if_ry","c_if_rz","c_if_cx","c_if_cy","c_if_cz", "c_if_ecr"]
-=======
 SUPPORTED_GATES_CONDITIONAL = ["c_if_unitary","c_if_h", "c_if_x","c_if_y","c_if_z","c_if_rx","c_if_ry","c_if_rz","c_if_cx","c_if_cy","c_if_cz", "c_if_ecr"]
 SUPPORTED_GATES_DISTRIBUTED = ["measure_and_send", "remote_c_if_unitary", "remote_c_if_h", "remote_c_if_x","remote_c_if_y","remote_c_if_z","remote_c_if_rx","remote_c_if_ry","remote_c_if_rz","remote_c_if_cx","remote_c_if_cy","remote_c_if_cz", "remote_c_if_ecr"]
 SUPPORTED_GATES_QDISTRIBUTED = ["qsend", "distr_unitary", "distr_h", "distr_x", "distr_y", "distr_z", "distr_rx", "distr_ry", "distr_rz", "distr_cx","distr_cy","distr_cz","distr_ecr"]
->>>>>>> a1d33872
 
 class CunqaCircuitError(Exception):
     """Exception for error during circuit desing in ``CunqaCircuit``."""
@@ -294,17 +276,12 @@
         return len(_flatten([[q for q in qr] for qr in self.quantum_regs.values()]))
     
     @property
-<<<<<<< HEAD
+    def info(self) -> dict:
+        return {"id":self._id, "instructions":self.instructions, "num_qubits": self.num_qubits,"num_clbits": self.num_clbits,"classical_registers": self.classical_regs,"quantum_registers": self.quantum_regs, "is_distributed":self.is_distributed, "is_parametric":self.is_parametric, "sending_to":self.sending_to}
+
+    @property
     def num_clbits(self):
         return len(_flatten([[c for c in cr] for cr in self.classical_regs.values()]))
-
-=======
-    def info(self) -> dict:
-        return {"id":self._id, "instructions":self.instructions, "num_qubits": self.num_qubits,"num_clbits": self.num_clbits,"classical_registers": self.classical_regs,"quantum_registers": self.quantum_regs, "is_distributed":self.is_distributed, "is_parametric":self.is_parametric, "sending_to":self.sending_to}
-
-    @property
-    def num_clbits(self):
-        return len(flatten([[c for c in cr] for cr in self.classical_regs.values()]))
     
     @property
     def layers(self):
@@ -323,18 +300,6 @@
                     layer_dict[str(j)].append([self.last_active_layer[j], i, instr["name"]])
 
         return layer_dict
-
-    """ @property
-    def idd(self) -> str:
-        return self._id
-    
-    @idd.setter
-    def idd(self, id):
-        if self._id is None or not hasattr(self, "_id"):
-            self._id = id
-        else:
-            raise ValueError("Circuit id can only be set once.") """
->>>>>>> a1d33872
 
     def from_instructions(self, instructions):
         """
@@ -1027,12 +992,12 @@
                 if instr["qubits"][0] > n: # Down sends to up
                     down_instrs.append({
                         "name": "measure_and_send",
-                        "qubits": flatten(instr["qubits"]),
+                        "qubits": _flatten(instr["qubits"]),
                         "circuits": [up_id]
                     })
                     up_instrs.append({
                         "name": instr["name"],
-                        "qubits": flatten(instr["qubits"][1:]),
+                        "qubits": _flatten(instr["qubits"][1:]),
                         "params": instr["params"],
                         "circuits": [down_id]
                     })
@@ -1040,12 +1005,12 @@
                 else:                      # Up sends to down
                     up_instrs.append({
                         "name": "measure_and_send",
-                        "qubits": flatten(instr["qubits"]),
+                        "qubits": _flatten(instr["qubits"]),
                         "circuits": [down_id]
                     })
                     down_instrs.append({
                         "name": instr["name"],
-                        "qubits": flatten(instr["qubits"][1:]),
+                        "qubits": _flatten(instr["qubits"][1:]),
                         "params": instr["params"],
                         "circuits": [up_id]
                     })
@@ -1852,7 +1817,7 @@
             target_circuit_id = target_circuit
 
         elif isinstance(target_circuit, CunqaCircuit):
-            target_circuit_id = target_circuit._id
+            target_circuit_id = target_circuit.id
         else:
             logger.error(f"target_circuit must be str or <class 'cunqa.circuit.CunqaCircuit'>, but {type(target_circuit)} was provided [TypeError].")
             raise SystemExit
@@ -1890,7 +1855,7 @@
             target_circuit_id = target_circuit
 
         elif isinstance(target_circuit, CunqaCircuit):
-            target_circuit_id = target_circuit.id
+            target_circuit_id = target_circuit._id
         else:
             logger.error(f"target_circuit must be str or <class 'cunqa.circuit.CunqaCircuit'>, but {type(target_circuit)} was provided [TypeError].")
             raise SystemExit
@@ -1910,7 +1875,6 @@
         -------
             qubit (int): ancilla to which the received qubit is assigned.
 
-<<<<<<< HEAD
             control_circuit (str, <class 'cunqa.circuit.CunqaCircuit'>): id of the circuit from which the qubit is received.
         """
         self.is_dynamic = True
@@ -1923,9 +1887,6 @@
         
         if isinstance(control_circuit, str):
             control_circuit_id = control_circuit
-=======
-    
->>>>>>> a1d33872
 
         elif isinstance(control_circuit, CunqaCircuit):
             control_circuit_id = control_circuit._id
@@ -1947,20 +1908,11 @@
         -------
             gate (str): gate to be applied. Has to be supported by CunqaCircuit.
 
-<<<<<<< HEAD
-            target_qubits (int, list[int]): qubit or qubits to which the gate is conditionally applied.
-
-            param (float or int): parameter in case the gate provided is parametric.
-
-            target_circuit (str, <class 'cunqa.circuit.CunqaCircuit'>): id of the circuit or circuit from which the condition is sent.
-
-=======
         target_qubits (int): target qubits from self.
 
         param (float or int): parameter in case the gate provided is parametric.
 
         control_circuit (str, <class 'cunqa.circuit.CunqaCircuit'>): id of the circuit (or the circuit itself) from which we receive the gate.      
->>>>>>> a1d33872
         """
 
         self.is_dynamic = True
@@ -2044,7 +1996,7 @@
 
             self._add_instruction({
                 "name": "qsend",
-                "qubits": flatten([list_control_qubit]),
+                "qubits": _flatten([list_control_qubit]),
                 "circuits": [target_circuit_id]
             })
 
@@ -2103,7 +2055,7 @@
 
             self._add_instruction({
                 "name": name,
-                "qubits": flatten([target_qubits]),
+                "qubits": _flatten([target_qubits]),
                 "params":params,
                 "circuits": [control_circuit]
             })
