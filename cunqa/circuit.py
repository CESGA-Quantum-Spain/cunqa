"""
    Holds functions to transform between valid circuit formats and extract circuit information.
"""
from cunqa.logger import logger
import numpy as np
import random
import string
from typing import Tuple, Union, Optional

def generate_id(size=4):
    chars = string.ascii_letters + string.digits
    return ''.join(random.choices(chars, k=size))



SUPPORTED_GATES_1Q = ["id","x", "y", "z", "h", "s", "sdg", "sx", "sxdg", "t", "tdg", "u1", "u2", "u3", "u", "p", "r", "rx", "ry", "rz", "measure_and_send", "remote_c_if_h", "remote_c_if_x","remote_c_if_y","remote_c_if_z","remote_c_if_rx","remote_c_if_ry","remote_c_if_rz"]
SUPPORTED_GATES_2Q = ["swap", "cx", "cy", "cz", "csx", "cp", "cu", "cu1", "cu3", "rxx", "ryy", "rzz", "rzx", "crx", "cry", "crz", "ecr", "c_if_h", "c_if_x","c_if_y","c_if_z","c_if_rx","c_if_ry","c_if_rz", "remote_c_if_unitary","remote_c_if_cx","remote_c_if_cy","remote_c_if_cz", "remote_c_if_ecr"]
SUPPORTED_GATES_3Q = [ "ccx","ccy", "ccz","cswap"]
SUPPORTED_GATES_PARAMETRIC_1 = ["u1", "p", "rx", "ry", "rz", "rxx", "ryy", "rzz", "rzx","cp", "crx", "cry", "crz", "cu1","c_if_rx","c_if_ry","c_if_rz", "remote_c_if_rx","remote_c_if_ry","remote_c_if_rz"]
SUPPORTED_GATES_PARAMETRIC_2 = ["u2", "r"]
SUPPORTED_GATES_PARAMETRIC_3 = ["u", "u3", "cu3"]
SUPPORTED_GATES_PARAMETRIC_4 = ["cu"]
SUPPORTED_GATES_CONDITIONAL = ["c_if_unitary","c_if_h", "c_if_x","c_if_y","c_if_z","c_if_rx","c_if_ry","c_if_rz","c_if_cx","c_if_cy","c_if_cz"]
SUPPORTED_GATES_DISTRIBUTED = ["measure_and_send", "remote_c_if_unitary", "remote_c_if_h", "remote_c_if_x","remote_c_if_y","remote_c_if_z","remote_c_if_rx","remote_c_if_ry","remote_c_if_rz","remote_c_if_cx","remote_c_if_cy","remote_c_if_cz", "remote_c_if_ecr"]

class CunqaCircuitError(Exception):
    """Exception for error during circuit desing in CunqaCircuit."""
    pass

class CunqaCircuit:
    """
    Class to define a quantum circuit for the `cunqa` api.

    TODO: Indicate supported gates, supported gates dor send() and recv(),... etc

    *** Indicate supported gates ***
    """
    
    _id: str
    is_parametric: bool 
    is_distributed: bool
    instructions: "list[dict]"
    quantum_regs: dict
    classical_regs: dict
    sending_to: "list[str]"


    def __init__(self, num_qubits: int, num_clbits: Optional[int] = None, id: Optional[str] = None):

        self.is_parametric = False
        self.is_distributed = False
        self.instructions = []
        self.quantum_regs = {'q0':[q for q in range(num_qubits)]}
        self.classical_regs = {}
        self.sending_to = []

        if not isinstance(num_qubits, int):
            logger.error(f"num_qubits must be an int, but a {type(num_qubits)} was provided [TypeError].")
            raise SystemExit
        
        if id is None:
            self._id = "cunqacircuit_" + generate_id()
        elif isinstance(id, str):
            self._id = id
        else:
            logger.error(f"id must be a str, but a {type(id)} was provided [TypeError].")
            raise SystemExit 
        
        self.is_parametric = False


        self.instructions = []

        self.quantum_regs = {'q0':[q for q in range(num_qubits)]}

        if num_clbits is None:
            self.classical_regs = {}
        
        elif isinstance(num_clbits, int):
            self.classical_regs = {'c0':[c for c in range(num_clbits)]}


    @property
    def num_qubits(self) -> int:
        return len(flatten([[q for q in qr] for qr in self.quantum_regs.values()]))
    
    @property
    def info(self):
        return {"id":self._id, "instructions":self.instructions, "num_qubits": self.num_qubits,"num_clbits": self.num_clbits,"classical_registers": self.classical_regs,"quantum_registers": self.quantum_regs, "exec_type":"dynamic", "is_distributed":self.is_distributed, "is_parametric":self.is_parametric}


    @property
    def num_clbits(self):
        return len(flatten([[c for c in cr] for cr in self.classical_regs.values()]))

<<<<<<< HEAD
=======

    def from_instructions(self, instructions):
        for instruction in instructions:
            self._add_instruction(instruction)
        return self


>>>>>>> 41773066
    def _add_instruction(self, instruction):
        """
        Class method to add an instruction to the CunqaCircuit.

        Args:
        --------
        instruction (dict): instruction to be added.
        """
        try:
            self._check_instruction(instruction)
            self.instructions.append(instruction)

        except Exception as error:
            logger.error(f"Error during processing of instruction {instruction} [{CunqaCircuitError.__name__}] [{type(error).__name__}].")
            raise error


    def _check_instruction(self, instruction):
        """
        Class method to check format for circuit instruction. If method finds some inconsistency, raises an error that must be captured avobe.
        
        If format is correct, no error is raise and nothing is returned.

        Args:
        ----------
        instruction (dict): instruction to be checked.
        """

        mandatory_keys = {"name", "qubits"}

        instructions_with_clbits = {"measure"}

        if isinstance(instruction, dict):
        # check if the given instruction has the mandatory keys
            if mandatory_keys.issubset(instruction):
                
                # checking name
                if not isinstance(instruction["name"], str):
                    logger.error(f"instruction name must be str, but {type(instruction['name'])} was provided.")
                    raise TypeError # I capture this at _add_instruction method
                
                if (instruction["name"] in SUPPORTED_GATES_1Q):
                    gate_qubits = 1
<<<<<<< HEAD
                elif (instruction["name"] in SUPPORTED_GATES_2Q):
=======
                elif (instruction["name"] in SUPPORTED_GATES_2Q) or (instruction["name"] in SUPPORTED_GATES_DISTRIBUTED):
>>>>>>> 41773066
                    # we include as 2 qubit gates the distributed gates
                    gate_qubits = 2
                elif (instruction["name"] in SUPPORTED_GATES_3Q):
                    gate_qubits = 3

<<<<<<< HEAD
                elif any([instruction["name"] == u for u in ["unitary", "c_if_unitary", "d_c_if_unitary"]]) and ("params" in instruction):
=======
                elif any([instruction["name"] == u for u in ["unitary", "c_if_unitary", "remote_c_if_unitary"]]) and ("params" in instruction):
>>>>>>> 41773066
                    # in previous method, format of the matrix is checked, a list must be passed with the correct length given the number of qubits
                    gate_qubits = int(np.log2(len(instruction["params"][0])))
                    if not instruction["name"] == "unitary":
                        gate_qubits += 1 # adding the control qubit

                elif (instruction["name"] in instructions_with_clbits) and ({"qubits", "clbits"}.issubset(instruction)):
                    gate_qubits = 1

                else:
                    logger.error(f"instruction is not supported.")
                    raise ValueError # I capture this at _add_instruction method

                # checking qubits
                if isinstance(instruction["qubits"], list):
                    if not all([isinstance(q, int) for q in instruction["qubits"]]):
                        logger.error(f"instruction qubits must be a list of ints, but a list of {[type(q) for q in instruction['qubits'] if not isinstance(q,int)]} was provided.")
                        raise TypeError
<<<<<<< HEAD
                    elif (len(set(instruction["qubits"])) != len(instruction["qubits"])):
=======
                    elif (instruction["name"] in SUPPORTED_GATES_DISTRIBUTED and len(set(instruction["qubits"])) != len(instruction["qubits"][1:])):
                        logger.error(f"qubits provided for instruction cannot be repeated.")
                        raise ValueError
                    elif (instruction["name"] not in SUPPORTED_GATES_DISTRIBUTED and len(set(instruction["qubits"])) != len(instruction["qubits"])):
>>>>>>> 41773066
                        logger.error(f"qubits provided for instruction cannot be repeated.")
                        raise ValueError
                else:
                    logger.error(f"instruction qubits must be a list of ints, but {type(instruction['qubits'])} was provided.")
                    raise TypeError # I capture this at _add_instruction method
                
                if not (len(instruction["qubits"]) == gate_qubits):
                    logger.error(f"instruction number of qubits ({gate_qubits}) is not cosistent with qubits provided ({len(instruction['qubits'])}).")
                    raise ValueError # I capture this at _add_instruction method

                if not all([q in flatten([qr for qr in self.quantum_regs.values()]) for q in instruction["qubits"]]):
                    logger.error(f"instruction qubits out of range: {instruction['qubits']} not in {flatten([qr for qr in self.quantum_regs.values()])}.")
                    raise ValueError # I capture this at _add_instruction method


                # checking clibits
                if ("clbits" in instruction) and (instruction["name"] in instructions_with_clbits):

                    if isinstance(instruction["clbits"], list):
                        if not all([isinstance(c, int) for c in instruction["clbits"]]):
                            logger.error(f"instruction clbits must be a list of ints, but a list of {[type(c) for c in instruction['clbits'] if not isinstance(c,int)]} was provided.")
                            raise TypeError
                    else:
                        logger.error(f"instruction clbits must be a list of ints, but {type(instruction['clbits'])} was provided.")
                        raise TypeError # I capture this at _add_instruction method
                    
                    if not all([c in flatten([cr for cr in self.classical_regs.values()]) for c in instruction["clbits"]]):
                        logger.error(f"instruction clbits out of range: {instruction['clbits']} not in {flatten([cr for cr in self.classical_regs.values()])}.")
                        raise ValueError
                    
                elif ("clbits" in instruction) and not (instruction["name"] in instructions_with_clbits):
                    logger.error(f"instruction {instruction['name']} does not support clbits.")
                    raise ValueError
                
                # checking params
<<<<<<< HEAD
                if ("params" in instruction) and (not instruction["name"] in {"unitary", "c_if_unitary", "d_c_if_unitary"}) and (len(instruction["params"]) != 0):
=======
                if ("params" in instruction) and (not instruction["name"] in {"unitary", "c_if_unitary", "remote_c_if_unitary"}) and (len(instruction["params"]) != 0):
>>>>>>> 41773066
                    self.is_parametric = True

                    if (instruction["name"] in SUPPORTED_GATES_PARAMETRIC_1):
                        gate_params = 1
                    elif (instruction["name"] in SUPPORTED_GATES_PARAMETRIC_2):
                        gate_params = 2
                    elif (instruction["name"] in SUPPORTED_GATES_PARAMETRIC_3):
                        gate_params = 3
                    elif (instruction["name"] in SUPPORTED_GATES_PARAMETRIC_4):
                        gate_params = 4
                    else:
                        logger.error(f"instruction {instruction['name']} is not parametric, therefore does not accept params.")
                        raise ValueError
                    
                    if not all([(isinstance(p,float) or isinstance(p,int)) for p in instruction["params"]]):
                        logger.error(f"instruction params must be int or float, but {type(instruction['params'])} was provided.")
                        raise TypeError
                    
                    if not len(instruction["params"]) == gate_params:
                        logger.error(f"instruction number of params ({gate_params}) is not consistent with params provided ({len(instruction['params'])}).")
                        raise ValueError
                elif (not ("params" in instruction)) and (instruction["name"] in flatten([SUPPORTED_GATES_PARAMETRIC_1, SUPPORTED_GATES_PARAMETRIC_2, SUPPORTED_GATES_PARAMETRIC_3, SUPPORTED_GATES_PARAMETRIC_4])):
                    logger.error("instruction is parametric, therefore requires params.")
                    raise ValueError
<<<<<<< HEAD
                    
    def _add_q_register(self, name, number_qubits):

        if name in self.quantum_regs:
            i = 0
            new_name = name
            while new_name in self.quantum_regs:
                new_name = new_name + "_" + str(i); i += 1

            logger.warning(f"{name} for quantum register in use, renaming to {new_name}.")
        
        else:
            new_name = name

        self.quantum_regs[new_name] = [(self.num_qubits + 1 + i) for i in range(number_qubits)]

        return new_name
    
    
    def _add_cl_register(self, name, number_clbits):

        if name in self.classical_regs:
            i = 0
            new_name = name
            while new_name in self.classical_regs:
                new_name = new_name + "_" + str(i); i += 1

            logger.warning(f"{name} for classcial register in use, renaaming to {new_name}.")
        
        else:
            new_name = name

        self.classical_regs[new_name] = [(self.num_clbits + i) for i in range(number_clbits)]

        return new_name
=======
                                
                # check distributed instruction circuits
                if (not instruction["name"] in SUPPORTED_GATES_DISTRIBUTED) and ("circuits" in instruction):
                    # we check in the prrevious method that target/control circuit id is provided
                    logger.error(f"instruction circuits specification is need for distributed intstruction.")
                    raise ValueError
                elif (instruction["name"] in SUPPORTED_GATES_DISTRIBUTED):
                    self.is_distributed =True
                
>>>>>>> 41773066
    
    
    # =============== INSTRUCTIONS ===============
    
    # Methods for implementing non parametric single-qubit gates

    def id(self, qubit: int) -> None:
        """
        Class method to apply id gate to the given qubit.

        Args:
        --------
        qubit (int): qubit in which the gate is applied.
        """
        self._add_instruction({
            "name":"id",
            "qubits":[qubit]
        })
    
    def x(self, qubit: int) -> None:
        """
        Class method to apply x gate to the given qubit.

        Args:
        --------
        qubit (int): qubit in which the gate is applied.
        """
        self._add_instruction({
            "name":"x",
            "qubits":[qubit]
        })
    
    def y(self, qubit: int) -> None:
        """
        Class method to apply y gate to the given qubit.

        Args:
        --------
        qubit (int): qubit in which the gate is applied.
        """
        self._add_instruction({
            "name":"y",
            "qubits":[qubit]
        })

    def z(self, qubit: int) -> None:
        """
        Class method to apply z gate to the given qubit.

        Args:
        --------
        qubit (int): qubit in which the gate is applied.
        """
        self._add_instruction({
            "name":"z",
            "qubits":[qubit]
        })
    
    def h(self, qubit: int) -> None:
        """
        Class method to apply h gate to the given qubit.

        Args:
        --------
        qubit (int): qubit in which the gate is applied.
        """
        self._add_instruction({
            "name":"h",
            "qubits":[qubit]
        })

    def s(self, qubit: int) -> None:
        """
        Class method to apply s gate to the given qubit.

        Args:
        --------
        qubit (int): qubit in which the gate is applied.
        """
        self._add_instruction({
            "name":"y",
            "qubits":[qubit]
        })

    def sdg(self, qubit: int) -> None:
        """
        Class method to apply sdg gate to the given qubit.

        Args:
        --------
        qubit (int): qubit in which the gate is applied.
        """
        self._add_instruction({
            "name":"sdg",
            "qubits":[qubit]
        })

    def sx(self, qubit: int) -> None:
        """
        Class method to apply sx gate to the given qubit.

        Args:
        --------
        qubit (int): qubit in which the gate is applied.
        """
        self._add_instruction({
            "name":"sx",
            "qubits":[qubit]
        })
    
    def sxdg(self, qubit: int) -> None:
        """
        Class method to apply sxdg gate to the given qubit.

        Args:
        --------
        qubit (int): qubit in which the gate is applied.
        """
        self._add_instruction({
            "name":"sxdg",
            "qubits":[qubit]
        })
    
    def t(self, qubit: int) -> None:
        """
        Class method to apply t gate to the given qubit.

        Args:
        --------
        qubit (int): qubit in which the gate is applied.
        """
        self._add_instruction({
            "name":"t",
            "qubits":[qubit]
        })
    
    def tdg(self, qubit: int) -> None:
        """
        Class method to apply tdg gate to the given qubit.

        Args:
        --------
        qubit (int): qubit in which the gate is applied.
        """
        self._add_instruction({
            "name":"tdg",
            "qubits":[qubit]
        })

    # methods for non parametric two-qubit gates

    def swap(self, *qubits: int) -> None:
        """
        Class method to apply swap gate to the given qubits.

        Args:
        --------
        *qubits (int): qubits in which the gate is applied.
        """
        self._add_instruction({
            "name":"swap",
            "qubits":[*qubits]
        })

    def ecr(self, *qubits: int) -> None:
        """
        Class method to apply ecr gate to the given qubits.

        Args:
        --------
        *qubits (int): qubits in which the gate is applied.
        """
        self._add_instruction({
            "name":"ecr",
            "qubits":[*qubits]
        })

    def cx(self, *qubits: int) -> None:
        """
        Class method to apply cx gate to the given qubits.

        Args:
        --------
        *qubits (int): qubits in which the gate is applied, first one will be control qubit and second one target qubit.
        """
        self._add_instruction({
            "name":"cx",
            "qubits":[*qubits]
        })
    
    def cy(self, *qubits: int) -> None:
        """
        Class method to apply cy gate to the given qubits.

        Args:
        --------
        *qubits (int): qubits in which the gate is applied, first one will be control qubit and second one target qubit.
        """
        self._add_instruction({
            "name":"cy",
            "qubits":[*qubits]
        })

    def cz(self, *qubits: int) -> None:
        """
        Class method to apply cz gate to the given qubits.

        Args:
        --------
        *qubits (int): qubits in which the gate is applied, first one will be control qubit and second one target qubit.
        """
        self._add_instruction({
            "name":"cz",
            "qubits":[*qubits]
        })
    
    def csx(self, *qubits: int) -> None:
        """
        Class method to apply csx gate to the given qubits.

        Args:
        --------
        *qubits (int): qubits in which the gate is applied, first one will be control qubit and second one target qubit.
        """
        self._add_instruction({
            "name":"csx",
            "qubits":[*qubits]
        })

    # methods for non parametric three-qubit gates

    def ccx(self, *qubits: int) -> None:
        """
        Class method to apply ccx gate to the given qubits.

        Args:
        --------
        *qubits (int): qubits in which the gate is applied, first two will be control qubits and the following one will be target qubit.
        """
        self._add_instruction({
            "name":"ccx",
            "qubits":[*qubits]
        })

    def ccy(self, *qubits: int) -> None:
        """
        Class method to apply ccy gate to the given qubits.

        Args:
        --------
        *qubits (int): qubits in which the gate is applied, first two will be control qubits and the following one will be target qubit.
        """
        self._add_instruction({
            "name":"ccy",
            "qubits":[*qubits]
        })

    def ccz(self, *qubits: int) -> None:
        """
        Class method to apply ccz gate to the given qubits.

        Args:
        --------
        *qubits (int): qubits in which the gate is applied, first two will be control qubits and the following one will be target qubit.
        """
        self._add_instruction({
            "name":"ccz",
            "qubits":[*qubits]
        })

    def cswap(self, *qubits: int) -> None:
        """
        Class method to apply cswap gate to the given qubits.

        Args:
        --------
        *qubits (int): qubits in which the gate is applied, first two will be control qubits and the following one will be target qubit.
        """
        self._add_instruction({
            "name":"cswap",
            "qubits":[*qubits]
        })

    
    # methods for parametric single-qubit gates

    def u1(self, param: float, qubit: int) -> None:
        """
        Class method to apply u1 gate to the given qubit.

        Args:
        --------
        qubit (int): qubit in which the gate is applied.

        param (float or int): parameter for the parametric gate.
        """
        self._add_instruction({
            "name":"u1",
            "qubits":[qubit],
            "params":[param]
        })
    
    def u2(self, theta: float, phi: float, qubit: int) -> None:
        """
        Class method to apply u2 gate to the given qubit.

        Args:
        --------
        qubit (int): qubit in which the gate is applied.

        *params (float or int): parameters for the parametric gate.
        """
        self._add_instruction({
            "name":"u2",
            "qubits":[qubit],
            "params":[theta,phi]
        })

    def u(self, theta: float, phi: float, lam: float, qubit: int) -> None:
        """
        Class method to apply u gate to the given qubit.

        Args:
        --------
        qubit (int): qubit in which the gate is applied.

        *params (float or int): parameters for the parametric gate.
        """
        self._add_instruction({
            "name":"u",
            "qubits":[qubit],
            "params":[theta,phi,lam]
        })

    def u3(self, theta: float, phi: float, lam: float, qubit: int) -> None:
        """
        Class method to apply u3 gate to the given qubit.

        Args:
        --------
        qubit (int): qubit in which the gate is applied.

        *params (float or int): parameters for the parametric gate.
        """
        self._add_instruction({
            "name":"u3",
            "qubits":[qubit],
            "params":[theta,phi,lam]
        })

    def p(self, param: float, qubit: int) -> None:
        """
        Class method to apply p gate to the given qubit.

        Args:
        --------
        qubit (int): qubit in which the gate is applied.

        param (float or int): parameter for the parametric gate.
        """
        self._add_instruction({
            "name":"p",
            "qubits":[qubit],
            "params":[param]
        })

    def r(self, theta: float, phi: float, qubit: int) -> None:
        """
        Class method to apply r gate to the given qubit.

        Args:
        --------
        qubit (int): qubit in which the gate is applied.

        *params (float or int): parameter for the parametric gate.
        """
        self._add_instruction({
            "name":"r",
            "qubits":[qubit],
            "params":[theta, phi]
        })

    def rx(self, param: float, qubit: int) -> None:
        """
        Class method to apply rx gate to the given qubit.

        Args:
        --------
        qubit (int): qubit in which the gate is applied.

        param (float or int): parameter for the parametric gate.
        """
        self._add_instruction({
            "name":"rx",
            "qubits":[qubit],
            "params":[param]
        })

    def ry(self, param: float, qubit: int) -> None:
        """
        Class method to apply ry gate to the given qubit.

        Args:
        --------
        qubit (int): qubit in which the gate is applied.

        param (float or int): parameter for the parametric gate.
        """
        self._add_instruction({
            "name":"ry",
            "qubits":[qubit],
            "params":[param]
        })
    
    def rz(self, param: float, qubit: int) -> None:
        """
        Class method to apply rz gate to the given qubit.

        Args:
        --------
        qubit (int): qubit in which the gate is applied.

        param (float or int): parameter for the parametric gate.
        """
        self._add_instruction({
            "name":"rz",
            "qubits":[qubit],
            "params":[param]
        })

    # methods for parametric two-qubit gates

    def rxx(self, param: float, *qubits: int) -> None:
        """
        Class method to apply rxx gate to the given qubits.

        Args:
        --------
        qubits (list[int, int]): qubits in which the gate is applied.

        param (float or int): parameter for the parametric gate.
        """
        self._add_instruction({
            "name":"rxx",
            "qubits":[*qubits],
            "params":[param]
        })
    
    def ryy(self, param: float, *qubits: int) -> None:
        """
        Class method to apply ryy gate to the given qubits.

        Args:
        --------
        qubits (list[int, int]): qubits in which the gate is applied.

        param (float or int): parameter for the parametric gate.
        """
        self._add_instruction({
            "name":"ryy",
            "qubits":[*qubits],
            "params":[param]
        })

    def rzz(self, param: float, *qubits: int) -> None:
        """
        Class method to apply rzz gate to the given qubits.

        Args:
        --------
        qubits (list[int, int]): qubits in which the gate is applied.

        param (float or int): parameter for the parametric gate.
        """
        self._add_instruction({
            "name":"rzz",
            "qubits":[*qubits],
            "params":[param]
        })

    def rzx(self, param: float, *qubits: int) -> None:
        """
        Class method to apply rzx gate to the given qubits.

        Args:
        --------
        qubits (list[int, int]): qubits in which the gate is applied.

        param (float or int): parameter for the parametric gate.
        """
        self._add_instruction({
            "name":"rzx",
            "qubits":[*qubits],
            "params":[param]
        })

    def crx(self, param: float, *qubits: int) -> None:
        """
        Class method to apply crx gate to the given qubits.

        Args:
        --------
        qubits (list[int, int]): qubits in which the gate is applied, first one will be the control qubit and second one the target qubit.

        param (float or int): parameter for the parametric gate.
        """
        self._add_instruction({
            "name":"crx",
            "qubits":[*qubits],
            "params":[param]
        })

    def cry(self, param: float, *qubits: int) -> None:
        """
        Class method to apply cry gate to the given qubits.

        Args:
        --------
        qubits (list[int, int]): qubits in which the gate is applied, first one will be the control qubit and second one the target qubit.

        param (float or int): parameter for the parametric gate.
        """
        self._add_instruction({
            "name":"cry",
            "qubits":[*qubits],
            "params":[param]
        })

    def crz(self, param: float, *qubits: int) -> None:
        """
        Class method to apply crz gate to the given qubits.

        Args:
        --------
        qubits (list[int, int]): qubits in which the gate is applied, first one will be the control qubit and second one the target qubit.

        param (float or int): parameter for the parametric gate.
        """
        self._add_instruction({
            "name":"crz",
            "qubits":[*qubits],
            "params":[param]
        })

    def cp(self, param: float, *qubits: int) -> None:
        """
        Class method to apply cp gate to the given qubits.

        Args:
        --------
        qubits (list[int, int]): qubits in which the gate is applied, first one will be the control qubit and second one the target qubit.

        param (float or int): parameter for the parametric gate.
        """
        self._add_instruction({
            "name":"cp",
            "qubits":[*qubits],
            "params":[param]
        })

    def cu1(self, param: float, *qubits: int) -> None:
        """
        Class method to apply cu1 gate to the given qubits.

        Args:
        --------
        qubits (list[int, int]): qubits in which the gate is applied, first one will be the control qubit and second one the target qubit.

        param (float or int): parameter for the parametric gate.
        """
        self._add_instruction({
            "name":"cu1",
            "qubits":[*qubits],
            "params":[param]
        })
    
    def cu3(self, theta: float, phi: float, lam: float, *qubits: int) -> None: # three parameters
        """
        Class method to apply cu3 gate to the given qubits.

        Args:
        --------
        qubits (list[int, int]): qubits in which the gate is applied, first one will be the control qubit and second one the target qubit.

        *params (float or int): parameters for the parametric gate.
        """
        self._add_instruction({
            "name":"cu3",
            "qubits":[*qubits],
            "params":[theta,phi,lam]
        })
    
    def cu(self, theta: float, phi: float, lam: float, gamma: float, *qubits: int) -> None: # four parameters
        """
        Class method to apply cu gate to the given qubits.

        Args:
        --------
        qubits (list[int, int]): qubits in which the gate is applied, first one will be the control qubit and second one the target qubit.

       *params (float or int): parameters for the parametric gate.
        """
        self._add_instruction({
            "name":"cu",
            "qubits":[*qubits],
            "params":[theta, phi, lam, gamma]
        })
    

    # methods for implementing conditional LOCAL gates
    def unitary(self, matrix: "list[list[list[complex]]]", *qubits: int) -> None:
        """
        Class method to apply a unitary gate created from an unitary matrix provided.

        Args:
        -------
        matrix (list or <class 'numpy.ndarray'>): unitary operator in matrix form to be applied to the given qubits.

        *qubits (int): qubits to which the unitary operator will be applied.

        """
        if isinstance(matrix, np.ndarray) and (matrix.shape[0] == matrix.shape[1]) and (matrix.shape[0]%2 == 0):
            matrix = list(matrix)
        elif isinstance(matrix, list) and isinstance(matrix[0], list) and all([len(matrix) == len(m) for m in matrix]) and (len(matrix)%2 == 0):
            matrix = matrix
        else:
            logger.error(f"matrix must be a list of lists or <class 'numpy.ndarray'> of shape (2^n,2^n) [TypeError].")
            raise SystemExit # User's level
        
        matrix = [list(map(lambda z: [z.real, z.imag], row)) for row in matrix]


        self._add_instruction({
            "name":"unitary",
            "qubits":[*qubits],
            "params":[matrix]
        })
        

    def measure(self, qubits: Union[int, "list[int]"], clbits: Union[int, "list[int]"]) -> None:
        """
        Class method to add a measurement of a qubit or a list of qubits and to register that measurement in the given classical bits.

        Args:
        --------
        qubits (list[int] or int): qubits to measure.

        clbits (list[int] or int): clasical bits where the measurement will be registered.
        """
        if not (isinstance(qubits, list) and isinstance(clbits, list)):
            list_qubits = [qubits]; list_clbits = [clbits]
        else:
            list_qubits = qubits; list_clbits = clbits
        
        for q,c in zip(list_qubits, list_clbits):
            self._add_instruction({
                "name":"measure",
                "qubits":[q],
                "clbits":[c]
            })

    def measure_all(self) -> None:
        """
        Class to apply a global measurement of all of the qubits of the circuit. An additional classcial register will be added and labeled as "measure".
        """
        new_clreg = "measure"

        new_clreg = self._add_cl_register(new_clreg, self.num_qubits)

        for q in range(self.num_qubits):

            self._add_instruction({
                "name":"measure",
                "qubits":[q],
                "clbits":[self.classical_regs[new_clreg][q]]
            })


    def c_if(self, gate: str, control_qubit: int, target_qubit: int, param: Optional[float] = None, matrix: Optional["list[list[list[complex]]]"] = None) -> None:
        """
        Method for implementing a gate contiioned to a classical measurement. The control qubit provided is measured, if it's 1 the gate provided is applied to the given qubits.

        For parametric gates, only one-parameter gates are supported, therefore only one parameter must be passed.

        Args:
        --------
        gate (str): gate to be applied. Has to be supported by CunqaCircuit.

        control (int): control qubit whose classical measurement will control the execution of the gate.

        target (list[int], int): list of qubits or qubit to which the gate is intended to be applied.

        param (float or int): parameter for the case parametric gate is provided.
        """
        
        if isinstance(gate, str):
            name = "c_if_" + gate
        else:
            logger.error(f"gate specification must be str, but {type(gate)} was provided [TypeError].")
            raise SystemExit
        
        if isinstance(control_qubit, int):
            list_control_qubit = [control_qubit]
        else:
            logger.error(f"control qubit must be int, but {type(control_qubit)} was provided [TypeError].")
            raise SystemExit
        
        if isinstance(target_qubit, int):
            list_target_qubit = [target_qubit]
        elif isinstance(target_qubit, list):
            list_target_qubit = target_qubit
            pass
        else:
            logger.error(f"target qubits must be int ot list, but {type(target_qubit)} was provided [TypeError].")
            raise SystemExit
        
        if (gate == "unitary") and (matrix is not None):

            if isinstance(matrix, np.ndarray) and (matrix.shape[0] == matrix.shape[1]) and (matrix.shape[0]%2 == 0):
                matrix = list(matrix)
            elif isinstance(matrix, list) and isinstance(matrix[0], list) and all([len(m) == len(matrix) for m in matrix]) and (len(matrix)%2 == 0):
                matrix = matrix
            else:
                logger.error(f"matrix must be a list of lists or <class 'numpy.ndarray'> of shape (2^n,2^n) [TypeError].")
                raise SystemExit # User's level

            matrix = [list(map(lambda z: [z.real, z.imag], row)) for row in matrix]

            self._add_instruction({
                "name": name,
                "qubits": flatten([list_control_qubit, list_target_qubit]),
                "params":[matrix]
            })
            # we have to exit here
            return

        elif (gate == "unitary") and (matrix is None):
            logger.error(f"For unitary gate a matrix must be provided [ValueError].")
            raise SystemExit # User's level
        
        elif (gate != "unitary") and (matrix is not None):
            logger.error(f"instruction {gate} does not suppor matrix.")
            raise SystemExit

        
        if gate in SUPPORTED_GATES_PARAMETRIC_1:
            if param is None:
                logger.error(f"Since a parametric gate was provided ({gate}) a parameter should be passed [ValueError].")
                raise SystemExit
            elif isinstance(param, float) or isinstance(param, int):
                list_param = [param]
            else:
                logger.error(f"param must be int or float, but {type(param)} was provided [TypeError].")
                raise SystemExit
        else:
            if param is not None:
                logger.warning("A parameter was provided but gate is not parametric, therefore it will be ignored.")
            list_param = []


        
        if name in SUPPORTED_GATES_CONDITIONAL:

            self._add_instruction({
                "name": name,
                "qubits": flatten([list_control_qubit, list_target_qubit]),
                "params":list_param
            })

        else:
            logger.error(f"Gate {gate} is not supported for conditional operation.")
            raise SystemExit
            # TODO: maybe in the future this can be check at the begining for a more efficient processing 
        

    def measure_and_send(self, control_qubit: Optional[int] = None, target_circuit: Optional[Union[str, 'CunqaCircuit']] = None) -> None:
        """
        Class method to measure and send a bit from the current circuit to a remote one.
        
        Args:
        -------

        control_qubit (int): control qubit from self.

        target_circuit (str, <class 'cunqa.circuit.CunqaCircuit'>): id of the circuit to which we will send the gate or the circuit itself.

        """

        self.is_distributed = True

        if isinstance(control_qubit, int):
            list_control_qubit = [control_qubit]
        else:
            logger.error(f"control qubit must be int, but {type(control_qubit)} was provided [TypeError].")
            raise SystemExit

        if target_circuit is None:
            logger.error("target_circuit not provided.")
            raise SystemExit
        
        elif isinstance(target_circuit, str):
            target_circuit_id = target_circuit

        elif isinstance(target_circuit, CunqaCircuit):
            target_circuit_id = target_circuit._id
        else:
            logger.error(f"target_circuit must be str or <class 'cunqa.circuit.CunqaCircuit'>, but {type(target_circuit)} was provided [TypeError].")
            raise SystemExit
        

        self._add_instruction({
            "name": "measure_and_send",
            "qubits": flatten([list_control_qubit]),
            "circuits": [target_circuit_id]
        })

        self.sending_to.append(target_circuit_id)


    def remote_c_if(self, gate: str, target_qubits: Union[int, "list[int]"], param: float, control_circuit: Optional[Union[str, 'CunqaCircuit']] = None)-> None:
        """
        Class method to apply a distributed instruction as a gate condioned by a non local classical measurement from a remote circuit and applied locally.
        
        Args:
        -------
        gate (str): gate to be applied. Has to be supported by CunqaCircuit.

        param (float or int): parameter in case the gate provided is parametric.

        control_qubit (int): control qubit from self.

        target_circuit (str, <class 'cunqa.circuit.CunqaCircuit'>): id of the circuit to which we will send the gate or the circuit itself.

        target_qubit (int): qubit where the gate will be conditionally applied.       
        """

        self.is_distributed = True

        if isinstance(gate, str):
            name = "remote_c_if_" + gate
        else:
            logger.error(f"gate specification must be str, but {type(gate)} was provided [TypeError].")
            raise SystemExit
        
        if isinstance(target_qubits, int):
            target_qubits = [target_qubits]
        elif isinstance(target_qubits, list):
            pass
        else:
            logger.error(f"target qubits must be int ot list, but {type(target_qubits)} was provided [TypeError].")
            raise SystemExit
        
        if param is not None:
            params = [param]
        else:
            params = []

        if control_circuit is None:
            logger.error("target_circuit not provided.")
            raise SystemExit
        
        elif isinstance(control_circuit, str):
            control_circuit = control_circuit

        elif isinstance(control_circuit, CunqaCircuit):
            control_circuit = control_circuit._id
        else:
            logger.error(f"control_circuit must be str or <class 'cunqa.circuit.CunqaCircuit'>, but {type(control_circuit)} was provided [TypeError].")
            raise SystemExit
        
        if name in SUPPORTED_GATES_DISTRIBUTED:

            self._add_instruction({
                "name": name,
                "qubits": flatten([target_qubits]),
                "params":params,
                "circuits": [control_circuit]
            })
        else:
            logger.error(f"Gate {name} is not supported for conditional operation.")
            raise SystemExit
            # TODO: maybe in the future this can be check at the begining for a more efficient processing


<<<<<<< HEAD
=======

    def _add_q_register(self, name: str, number_qubits: int) -> str:
        if name in self.quantum_regs:
            i = 0
            new_name = name
            while new_name in self.quantum_regs:
                new_name = new_name + "_" + str(i); i += 1
            logger.warning(f"{name} for quantum register in use, renaming to {new_name}.")
        else:
            new_name = name
        self.quantum_regs[new_name] = [(self.num_qubits + 1 + i) for i in range(number_qubits)]
        return new_name
    

    def _add_cl_register(self, name: str, number_clbits: int) -> str:
        if name in self.classical_regs:
            i = 0
            new_name = name
            while new_name in self.classical_regs:
                new_name = new_name + "_" + str(i); i += 1
            logger.warning(f"{name} for classcial register in use, renaaming to {new_name}.")
        else:
            new_name = name

        self.classical_regs[new_name] = [(self.num_clbits + i) for i in range(number_clbits)]
        return new_name
                

>>>>>>> 41773066
def flatten(lists: "list[list]"):
    return [element for sublist in lists for element in sublist]


###################################################################################
######################### INTEGRATION WITH QISKIT BLOCK ###########################
###################################################################################
from qiskit import QuantumCircuit
from qiskit.circuit import QuantumRegister, ClassicalRegister, CircuitInstruction, Instruction, Qubit, Clbit

def qc_to_json(qc: QuantumCircuit) -> dict:
    """
    Transforms a QuantumCircuit to json dict.

    Args:
    ---------
    qc (<class 'qiskit.circuit.quantumcircuit.QuantumCircuit'>): circuit to transform to json.

    Return:
    ---------
    Json dict with the circuit information.
    """
    # Check validity of the provided quantum circuit
    if isinstance(qc, dict):
        logger.warning(f"Circuit provided is already a dict.")
        return qc
    elif isinstance(qc, QuantumCircuit):
        pass
    else:
        logger.error(f"Circuit must be <class 'qiskit.circuit.quantumcircuit.QuantumCircuit'> or dict, but {type(qc)} was provided [{TypeError.__name__}].")
        raise TypeError # this error should not be raised bacause in QPU we already check type of the circuit

    # Actual translation
    try:
        
        quantum_registers, classical_registers = registers_dict(qc)
        
        json_data = {
            "id": "",
            "is_parametric": _is_parametric(qc),
            "instructions":[],
            "num_qubits":sum([q.size for q in qc.qregs]),
            "num_clbits": sum([c.size for c in qc.cregs]),
            "quantum_registers":quantum_registers,
            "classical_registers":classical_registers
        }
        for i in range(len(qc.data)):
            if qc.data[i].name == "barrier":
                pass
            elif qc.data[i].name == "unitary":
                qreg = [r._register.name for r in qc.data[i].qubits]
                qubit = [q._index for q in qc.data[i].qubits]

                json_data["instructions"].append({"name":qc.data[i].name, 
                                                "qubits":[quantum_registers[k][q] for k,q in zip(qreg,qubit)],
                                                "params":[[list(map(lambda z: [z.real, z.imag], row)) for row in qc.data[i].params[0].tolist()]] #only difference, it ensures that the matrix appears as a list, and converts a+bj to (a,b)
                                                })
            elif qc.data[i].name != "measure":

                qreg = [r._register.name for r in qc.data[i].qubits]
                qubit = [q._index for q in qc.data[i].qubits]

                json_data["instructions"].append({"name":qc.data[i].name, 
                                                "qubits":[quantum_registers[k][q] for k,q in zip(qreg,qubit)],
                                                "params":qc.data[i].params
                                                })
            else:
                qreg = [r._register.name for r in qc.data[i].qubits]
                qubit = [q._index for q in qc.data[i].qubits]
                
                creg = [r._register.name for r in qc.data[i].clbits]
                bit = [b._index for b in qc.data[i].clbits]

                json_data["instructions"].append({"name":qc.data[i].name,
                                                "qubits":[quantum_registers[k][q] for k,q in zip(qreg,qubit)],
                                                "clbits":[classical_registers[k][b] for k,b in zip(creg,bit)]
                                                })
                    

        return json_data
    
    except Exception as error:
        logger.error(f"Some error occured during transformation from QuantumCircuit to json dict [{type(error).__name__}].")
        raise error


def from_json_to_qc(circuit_dict: dict) -> 'QuantumCircuit':
    """
    Function to transform a circuit in json dict format to <class 'qiskit.circuit.quantumcircuit.QuantumCircuit'>.

    Args:
    ----------
    circuit_dict (dict): circuit to be transformed to QuantumCircuit.

    Return:
    -----------
    QuantumCircuit with the given instructions.

    """
    # Checking validity of the provided circuit
    if isinstance(circuit_dict, QuantumCircuit):
        logger.warning("Circuit provided is already <class 'qiskit.circuit.quantumcircuit.QuantumCircuit'>.")
        return circuit_dict

    elif isinstance(circuit_dict, dict):
        circuit = circuit_dict
    else:
        logger.error(f"circuit_dict must be dict, but {type(circuit_dict)} was provided [{TypeError.__name__}]")
        raise TypeError

    #Extract key information from the json
    try:
        instructions = circuit['instructions']
        num_qubits = circuit['num_qubits']
        classical_registers = circuit['classical_registers']

    except KeyError as error:
        logger.error(f"Circuit json not correct, requiered keys must be: 'instructions', 'num_qubits', 'num_clbits', 'quantum_resgisters' and 'classical_registers' [{type(error).__name__}].")
        raise error
        
    # Proceed with translation
    try:
    
        qc = QuantumCircuit(num_qubits)

        bits = []
        for cr, lista in classical_registers.items():
            for i in lista: 
                bits.append(i)
            qc.add_register(ClassicalRegister(len(lista), cr))


        for instruction in instructions:
            if instruction['name'] != 'measure':
                if 'params' in instruction:
                    params = instruction['params']
                else:
                    params = []
                inst = CircuitInstruction( 
                    operation = Instruction(name = instruction['name'],
                                            num_qubits = len(instruction['qubits']),
                                            num_clbits = 0,
                                            params = params
                                            ),
                    qubits = (Qubit(QuantumRegister(num_qubits, 'q'), q) for q in instruction['qubits']),
                    clbits = ()
                    )
                qc.append(inst)
            elif instruction['name'] == 'measure':
                bit = instruction['clbits'][0]
                if bit in bits: # checking that the bit referenced in the instruction it actually belongs to a register
                    for k,v in classical_registers.items():
                        if bit in v:
                            reg = k
                            l = len(v)
                            clbit = v.index(bit)
                            inst = CircuitInstruction(
                                operation = Instruction(name = instruction['name'],
                                                        num_qubits = 1,
                                                        num_clbits = 1,
                                                        params = []
                                                        ),
                                qubits = (Qubit(QuantumRegister(num_qubits, 'q'), q) for q in instruction['qubits']),
                                clbits = (Clbit(ClassicalRegister(l, reg), clbit),)
                                )
                            qc.append(inst)
                else:
                    logger.error(f"Bit {bit} not found in {bits}, please check the format of the circuit json.")
                    raise IndexError
        return qc
    
    except KeyError as error:
        logger.error(f"Some error with the keys of `instructions` occured, please check the format [{type(error).__name__}].")
        raise error
    
    except TypeError as error:
        logger.error(f"Error when reading instructions, check that the given elements have the correct type [{type(error).__name__}].")
        raise TypeError
    
    except IndexError as error:
        logger.error(f"Error with format for classical_registers [{type(error).__name__}].")
        raise error

    except Exception as error:
        logger.error(f"Error when converting json dict to QuantumCircuit [{type(error).__name__}].")
        raise error


def registers_dict(qc: 'QuantumCircuit') -> "list[dict]":
    """
    Extracts the number of classical and quantum registers from a QuantumCircuit.

    Args
    -------
     qc (<class 'qiskit.circuit.quantumcircuit.QuantumCircuit'>): quantum circuit whose number of registers we want to know

    Return:
    --------
    Two element list with quantum and classical registers, in that order.
    """

    quantum_registers = {}
    for qr in qc.qregs:
        quantum_registers[qr.name] = qr.size

    countsq = []

    valuesq = list(quantum_registers.values())

    for i, v in enumerate(valuesq):
        if i == 0:
            countsq.append(list(range(0, v)))
        else:
            countsq.append(list(range(sum(valuesq[:i]), sum(valuesq[:i])+v)))

    for i,k in enumerate(quantum_registers.keys()):
        quantum_registers[k] = countsq[i]

    classical_registers = {}
    for cr in qc.cregs:
        classical_registers[cr.name] = cr.size

    counts = []

    values = list(classical_registers.values())

    for i, v in enumerate(values):
        if i == 0:
            counts.append(list(range(0, v)))
        else:
            counts.append(list(range(sum(values[:i]), sum(values[:i])+v)))

    for i,k in enumerate(classical_registers.keys()):
        classical_registers[k] = counts[i]

    return [quantum_registers, classical_registers]


def _is_parametric(circuit: Union[dict, 'CunqaCircuit', 'QuantumCircuit']) -> bool:
    """
    Function to determine weather a cirucit has gates that accept parameters, not necesarily parametric <class 'qiskit.circuit.quantumcircuit.QuantumCircuit'>.
    For example, a circuit that is composed by hadamard and cnot gates is not a parametric circuit; but if a circuit has any of the gates defined in `parametric_gates` we
    consider it a parametric circuit for our purposes.

    Args:
    -------
    circuit (<class 'qiskit.circuit.quantumcircuit.QuantumCircuit'>, dict or str): the circuit from which we want to find out if it's parametric.

    Return:
    -------
    True if the circuit is considered parametric, False if it's not.
    """
    parametric_gates = ["u", "u1", "u2", "u3", "rx", "ry", "rz", "crx", "cry", "crz", "cu1", "cu3", "rxx", "ryy", "rzz", "rzx", "cp", "cswap", "ccx", "crz", "cu"]
    if isinstance(circuit, QuantumCircuit):
        for instruction in circuit.data:
            if instruction.operation.name in parametric_gates:
                return True
        return False
    elif isinstance(circuit, dict):
        for instruction in circuit['instructions']:
            if instruction['name'] in parametric_gates:
                return True
        return False
    elif isinstance(circuit, list):
        for instruction in circuit:
            if instruction['name'] in parametric_gates:
                return True
        return False
    elif isinstance(circuit, CunqaCircuit):
        return circuit.is_parametric
    elif isinstance(circuit, str):
        lines = circuit.splitlines()
        for line in lines:
            line = line.strip()
            if any(line.startswith(gate) for gate in parametric_gates):
                return True
        return False<|MERGE_RESOLUTION|>--- conflicted
+++ resolved
@@ -93,8 +93,6 @@
     def num_clbits(self):
         return len(flatten([[c for c in cr] for cr in self.classical_regs.values()]))
 
-<<<<<<< HEAD
-=======
 
     def from_instructions(self, instructions):
         for instruction in instructions:
@@ -102,7 +100,6 @@
         return self
 
 
->>>>>>> 41773066
     def _add_instruction(self, instruction):
         """
         Class method to add an instruction to the CunqaCircuit.
@@ -146,21 +143,13 @@
                 
                 if (instruction["name"] in SUPPORTED_GATES_1Q):
                     gate_qubits = 1
-<<<<<<< HEAD
-                elif (instruction["name"] in SUPPORTED_GATES_2Q):
-=======
                 elif (instruction["name"] in SUPPORTED_GATES_2Q) or (instruction["name"] in SUPPORTED_GATES_DISTRIBUTED):
->>>>>>> 41773066
                     # we include as 2 qubit gates the distributed gates
                     gate_qubits = 2
                 elif (instruction["name"] in SUPPORTED_GATES_3Q):
                     gate_qubits = 3
 
-<<<<<<< HEAD
-                elif any([instruction["name"] == u for u in ["unitary", "c_if_unitary", "d_c_if_unitary"]]) and ("params" in instruction):
-=======
                 elif any([instruction["name"] == u for u in ["unitary", "c_if_unitary", "remote_c_if_unitary"]]) and ("params" in instruction):
->>>>>>> 41773066
                     # in previous method, format of the matrix is checked, a list must be passed with the correct length given the number of qubits
                     gate_qubits = int(np.log2(len(instruction["params"][0])))
                     if not instruction["name"] == "unitary":
@@ -178,14 +167,10 @@
                     if not all([isinstance(q, int) for q in instruction["qubits"]]):
                         logger.error(f"instruction qubits must be a list of ints, but a list of {[type(q) for q in instruction['qubits'] if not isinstance(q,int)]} was provided.")
                         raise TypeError
-<<<<<<< HEAD
-                    elif (len(set(instruction["qubits"])) != len(instruction["qubits"])):
-=======
                     elif (instruction["name"] in SUPPORTED_GATES_DISTRIBUTED and len(set(instruction["qubits"])) != len(instruction["qubits"][1:])):
                         logger.error(f"qubits provided for instruction cannot be repeated.")
                         raise ValueError
                     elif (instruction["name"] not in SUPPORTED_GATES_DISTRIBUTED and len(set(instruction["qubits"])) != len(instruction["qubits"])):
->>>>>>> 41773066
                         logger.error(f"qubits provided for instruction cannot be repeated.")
                         raise ValueError
                 else:
@@ -221,11 +206,7 @@
                     raise ValueError
                 
                 # checking params
-<<<<<<< HEAD
-                if ("params" in instruction) and (not instruction["name"] in {"unitary", "c_if_unitary", "d_c_if_unitary"}) and (len(instruction["params"]) != 0):
-=======
                 if ("params" in instruction) and (not instruction["name"] in {"unitary", "c_if_unitary", "remote_c_if_unitary"}) and (len(instruction["params"]) != 0):
->>>>>>> 41773066
                     self.is_parametric = True
 
                     if (instruction["name"] in SUPPORTED_GATES_PARAMETRIC_1):
@@ -250,7 +231,6 @@
                 elif (not ("params" in instruction)) and (instruction["name"] in flatten([SUPPORTED_GATES_PARAMETRIC_1, SUPPORTED_GATES_PARAMETRIC_2, SUPPORTED_GATES_PARAMETRIC_3, SUPPORTED_GATES_PARAMETRIC_4])):
                     logger.error("instruction is parametric, therefore requires params.")
                     raise ValueError
-<<<<<<< HEAD
                     
     def _add_q_register(self, name, number_qubits):
 
@@ -286,17 +266,6 @@
         self.classical_regs[new_name] = [(self.num_clbits + i) for i in range(number_clbits)]
 
         return new_name
-=======
-                                
-                # check distributed instruction circuits
-                if (not instruction["name"] in SUPPORTED_GATES_DISTRIBUTED) and ("circuits" in instruction):
-                    # we check in the prrevious method that target/control circuit id is provided
-                    logger.error(f"instruction circuits specification is need for distributed intstruction.")
-                    raise ValueError
-                elif (instruction["name"] in SUPPORTED_GATES_DISTRIBUTED):
-                    self.is_distributed =True
-                
->>>>>>> 41773066
     
     
     # =============== INSTRUCTIONS ===============
@@ -1179,39 +1148,8 @@
             logger.error(f"Gate {name} is not supported for conditional operation.")
             raise SystemExit
             # TODO: maybe in the future this can be check at the begining for a more efficient processing
-
-
-<<<<<<< HEAD
-=======
-
-    def _add_q_register(self, name: str, number_qubits: int) -> str:
-        if name in self.quantum_regs:
-            i = 0
-            new_name = name
-            while new_name in self.quantum_regs:
-                new_name = new_name + "_" + str(i); i += 1
-            logger.warning(f"{name} for quantum register in use, renaming to {new_name}.")
-        else:
-            new_name = name
-        self.quantum_regs[new_name] = [(self.num_qubits + 1 + i) for i in range(number_qubits)]
-        return new_name
-    
-
-    def _add_cl_register(self, name: str, number_clbits: int) -> str:
-        if name in self.classical_regs:
-            i = 0
-            new_name = name
-            while new_name in self.classical_regs:
-                new_name = new_name + "_" + str(i); i += 1
-            logger.warning(f"{name} for classcial register in use, renaaming to {new_name}.")
-        else:
-            new_name = name
-
-        self.classical_regs[new_name] = [(self.num_clbits + i) for i in range(number_clbits)]
-        return new_name
                 
 
->>>>>>> 41773066
 def flatten(lists: "list[list]"):
     return [element for sublist in lists for element in sublist]
 
