--- conflicted
+++ resolved
@@ -25,29 +25,22 @@
     .. [#] `qiskit.QuantumCircuit <https://quantum.cloud.ibm.com/docs/es/api/qiskit/qiskit.circuit.QuantumCircuit>`_ documentation.
 
 """
-<<<<<<< HEAD
+
 import numpy as np
 import random
 import string
 import itertools
 import functools
 from collections import defaultdict
-from typing import Tuple, Union, Optional
+from typing import Union, Optional
 from qiskit import QuantumCircuit
 from cunqa.logger import logger
 
 import matplotlib.pyplot as plt #I use this for drawing circuits with LaTeX (quantikz)
 from matplotlib import rc
-=======
-
-import numpy as np
-import random
-import string
-from typing import Union, Optional
 
 from cunqa.logger import logger
 from cunqa.converters import _is_parametric
->>>>>>> fc2517cd
 
 def _generate_id(size: int = 4) -> str:
     """Returns a random alphanumeric identifier.
@@ -250,21 +243,8 @@
         Class constructor to create a CunqaCirucit. Only the ``num_qubits`` argument is mandatory, also ``num_clbits`` can be provided if there is intention to incorporate intermediate measurements.
         If no ``id`` is provided, one is generated randomly, then it can be accessed through the class attribute :py:attr:`~CunqaCircuit._id`.
 
-<<<<<<< HEAD
-    """
-    
-    id: str
-    is_parametric: bool 
-    has_cc: bool 
-    is_dynamic: bool
-    instructions: "list[dict]"
-    quantum_regs: dict
-    classical_regs: dict
-    sending_to: "list[str]"
-=======
         Args:
             num_qubits (int): Number of qubits of the circuit.
->>>>>>> fc2517cd
 
             num_clbits (int): Numeber of classical bits for the circuit. A classical register is initially added.
 
@@ -324,20 +304,12 @@
         return len(_flatten([[q for q in qr] for qr in self.quantum_regs.values()]))
     
     @property
-<<<<<<< HEAD
-    def info(self) -> dict:
-        return {"id":self._id, "instructions":self.instructions, "num_qubits": self.num_qubits,"num_clbits": self.num_clbits,"classical_registers": self.classical_regs,"quantum_registers": self.quantum_regs, "is_distributed":self.is_distributed, "is_parametric":self.is_parametric, "sending_to":self.sending_to}
-
-    @property
-    def num_clbits(self):
-=======
     def num_clbits(self) -> int:
         """
         Number of classical bits of the circuit.
         """
->>>>>>> fc2517cd
         return len(_flatten([[c for c in cr] for cr in self.classical_regs.values()]))
-    
+
     @property
     def layers(self):
         layer_dict = {f"{i}": [] for i in range(self.num_qubits)} 
@@ -355,6 +327,7 @@
                     layer_dict[str(j)].append([self.last_active_layer[j], i, instr["name"]])
 
         return layer_dict
+
 
     def from_instructions(self, instructions: list[dict]):
         """
@@ -1861,26 +1834,16 @@
             raise SystemExit
             # TODO: maybe in the future this can be check at the begining for a more efficient processing 
 
-<<<<<<< HEAD
-    def reset(self, qubits: Union[list[int], int]):
-        """
-        To be applied after a measure. It ensure that the qubit returns to the zero state.
-
-        Args:
-            qubits (int, list[int]): qubit or list of qubits to reset
-        """
-=======
     # TODO: check if simulators accept reset instruction as native
     def reset(self, *qubits: int):
         """
-        Class method to add reset instruction to a qubit or list of qubits.
+        Class method to add reset to zero instruction to a qubit or list of qubits (use after measure).
 
         Args:
             qubits (int): qubits to which the reset operation is applied.
         
         """
 
->>>>>>> fc2517cd
         if isinstance(qubits, list):
             for q in qubits:
                 self.c_if("x", q, q)
@@ -1940,99 +1903,24 @@
 
         self.sending_to.append(target_circuit_id)
     
-    def qsend(self, qubit: int, target_circuit: Union[str, 'CunqaCircuit']) -> None:
-        """
-        Class method to send a qubit from the current circuit to another one.
-        
-        Args:
-            qubit (int): qubit to be sent.
-
-            target_circuit (str | CunqaCircuit): id of the circuit or circuit to which the qubit is sent.
-        """
-        self.is_dynamic = True
-        
-        if isinstance(qubit, int):
-            list_control_qubit = [qubit]
-        else:
-            logger.error(f"control qubit must be int, but {type(qubit)} was provided [TypeError].")
-            raise SystemExit
-        
-        if isinstance(target_circuit, str):
-            target_circuit_id = target_circuit
-
-        elif isinstance(target_circuit, CunqaCircuit):
-            target_circuit_id = target_circuit._id
-        else:
-            logger.error(f"target_circuit must be str or <class 'cunqa.circuit.CunqaCircuit'>, but {type(target_circuit)} was provided [TypeError].")
-            raise SystemExit
-        
-
-        self._add_instruction({
-            "name": "qsend",
-            "qubits": list_control_qubit,
-            "circuits": [target_circuit_id]
-        })
-
-    def qrecv(self, qubit: int, control_circuit: Union[str, 'CunqaCircuit']) -> None:
-        """
-        Class method to send a qubit from the current circuit to a remote one.
-        
-        Args:
-            qubit (int): ancilla to which the received qubit is assigned.
-
-            control_circuit (str | CunqaCircuit): id of the circuit from which the qubit is received.
-        """
-        self.is_dynamic = True
-        
-        if isinstance(qubit, int):
-            qubits = [qubit]
-        else:
-            logger.error(f"control qubit must be int, but {type(qubit)} was provided [TypeError].")
-            raise SystemExit
-        
-        if isinstance(control_circuit, str):
-            control_circuit_id = control_circuit
-
-        elif isinstance(control_circuit, CunqaCircuit):
-            control_circuit_id = control_circuit._id
-        else:
-            logger.error(f"control_circuit must be str or <class 'cunqa.circuit.CunqaCircuit'>, but {type(control_circuit)} was provided [TypeError].")
-            raise SystemExit
-        
-        self._add_instruction({
-            "name": "qrecv",
-            "qubits": qubits,
-            "circuits": [control_circuit_id]
-        })
 
     def remote_c_if(self, gate: str, qubits: Union[int, "list[int]"], param: Optional[float], control_circuit: Union[str, 'CunqaCircuit'], matrix: Optional["list[list[list[complex]]]"] = None) -> None:
         """
-<<<<<<< HEAD
-        Class method to apply a distributed instruction as a gate conditioned by a non local classical measurement from a remote circuit and applied locally.
-=======
         Class method to apply a distributed instruction as a gate condioned by a non local classical measurement from a remote circuit and applied locally.
 
         The gates supported by the method are the following: h, x, y, z, rx, ry, rz, cx, cy, cz, unitary.
 
         To implement the conditioned uniraty gate, the corresponding matrix should be passed by the `param` argument.
->>>>>>> fc2517cd
         
         Args:
             gate (str): gate to be applied. Has to be supported by CunqaCircuit.
 
-<<<<<<< HEAD
-        target_qubits (int): target qubits from self.
-
-        param (float or int): parameter in case the gate provided is parametric.
-=======
             target_qubits (int | list[int]): qubit or qubits to which the gate is conditionally applied.
 
             param (float | int): parameter in case the gate provided is parametric.
 
             control_circuit (str | CunqaCircuit): id of the circuit or circuit from which the condition is sent.
->>>>>>> fc2517cd
-
-        control_circuit (str, <class 'cunqa.circuit.CunqaCircuit'>): id of the circuit (or the circuit itself) from which we receive the gate.      
+
         """
 
         self.is_dynamic = True
@@ -2099,169 +1987,9 @@
             "params":params,
         })
 
-<<<<<<< HEAD
-                
-    def qsend(self, control_qubit: Optional[int] = None, target_circuit: Optional[Union[str, 'CunqaCircuit']] = None) -> None:
-            """
-            Class method to send a qubit from the current circuit to a remote one.
-            
-            Args:
-            -------
-
-            control_qubit (int): control qubit from self.
-
-            target_circuit (str, <class 'cunqa.circuit.CunqaCircuit'>): id of the circuit to which we will send the gate or the circuit itself.
-
-            """
-
-            self.is_distributed = True
-
-            if isinstance(control_qubit, int):
-                list_control_qubit = [control_qubit]
-            else:
-                logger.error(f"control qubit must be int, but {type(control_qubit)} was provided [TypeError].")
-                raise SystemExit
-
-            if target_circuit is None:
-                logger.error("target_circuit not provided.")
-                raise SystemExit
-            
-            elif isinstance(target_circuit, str):
-                target_circuit_id = target_circuit
-
-            elif isinstance(target_circuit, CunqaCircuit):
-                target_circuit_id = target_circuit.id
-            else:
-                logger.error(f"target_circuit must be str or <class 'cunqa.circuit.CunqaCircuit'>, but {type(target_circuit)} was provided [TypeError].")
-                raise SystemExit
-            
-
-            self._add_instruction({
-                "name": "qsend",
-                "qubits": _flatten([list_control_qubit]),
-                "circuits": [target_circuit_id]
-            })
-
-            self.sending_to.append(target_circuit_id)
-
-    def qrecv(self, gate: str, target_qubits: Union[int, "list[int]"], param: float, control_circuit: Optional[Union[str, 'CunqaCircuit']] = None)-> None:
-        """
-        Class method to apply a distributed instruction as a gate controlled by a non-local qubit (from a remote circuit).
-        
-        Args:
-        -------
-        gate (str): gate to be applied. Has to be supported by CunqaCircuit.
-
-        target_qubits (int): target qubits from self.
-
-        param (float or int): parameter in case the gate provided is parametric.
-
-        control_circuit (str, <class 'cunqa.circuit.CunqaCircuit'>): id of the circuit (or circuit itself) from which we will receive a qubit.       
-        """
-
-        self.is_distributed = True
-
-        if isinstance(gate, str):
-            name = "distr_" + gate
-        else:
-            logger.error(f"gate specification must be str, but {type(gate)} was provided [TypeError].")
-            raise SystemExit
-        
-        if isinstance(target_qubits, int):
-            target_qubits = [target_qubits]
-        elif isinstance(target_qubits, list):
-            pass
-        else:
-            logger.error(f"target qubits must be int ot list, but {type(target_qubits)} was provided [TypeError].")
-            raise SystemExit
-        
-        if param is not None:
-            params = [param]
-        else:
-            params = []
-
-        if control_circuit is None:
-            logger.error("target_circuit not provided.")
-            raise SystemExit
-        
-        elif isinstance(control_circuit, str):
-            control_circuit = control_circuit
-
-        elif isinstance(control_circuit, CunqaCircuit):
-            control_circuit = control_circuit.id
-        else:
-            logger.error(f"control_circuit must be str or <class 'cunqa.circuit.CunqaCircuit'>, but {type(control_circuit)} was provided [TypeError].")
-            raise SystemExit
-        
-        if name in SUPPORTED_GATES_DISTRIBUTED:
-
-            self._add_instruction({
-                "name": name,
-                "qubits": _flatten([target_qubits]),
-                "params":params,
-                "circuits": [control_circuit]
-            })
-        else:
-            logger.error(f"Gate {name} is not supported for quantum communications.")
-            raise SystemExit
-            # TODO: maybe in the future this can be check at the begining for a more efficient processing
-
-    def draw(self, include_comm = False):
-        rc('text', usetex=True)
-
-        #Create the Tikz code from the circuit (use r""" """ for a raw string literal that preserves special characters)
-        tikz_code = r"""\begin{quantikz}
-        """
-        # Iterate throught the layers to convert the gates to quantikz instructions
-        for intructions in self.layers.values():
-            new_line = r"""&"""
-            for layer, instr_index in intructions:
-                new_line += r"""\gate[]{} """# Write the gates 
-            new_line+r"""
-            """
-            tikz_code+=new_line
-
-        tikz_code + r"""\end{quantikz}"""
-        
-        # Create the figure and save it to a file
-        fig, ax = plt.subplots(figsize=(8, 6))
-        ax.text(0.5, 0.5, tikz_code, ha='center', va='center', transform=ax.transAxes)
-        ax.set_xlim(0, 2)
-        ax.set_ylim(0, 2)
-        ax.set_axis_off()
-        plt.savefig('quantikz_diagram.png')
-
-        # Display the saved image within the matplotlib figure
-        plt.figure(figsize=(8, 6))
-        img = plt.imread('quantikz_diagram.png')
-        plt.imshow(img)
-        plt.axis('off')
-        plt.show()        
-
-
-
-
-def _flatten(lists: list[list]):
-    return [element for sublist in lists for element in sublist]
-
-
-###################################################################################
-######################### INTEGRATION WITH QISKIT BLOCK ###########################
-###################################################################################
-from qiskit import QuantumCircuit
-from qiskit.circuit import QuantumRegister, ClassicalRegister, CircuitInstruction, Instruction, Qubit, Clbit
-
-def qc_to_json(qc: Union['QuantumCircuit', 'CunqaCircuit', str]) -> Tuple[dict, bool]:
-    """
-    Transforms a QuantumCircuit to json dict.
-
-    Args:
-        qc (<class 'qiskit.circuit.quantumcircuit.QuantumCircuit'>): circuit to transform to json.
-=======
     def assign_parameters(self, **marked_params):
         """
         Plugs values into the intructions of parametric gates marked with a parameter name.
->>>>>>> fc2517cd
 
         Args:
             repetition (bool): determines the parameter nassigning method. If True, the unique value given is plugged into all instances of its parameter 
@@ -2289,70 +2017,164 @@
             logger.warning(f"Some of the given parameters were not used, check name or lenght of the following keys: {[value for value in marked_params.values() if len(value)!=0]}.")
 
 
-    def assign_parameters(self, **marked_params):
-        """
-        Plugs values into the intructions of parametric gates marked with a parameter name.
-
-        Args:
-            repetition (bool): determines the parameter nassigning method. If True, the unique value given is plugged into all instances of its parameter 
-            label. Otherwise, the list of values will be place in order on the parameters with the same name that appear.
-            marked_parameters (dict): values for each set of marked parameters
-        """
-        try:
-            for instr in self.instructions:
-                if _is_parametric(instr):
-                    for i, param in enumerate(instr["params"]):
-                        if isinstance(param, str) and param in marked_params:
-                            if isinstance(marked_params[param], (int, float)):
-                                instr["params"][i] = marked_params[param]
-                            elif isinstance(marked_params[param], list):
-                                instr["params"][i] = marked_params[param].pop(0)
-                            else:
-                                logger.error(f"Parameters must be list[int, float], int or float but {type(marked_params[param])} was given.")
-                                raise SystemExit
-                                
-        except Exception as error:
-            logger.error(f"Error while assigning parameters, try checking that the provided params are of the correct lenght. \n {error}")
-            raise SystemExit
-        
-        if not all([len(value)==0 for value in marked_params.values() if isinstance(value, list)]):
-            logger.warning(f"Some of the given parameters were not used, check name or lenght of the following keys: {[value for value in marked_params.values() if len(value)!=0]}.")
-
 
                 
-def _flatten(lists: "list[list]"):
+    def qsend(self, control_qubit: Optional[int] = None, target_circuit: Optional[Union[str, 'CunqaCircuit']] = None) -> None:
+            """
+            Class method to send a qubit from the current circuit to a remote one.
+            
+            Args:
+            -------
+
+            control_qubit (int): control qubit from self.
+
+            target_circuit (str, <class 'cunqa.circuit.CunqaCircuit'>): id of the circuit to which we will send the gate or the circuit itself.
+
+            """
+
+            self.is_distributed = True
+
+            if isinstance(control_qubit, int):
+                list_control_qubit = [control_qubit]
+            else:
+                logger.error(f"control qubit must be int, but {type(control_qubit)} was provided [TypeError].")
+                raise SystemExit
+
+            if target_circuit is None:
+                logger.error("target_circuit not provided.")
+                raise SystemExit
+            
+            elif isinstance(target_circuit, str):
+                target_circuit_id = target_circuit
+
+            elif isinstance(target_circuit, CunqaCircuit):
+                target_circuit_id = target_circuit.id
+            else:
+                logger.error(f"target_circuit must be str or <class 'cunqa.circuit.CunqaCircuit'>, but {type(target_circuit)} was provided [TypeError].")
+                raise SystemExit
+            
+
+            self._add_instruction({
+                "name": "qsend",
+                "qubits": _flatten([list_control_qubit]),
+                "circuits": [target_circuit_id]
+            })
+
+            self.sending_to.append(target_circuit_id)
+
+    def qrecv(self, gate: str, target_qubits: Union[int, "list[int]"], param: float, control_circuit: Optional[Union[str, 'CunqaCircuit']] = None)-> None:
+        """
+        Class method to apply a distributed instruction as a gate controlled by a non-local qubit (from a remote circuit).
+        
+        Args:
+        -------
+        gate (str): gate to be applied. Has to be supported by CunqaCircuit.
+
+        target_qubits (int): target qubits from self.
+
+        param (float or int): parameter in case the gate provided is parametric.
+
+        control_circuit (str, <class 'cunqa.circuit.CunqaCircuit'>): id of the circuit (or circuit itself) from which we will receive a qubit.       
+        """
+
+        self.is_distributed = True
+
+        if isinstance(gate, str):
+            name = "distr_" + gate
+        else:
+            logger.error(f"gate specification must be str, but {type(gate)} was provided [TypeError].")
+            raise SystemExit
+        
+        if isinstance(target_qubits, int):
+            target_qubits = [target_qubits]
+        elif isinstance(target_qubits, list):
+            pass
+        else:
+            logger.error(f"target qubits must be int ot list, but {type(target_qubits)} was provided [TypeError].")
+            raise SystemExit
+        
+        if param is not None:
+            params = [param]
+        else:
+            params = []
+
+        if control_circuit is None:
+            logger.error("target_circuit not provided.")
+            raise SystemExit
+        
+        elif isinstance(control_circuit, str):
+            control_circuit = control_circuit
+
+        elif isinstance(control_circuit, CunqaCircuit):
+            control_circuit = control_circuit.id
+        else:
+            logger.error(f"control_circuit must be str or <class 'cunqa.circuit.CunqaCircuit'>, but {type(control_circuit)} was provided [TypeError].")
+            raise SystemExit
+        
+        if name in SUPPORTED_GATES_DISTRIBUTED:
+
+            self._add_instruction({
+                "name": name,
+                "qubits": _flatten([target_qubits]),
+                "params":params,
+                "circuits": [control_circuit]
+            })
+        else:
+            logger.error(f"Gate {name} is not supported for quantum communications.")
+            raise SystemExit
+            # TODO: maybe in the future this can be check at the begining for a more efficient processing
+
+    def draw(self, include_comm = False):
+        rc('text', usetex=True)
+
+        #Create the Tikz code from the circuit (use r""" """ for a raw string literal that preserves special characters)
+        tikz_code = r"""\begin{quantikz}
+        """
+        # Iterate throught the layers to convert the gates to quantikz instructions
+        for intructions in self.layers.values():
+            new_line = r"""&"""
+            for layer, instr_index in intructions:
+                new_line += r"""\gate[]{} """# Write the gates 
+            new_line+r"""
+            """
+            tikz_code+=new_line
+
+        tikz_code + r"""\end{quantikz}"""
+        
+        # Create the figure and save it to a file
+        fig, ax = plt.subplots(figsize=(8, 6))
+        ax.text(0.5, 0.5, tikz_code, ha='center', va='center', transform=ax.transAxes)
+        ax.set_xlim(0, 2)
+        ax.set_ylim(0, 2)
+        ax.set_axis_off()
+        plt.savefig('quantikz_diagram.png')
+
+        # Display the saved image within the matplotlib figure
+        plt.figure(figsize=(8, 6))
+        img = plt.imread('quantikz_diagram.png')
+        plt.imshow(img)
+        plt.axis('off')
+        plt.show()        
+
+
+                
+
+
+
+###################################################################################
+######################### INTEGRATION WITH QISKIT BLOCK ###########################
+###################################################################################
+from qiskit import QuantumCircuit
+from qiskit.circuit import QuantumRegister, ClassicalRegister, CircuitInstruction, Instruction, Qubit, Clbit
+
+def _flatten(lists: list[list]):
     """
     Takes the elements of the lists supplied and creates a single list gathering all of them.
-
-    Args:
-        lists (list[list]): list of the lists which elements are wanted to be gathered.
     """
-<<<<<<< HEAD
-    parametric_gates = ["u", "u1", "u2", "u3", "rx", "ry", "rz", "crx", "cry", "crz", "cu1", "cu3", "rxx", "ryy", "rzz", "rzx", "cp", "cswap", "ccx", "crz", "cu"]
-    if isinstance(circuit, QuantumCircuit):
-        for instruction in circuit.data:
-            if instruction.operation.name in parametric_gates:
-                return True
-        return False
-    elif isinstance(circuit, dict):
-        for instruction in circuit['instructions']:
-            if instruction['name'] in parametric_gates:
-                return True
-        return False
-    elif isinstance(circuit, list):
-        for instruction in circuit:
-            if instruction['name'] in parametric_gates:
-                return True
-        return False
-    elif isinstance(circuit, CunqaCircuit):
-        return circuit.is_parametric
-    elif isinstance(circuit, str):
-        lines = circuit.splitlines()
-        for line in lines:
-            line = line.strip()
-            if any(line.startswith(gate) for gate in parametric_gates):
-                return True
-        return False
+    return [element for sublist in lists for element in sublist]
+   
+
+  
 
 
 
@@ -2381,7 +2203,4 @@
             break
         transitive_combinations.update(new_combinations)
 
-    return transitive_combinations
-=======
-    return [element for sublist in lists for element in sublist]
->>>>>>> fc2517cd
+    return transitive_combinations