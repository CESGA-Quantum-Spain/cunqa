from cunqa.logger import logger
import numpy as np
import random
import string
from typing import Tuple, Union, Optional

def generate_id(size=4):
    chars = string.ascii_letters + string.digits
    return ''.join(random.choices(chars, k=size))



SUPPORTED_GATES_1Q = ["id","x", "y", "z", "h", "s", "sdg", "sx", "sxdg", "t", "tdg", "u1", "u2", "u3", "u", "p", "r", "rx", "ry", "rz", "measure_and_send", "remote_c_if_h", "remote_c_if_x","remote_c_if_y","remote_c_if_z","remote_c_if_rx","remote_c_if_ry","remote_c_if_rz"]
SUPPORTED_GATES_2Q = ["swap", "cx", "cy", "cz", "csx", "cp", "cu", "cu1", "cu3", "rxx", "ryy", "rzz", "rzx", "crx", "cry", "crz", "ecr", "c_if_h", "c_if_x","c_if_y","c_if_z","c_if_rx","c_if_ry","c_if_rz", "remote_c_if_unitary","remote_c_if_cx","remote_c_if_cy","remote_c_if_cz", "remote_c_if_ecr"]
SUPPORTED_GATES_3Q = [ "ccx","ccy", "ccz","cswap"]
SUPPORTED_GATES_PARAMETRIC_1 = ["u1", "p", "rx", "ry", "rz", "rxx", "ryy", "rzz", "rzx","cp", "crx", "cry", "crz", "cu1","c_if_rx","c_if_ry","c_if_rz", "remote_c_if_rx","remote_c_if_ry","remote_c_if_rz"]
SUPPORTED_GATES_PARAMETRIC_2 = ["u2", "r"]
SUPPORTED_GATES_PARAMETRIC_3 = ["u", "u3", "cu3"]
SUPPORTED_GATES_PARAMETRIC_4 = ["cu"]
SUPPORTED_GATES_CONDITIONAL = ["c_if_unitary","c_if_h", "c_if_x","c_if_y","c_if_z","c_if_rx","c_if_ry","c_if_rz","c_if_cx","c_if_cy","c_if_cz"]
SUPPORTED_GATES_DISTRIBUTED = ["measure_and_send", "remote_c_if_unitary", "remote_c_if_h", "remote_c_if_x","remote_c_if_y","remote_c_if_z","remote_c_if_rx","remote_c_if_ry","remote_c_if_rz","remote_c_if_cx","remote_c_if_cy","remote_c_if_cz", "remote_c_if_ecr"]

class CunqaCircuitError(Exception):
    """Exception for error during circuit desing in CunqaCircuit."""
    pass

class CunqaCircuit:
    """
    Class to define a quantum circuit for the `cunqa` api.

    TODO: Indicate supported gates, supported gates dor send() and recv(),... etc

    *** Indicate supported gates ***
    """
    
    _id: str
    is_parametric: bool 
    is_distributed: bool
    instructions: "list[dict]"
    quantum_regs: dict
    classical_regs: dict
    sending_to: "list[str]"


    def __init__(self, num_qubits: int, num_clbits: Optional[int] = None, id: Optional[str] = None):

        self.is_parametric = False
        self.is_distributed = False
        self.instructions = []
        self.quantum_regs = {'q0':[q for q in range(num_qubits)]}
        self.classical_regs = {}
        self.sending_to = []

        if not isinstance(num_qubits, int):
            logger.error(f"num_qubits must be an int, but a {type(num_qubits)} was provided [TypeError].")
            raise SystemExit
        
        if id is None:
            self._id = "cunqacircuit_" + generate_id()
        elif isinstance(id, str):
            self._id = id
        else:
            logger.error(f"id must be a str, but a {type(id)} was provided [TypeError].")
            raise SystemExit 
        
        if isinstance(num_clbits, int):
            self.classical_regs = {'c0':[c for c in range(num_clbits)]}


    @property
    def num_qubits(self) -> int:
        return len(flatten([[q for q in qr] for qr in self.quantum_regs.values()]))
    
    @property
    def num_clbits(self) -> int:
        return len(flatten([[c for c in cr] for cr in self.classical_regs.values()]))

    
<<<<<<< HEAD
=======
    
>>>>>>> 12babdf2
    # =============== INSTRUCTIONS ===============
    
    # Methods for implementing non parametric single-qubit gates

    def id(self, qubit: int) -> None:
        """
        Class method to apply id gate to the given qubit.

        Args:
        --------
        qubit (int): qubit in which the gate is applied.
        """
        self._add_instruction({
            "name":"id",
            "qubits":[qubit]
        })
    
    def x(self, qubit: int) -> None:
        """
        Class method to apply x gate to the given qubit.

        Args:
        --------
        qubit (int): qubit in which the gate is applied.
        """
        self._add_instruction({
            "name":"x",
            "qubits":[qubit]
        })
    
    def y(self, qubit: int) -> None:
        """
        Class method to apply y gate to the given qubit.

        Args:
        --------
        qubit (int): qubit in which the gate is applied.
        """
        self._add_instruction({
            "name":"y",
            "qubits":[qubit]
        })

    def z(self, qubit: int) -> None:
        """
        Class method to apply z gate to the given qubit.

        Args:
        --------
        qubit (int): qubit in which the gate is applied.
        """
        self._add_instruction({
            "name":"z",
            "qubits":[qubit]
        })
    
    def h(self, qubit: int) -> None:
        """
        Class method to apply h gate to the given qubit.

        Args:
        --------
        qubit (int): qubit in which the gate is applied.
        """
        self._add_instruction({
            "name":"h",
            "qubits":[qubit]
        })

    def s(self, qubit: int) -> None:
        """
        Class method to apply s gate to the given qubit.

        Args:
        --------
        qubit (int): qubit in which the gate is applied.
        """
        self._add_instruction({
            "name":"y",
            "qubits":[qubit]
        })

    def sdg(self, qubit: int) -> None:
        """
        Class method to apply sdg gate to the given qubit.

        Args:
        --------
        qubit (int): qubit in which the gate is applied.
        """
        self._add_instruction({
            "name":"sdg",
            "qubits":[qubit]
        })

    def sx(self, qubit: int) -> None:
        """
        Class method to apply sx gate to the given qubit.

        Args:
        --------
        qubit (int): qubit in which the gate is applied.
        """
        self._add_instruction({
            "name":"sx",
            "qubits":[qubit]
        })
    
    def sxdg(self, qubit: int) -> None:
        """
        Class method to apply sxdg gate to the given qubit.

        Args:
        --------
        qubit (int): qubit in which the gate is applied.
        """
        self._add_instruction({
            "name":"sxdg",
            "qubits":[qubit]
        })
    
    def t(self, qubit: int) -> None:
        """
        Class method to apply t gate to the given qubit.

        Args:
        --------
        qubit (int): qubit in which the gate is applied.
        """
        self._add_instruction({
            "name":"t",
            "qubits":[qubit]
        })
    
    def tdg(self, qubit: int) -> None:
        """
        Class method to apply tdg gate to the given qubit.

        Args:
        --------
        qubit (int): qubit in which the gate is applied.
        """
        self._add_instruction({
            "name":"tdg",
            "qubits":[qubit]
        })

    # methods for non parametric two-qubit gates

    def swap(self, *qubits: int) -> None:
        """
        Class method to apply swap gate to the given qubits.

        Args:
        --------
        *qubits (int): qubits in which the gate is applied.
        """
        self._add_instruction({
            "name":"swap",
            "qubits":[*qubits]
        })

    def ecr(self, *qubits: int) -> None:
        """
        Class method to apply ecr gate to the given qubits.

        Args:
        --------
        *qubits (int): qubits in which the gate is applied.
        """
        self._add_instruction({
            "name":"ecr",
            "qubits":[*qubits]
        })

    def cx(self, *qubits: int) -> None:
        """
        Class method to apply cx gate to the given qubits.

        Args:
        --------
        *qubits (int): qubits in which the gate is applied, first one will be control qubit and second one target qubit.
        """
        self._add_instruction({
            "name":"cx",
            "qubits":[*qubits]
        })
    
    def cy(self, *qubits: int) -> None:
        """
        Class method to apply cy gate to the given qubits.

        Args:
        --------
        *qubits (int): qubits in which the gate is applied, first one will be control qubit and second one target qubit.
        """
        self._add_instruction({
            "name":"cy",
            "qubits":[*qubits]
        })

    def cz(self, *qubits: int) -> None:
        """
        Class method to apply cz gate to the given qubits.

        Args:
        --------
        *qubits (int): qubits in which the gate is applied, first one will be control qubit and second one target qubit.
        """
        self._add_instruction({
            "name":"cz",
            "qubits":[*qubits]
        })
    
    def csx(self, *qubits: int) -> None:
        """
        Class method to apply csx gate to the given qubits.

        Args:
        --------
        *qubits (int): qubits in which the gate is applied, first one will be control qubit and second one target qubit.
        """
        self._add_instruction({
            "name":"csx",
            "qubits":[*qubits]
        })

    # methods for non parametric three-qubit gates

    def ccx(self, *qubits: int) -> None:
        """
        Class method to apply ccx gate to the given qubits.

        Args:
        --------
        *qubits (int): qubits in which the gate is applied, first two will be control qubits and the following one will be target qubit.
        """
        self._add_instruction({
            "name":"ccx",
            "qubits":[*qubits]
        })

    def ccy(self, *qubits: int) -> None:
        """
        Class method to apply ccy gate to the given qubits.

        Args:
        --------
        *qubits (int): qubits in which the gate is applied, first two will be control qubits and the following one will be target qubit.
        """
        self._add_instruction({
            "name":"ccy",
            "qubits":[*qubits]
        })

    def ccz(self, *qubits: int) -> None:
        """
        Class method to apply ccz gate to the given qubits.

        Args:
        --------
        *qubits (int): qubits in which the gate is applied, first two will be control qubits and the following one will be target qubit.
        """
        self._add_instruction({
            "name":"ccz",
            "qubits":[*qubits]
        })

    def cswap(self, *qubits: int) -> None:
        """
        Class method to apply cswap gate to the given qubits.

        Args:
        --------
        *qubits (int): qubits in which the gate is applied, first two will be control qubits and the following one will be target qubit.
        """
        self._add_instruction({
            "name":"cswap",
            "qubits":[*qubits]
        })

    
    # methods for parametric single-qubit gates

    def u1(self, param: float, qubit: int) -> None:
        """
        Class method to apply u1 gate to the given qubit.

        Args:
        --------
        qubit (int): qubit in which the gate is applied.

        param (float or int): parameter for the parametric gate.
        """
        self._add_instruction({
            "name":"u1",
            "qubits":[qubit],
            "params":[param]
        })
    
    def u2(self, theta: float, phi: float, qubit: int) -> None:
        """
        Class method to apply u2 gate to the given qubit.

        Args:
        --------
        qubit (int): qubit in which the gate is applied.

        *params (float or int): parameters for the parametric gate.
        """
        self._add_instruction({
            "name":"u2",
            "qubits":[qubit],
            "params":[theta,phi]
        })

    def u(self, theta: float, phi: float, lam: float, qubit: int) -> None:
        """
        Class method to apply u gate to the given qubit.

        Args:
        --------
        qubit (int): qubit in which the gate is applied.

        *params (float or int): parameters for the parametric gate.
        """
        self._add_instruction({
            "name":"u",
            "qubits":[qubit],
            "params":[theta,phi,lam]
        })

    def u3(self, theta: float, phi: float, lam: float, qubit: int) -> None:
        """
        Class method to apply u3 gate to the given qubit.

        Args:
        --------
        qubit (int): qubit in which the gate is applied.

        *params (float or int): parameters for the parametric gate.
        """
        self._add_instruction({
            "name":"u3",
            "qubits":[qubit],
            "params":[theta,phi,lam]
        })

    def p(self, param: float, qubit: int) -> None:
        """
        Class method to apply p gate to the given qubit.

        Args:
        --------
        qubit (int): qubit in which the gate is applied.

        param (float or int): parameter for the parametric gate.
        """
        self._add_instruction({
            "name":"p",
            "qubits":[qubit],
            "params":[param]
        })

    def r(self, theta: float, phi: float, qubit: int) -> None:
        """
        Class method to apply r gate to the given qubit.

        Args:
        --------
        qubit (int): qubit in which the gate is applied.

        *params (float or int): parameter for the parametric gate.
        """
        self._add_instruction({
            "name":"r",
            "qubits":[qubit],
            "params":[theta, phi]
        })

    def rx(self, param: float, qubit: int) -> None:
        """
        Class method to apply rx gate to the given qubit.

        Args:
        --------
        qubit (int): qubit in which the gate is applied.

        param (float or int): parameter for the parametric gate.
        """
        self._add_instruction({
            "name":"rx",
            "qubits":[qubit],
            "params":[param]
        })

    def ry(self, param: float, qubit: int) -> None:
        """
        Class method to apply ry gate to the given qubit.

        Args:
        --------
        qubit (int): qubit in which the gate is applied.

        param (float or int): parameter for the parametric gate.
        """
        self._add_instruction({
            "name":"ry",
            "qubits":[qubit],
            "params":[param]
        })
    
    def rz(self, param: float, qubit: int) -> None:
        """
        Class method to apply rz gate to the given qubit.

        Args:
        --------
        qubit (int): qubit in which the gate is applied.

        param (float or int): parameter for the parametric gate.
        """
        self._add_instruction({
            "name":"rz",
            "qubits":[qubit],
            "params":[param]
        })

    # methods for parametric two-qubit gates

    def rxx(self, param: float, *qubits: int) -> None:
        """
        Class method to apply rxx gate to the given qubits.

        Args:
        --------
        qubits (list[int, int]): qubits in which the gate is applied.

        param (float or int): parameter for the parametric gate.
        """
        self._add_instruction({
            "name":"rxx",
            "qubits":[*qubits],
            "params":[param]
        })
    
    def ryy(self, param: float, *qubits: int) -> None:
        """
        Class method to apply ryy gate to the given qubits.

        Args:
        --------
        qubits (list[int, int]): qubits in which the gate is applied.

        param (float or int): parameter for the parametric gate.
        """
        self._add_instruction({
            "name":"ryy",
            "qubits":[*qubits],
            "params":[param]
        })

    def rzz(self, param: float, *qubits: int) -> None:
        """
        Class method to apply rzz gate to the given qubits.

        Args:
        --------
        qubits (list[int, int]): qubits in which the gate is applied.

        param (float or int): parameter for the parametric gate.
        """
        self._add_instruction({
            "name":"rzz",
            "qubits":[*qubits],
            "params":[param]
        })

    def rzx(self, param: float, *qubits: int) -> None:
        """
        Class method to apply rzx gate to the given qubits.

        Args:
        --------
        qubits (list[int, int]): qubits in which the gate is applied.

        param (float or int): parameter for the parametric gate.
        """
        self._add_instruction({
            "name":"rzx",
            "qubits":[*qubits],
            "params":[param]
        })

    def crx(self, param: float, *qubits: int) -> None:
        """
        Class method to apply crx gate to the given qubits.

        Args:
        --------
        qubits (list[int, int]): qubits in which the gate is applied, first one will be the control qubit and second one the target qubit.

        param (float or int): parameter for the parametric gate.
        """
        self._add_instruction({
            "name":"crx",
            "qubits":[*qubits],
            "params":[param]
        })

    def cry(self, param: float, *qubits: int) -> None:
        """
        Class method to apply cry gate to the given qubits.

        Args:
        --------
        qubits (list[int, int]): qubits in which the gate is applied, first one will be the control qubit and second one the target qubit.

        param (float or int): parameter for the parametric gate.
        """
        self._add_instruction({
            "name":"cry",
            "qubits":[*qubits],
            "params":[param]
        })

    def crz(self, param: float, *qubits: int) -> None:
        """
        Class method to apply crz gate to the given qubits.

        Args:
        --------
        qubits (list[int, int]): qubits in which the gate is applied, first one will be the control qubit and second one the target qubit.

        param (float or int): parameter for the parametric gate.
        """
        self._add_instruction({
            "name":"crz",
            "qubits":[*qubits],
            "params":[param]
        })

    def cp(self, param: float, *qubits: int) -> None:
        """
        Class method to apply cp gate to the given qubits.

        Args:
        --------
        qubits (list[int, int]): qubits in which the gate is applied, first one will be the control qubit and second one the target qubit.

        param (float or int): parameter for the parametric gate.
        """
        self._add_instruction({
            "name":"cp",
            "qubits":[*qubits],
            "params":[param]
        })

    def cu1(self, param: float, *qubits: int) -> None:
        """
        Class method to apply cu1 gate to the given qubits.

        Args:
        --------
        qubits (list[int, int]): qubits in which the gate is applied, first one will be the control qubit and second one the target qubit.

        param (float or int): parameter for the parametric gate.
        """
        self._add_instruction({
            "name":"cu1",
            "qubits":[*qubits],
            "params":[param]
        })
    
    def cu3(self, theta: float, phi: float, lam: float, *qubits: int) -> None: # three parameters
        """
        Class method to apply cu3 gate to the given qubits.

        Args:
        --------
        qubits (list[int, int]): qubits in which the gate is applied, first one will be the control qubit and second one the target qubit.

        *params (float or int): parameters for the parametric gate.
        """
        self._add_instruction({
            "name":"cu3",
            "qubits":[*qubits],
            "params":[theta,phi,lam]
        })
    
    def cu(self, theta: float, phi: float, lam: float, gamma: float, *qubits: int) -> None: # four parameters
        """
        Class method to apply cu gate to the given qubits.

        Args:
        --------
        qubits (list[int, int]): qubits in which the gate is applied, first one will be the control qubit and second one the target qubit.

       *params (float or int): parameters for the parametric gate.
        """
        self._add_instruction({
            "name":"cu",
            "qubits":[*qubits],
            "params":[theta, phi, lam, gamma]
        })
    

    # methods for implementing conditional LOCAL gates
    def unitary(self, matrix: "list[list[list[complex]]]", *qubits: int) -> None:
        """
        Class method to apply a unitary gate created from an unitary matrix provided.

        Args:
        -------
        matrix (list or <class 'numpy.ndarray'>): unitary operator in matrix form to be applied to the given qubits.

        *qubits (int): qubits to which the unitary operator will be applied.

        """
        if isinstance(matrix, np.ndarray) and (matrix.shape[0] == matrix.shape[1]) and (matrix.shape[0]%2 == 0):
            matrix = list(matrix)
        elif isinstance(matrix, list) and isinstance(matrix[0], list) and all([len(matrix) == len(m) for m in matrix]) and (len(matrix)%2 == 0):
            matrix = matrix
        else:
            logger.error(f"matrix must be a list of lists or <class 'numpy.ndarray'> of shape (2^n,2^n) [TypeError].")
            raise SystemExit # User's level
        
        matrix = [list(map(lambda z: [z.real, z.imag], row)) for row in matrix]


        self._add_instruction({
            "name":"unitary",
            "qubits":[*qubits],
            "params":[matrix]
        })
        

    def measure(self, qubits: Union[int, "list[int]"], clbits: Union[int, "list[int]"]) -> None:
        """
        Class method to add a measurement of a qubit or a list of qubits and to register that measurement in the given classical bits.

        Args:
        --------
        qubits (list[int] or int): qubits to measure.

        clbits (list[int] or int): clasical bits where the measurement will be registered.
        """
        if not (isinstance(qubits, list) and isinstance(clbits, list)):
            list_qubits = [qubits]; list_clbits = [clbits]
        else:
            list_qubits = qubits; list_clbits = clbits
        
        for q,c in zip(list_qubits, list_clbits):
            self._add_instruction({
                "name":"measure",
                "qubits":[q],
                "clbits":[c]
            })

    def measure_all(self) -> None:
        """
        Class to apply a global measurement of all of the qubits of the circuit. An additional classcial register will be added and labeled as "measure".
        """
        new_clreg = "measure"

        new_clreg = self._add_cl_register(new_clreg, self.num_qubits)

        for q in range(self.num_qubits):

            self._add_instruction({
                "name":"measure",
                "qubits":[q],
                "clbits":[self.classical_regs[new_clreg][q]]
            })


    def c_if(self, gate: str, control_qubit: int, target_qubit: int, param: Optional[float] = None, matrix: Optional["list[list[list[complex]]]"] = None) -> None:
        """
        Method for implementing a gate contiioned to a classical measurement. The control qubit provided is measured, if it's 1 the gate provided is applied to the given qubits.

        For parametric gates, only one-parameter gates are supported, therefore only one parameter must be passed.

        Args:
        --------
        gate (str): gate to be applied. Has to be supported by CunqaCircuit.

        control (int): control qubit whose classical measurement will control the execution of the gate.

        target (list[int], int): list of qubits or qubit to which the gate is intended to be applied.

        param (float or int): parameter for the case parametric gate is provided.
        """
        
        if isinstance(gate, str):
            name = "c_if_" + gate
        else:
            logger.error(f"gate specification must be str, but {type(gate)} was provided [TypeError].")
            raise SystemExit
        
        if isinstance(control_qubit, int):
            list_control_qubit = [control_qubit]
        else:
            logger.error(f"control qubit must be int, but {type(control_qubit)} was provided [TypeError].")
            raise SystemExit
        
        if isinstance(target_qubit, int):
            list_target_qubit = [target_qubit]
        elif isinstance(target_qubit, list):
            list_target_qubit = target_qubit
            pass
        else:
            logger.error(f"target qubits must be int ot list, but {type(target_qubit)} was provided [TypeError].")
            raise SystemExit
        
        if (gate == "unitary") and (matrix is not None):

            if isinstance(matrix, np.ndarray) and (matrix.shape[0] == matrix.shape[1]) and (matrix.shape[0]%2 == 0):
                matrix = list(matrix)
            elif isinstance(matrix, list) and isinstance(matrix[0], list) and all([len(m) == len(matrix) for m in matrix]) and (len(matrix)%2 == 0):
                matrix = matrix
            else:
                logger.error(f"matrix must be a list of lists or <class 'numpy.ndarray'> of shape (2^n,2^n) [TypeError].")
                raise SystemExit # User's level

            matrix = [list(map(lambda z: [z.real, z.imag], row)) for row in matrix]

            self._add_instruction({
                "name": name,
                "qubits": flatten([list_control_qubit, list_target_qubit]),
                "params":[matrix]
            })
            # we have to exit here
            return

        elif (gate == "unitary") and (matrix is None):
            logger.error(f"For unitary gate a matrix must be provided [ValueError].")
            raise SystemExit # User's level
        
        elif (gate != "unitary") and (matrix is not None):
            logger.error(f"instruction {gate} does not suppor matrix.")
            raise SystemExit

        
        if gate in SUPPORTED_GATES_PARAMETRIC_1:
            if param is None:
                logger.error(f"Since a parametric gate was provided ({gate}) a parameter should be passed [ValueError].")
                raise SystemExit
            elif isinstance(param, float) or isinstance(param, int):
                list_param = [param]
            else:
                logger.error(f"param must be int or float, but {type(param)} was provided [TypeError].")
                raise SystemExit
        else:
            if param is not None:
                logger.warning("A parameter was provided but gate is not parametric, therefore it will be ignored.")
            list_param = []


        
        if name in SUPPORTED_GATES_CONDITIONAL:

            self._add_instruction({
                "name": name,
                "qubits": flatten([list_control_qubit, list_target_qubit]),
                "params":list_param
            })

        else:
            logger.error(f"Gate {gate} is not supported for conditional operation.")
            raise SystemExit
            # TODO: maybe in the future this can be check at the begining for a more efficient processing 
        

    def measure_and_send(self, control_qubit: Optional[int] = None, target_circuit: Optional[Union[str, 'CunqaCircuit']] = None) -> None:
        """
        Class method to measure and send a bit from the current circuit to a remote one.
        
        Args:
        -------

        control_qubit (int): control qubit from self.

        target_circuit (str, <class 'cunqa.circuit.CunqaCircuit'>): id of the circuit to which we will send the gate or the circuit itself.

        """

        
        if isinstance(control_qubit, int):
            list_control_qubit = [control_qubit]
        else:
            logger.error(f"control qubit must be int, but {type(control_qubit)} was provided [TypeError].")
            raise SystemExit

        if target_circuit is None:
            logger.error("target_circuit not provided.")
            raise SystemExit
        
        elif isinstance(target_circuit, str):
            target_circuit_id = target_circuit

        elif isinstance(target_circuit, CunqaCircuit):
            target_circuit_id = target_circuit._id
        else:
            logger.error(f"target_circuit must be str or <class 'cunqa.circuit.CunqaCircuit'>, but {type(target_circuit)} was provided [TypeError].")
            raise SystemExit
        

        self._add_instruction({
            "name": "measure_and_send",
            "qubits": flatten([list_control_qubit]),
            "circuits": [target_circuit_id]
        })

        self.sending_to.append(target_circuit_id)


    def remote_c_if(self, gate: str, target_qubits: Union[int, "list[int]"], param: float, control_circuit: Optional[Union[str, 'CunqaCircuit']] = None)-> None:
        """
        Class method to apply a distributed instruction as a gate condioned by a non local classical measurement from a remote circuit and applied locally.
        
        Args:
        -------
        gate (str): gate to be applied. Has to be supported by CunqaCircuit.

        param (float or int): parameter in case the gate provided is parametric.

        control_qubit (int): control qubit from self.

        target_circuit (str, <class 'cunqa.circuit.CunqaCircuit'>): id of the circuit to which we will send the gate or the circuit itself.

        target_qubit (int): qubit where the gate will be conditionally applied.       
        """

        if isinstance(gate, str):
            name = "remote_c_if_" + gate
        else:
            logger.error(f"gate specification must be str, but {type(gate)} was provided [TypeError].")
            raise SystemExit
        
        if isinstance(target_qubits, int):
            target_qubits = [target_qubits]
        elif isinstance(target_qubits, list):
            pass
        else:
            logger.error(f"target qubits must be int ot list, but {type(target_qubits)} was provided [TypeError].")
            raise SystemExit
        
        if param is not None:
            params = [param]
        else:
            params = []

        if control_circuit is None:
            logger.error("target_circuit not provided.")
            raise SystemExit
        
        elif isinstance(control_circuit, str):
            control_circuit = control_circuit

        elif isinstance(control_circuit, CunqaCircuit):
            control_circuit = control_circuit._id
        else:
            logger.error(f"control_circuit must be str or <class 'cunqa.circuit.CunqaCircuit'>, but {type(control_circuit)} was provided [TypeError].")
            raise SystemExit
        
        if name in SUPPORTED_GATES_DISTRIBUTED:

            self._add_instruction({
                "name": name,
                "qubits": flatten([target_qubits]),
                "params":params,
                "circuits": [control_circuit]
            })
        else:
            logger.error(f"Gate {name} is not supported for conditional operation.")
            raise SystemExit
            # TODO: maybe in the future this can be check at the begining for a more efficient processing


    def _add_instruction(self, instruction: dict) -> None:
        """
        Class method to add an instruction to the CunqaCircuit.

        Args:
        --------
        instruction (dict): instruction to be added.
        """

        try:
            self._check_instruction(instruction)
            self.instructions.append(instruction)
        except Exception as error:
            logger.error(f"Error during processing of instruction {instruction} [{CunqaCircuitError.__name__}] [{type(error).__name__}].")
            raise error
        

    def _check_instruction(self, instruction: dict) -> None:
        """
        Class method to check format for circuit instruction. If method finds some inconsistency, raises an error that must be captured avobe.
        If format is correct, no error is raise and nothing is returned.

        Args:
        ----------
        instruction (dict): instruction to be checked.
        """

        mandatory_keys = {"name", "qubits"}
        instructions_with_clbits = {"measure"}
        if isinstance(instruction, dict):
        # check if the given instruction has the mandatory keys
            if mandatory_keys.issubset(instruction):
                # checking name
                if not isinstance(instruction["name"], str):
                    logger.error(f"instruction name must be str, but {type(instruction['name'])} was provided.")
                    raise TypeError # I capture this at _add_instruction method
                if (instruction["name"] in SUPPORTED_GATES_1Q):
                    gate_qubits = 1
                elif (instruction["name"] in SUPPORTED_GATES_2Q):
                    # we include as 2 qubit gates the distributed gates
                    gate_qubits = 2
                elif (instruction["name"] in SUPPORTED_GATES_3Q):
                    gate_qubits = 3
                elif any([instruction["name"] == u for u in ["unitary", "c_if_unitary", "remote_c_if_unitary"]]) and ("params" in instruction):
                    # in previous method, format of the matrix is checked, a list must be passed with the correct length given the number of qubits
                    gate_qubits = int(np.log2(len(instruction["params"][0])))
                    if not instruction["name"] == "unitary":
                        gate_qubits += 1 # adding the control qubit
                elif (instruction["name"] in instructions_with_clbits) and ({"qubits", "clbits"}.issubset(instruction)):
                    gate_qubits = 1
                else:
                    logger.error(f"instruction is not supported.")
                    raise ValueError # I capture this at _add_instruction method
                # checking qubits
                if isinstance(instruction["qubits"], list):
                    if not all([isinstance(q, int) for q in instruction["qubits"]]):
                        logger.error(f"instruction qubits must be a list of ints, but a list of {[type(q) for q in instruction['qubits'] if not isinstance(q,int)]} was provided.")
                        raise TypeError
                    elif (instruction["name"] not in SUPPORTED_GATES_DISTRIBUTED and len(set(instruction["qubits"])) != len(instruction["qubits"])):
                        logger.error(f"qubits provided for instruction cannot be repeated.")
                        raise ValueError
                else:
                    logger.error(f"instruction qubits must be a list of ints, but {type(instruction['qubits'])} was provided.")
                    raise TypeError # I capture this at _add_instruction method
                if not (len(instruction["qubits"]) == gate_qubits):
                    logger.error(f"instruction number of qubits ({gate_qubits}) is not cosistent with qubits provided ({len(instruction['qubits'])}).")
                    raise ValueError # I capture this at _add_instruction method
                if not all([q in flatten([qr for qr in self.quantum_regs.values()]) for q in instruction["qubits"]]):
                    logger.error(f"instruction qubits out of range: {instruction['qubits']} not in {flatten([qr for qr in self.quantum_regs.values()])}.")
                    raise ValueError # I capture this at _add_instruction method
                # checking clibits
                if ("clbits" in instruction) and (instruction["name"] in instructions_with_clbits):
                    if isinstance(instruction["clbits"], list):
                        if not all([isinstance(c, int) for c in instruction["clbits"]]):
                            logger.error(f"instruction clbits must be a list of ints, but a list of {[type(c) for c in instruction['clbits'] if not isinstance(c,int)]} was provided.")
                            raise TypeError
                    else:
                        logger.error(f"instruction clbits must be a list of ints, but {type(instruction['clbits'])} was provided.")
                        raise TypeError # I capture this at _add_instruction method
                    if not all([c in flatten([cr for cr in self.classical_regs.values()]) for c in instruction["clbits"]]):
                        logger.error(f"instruction clbits out of range: {instruction['clbits']} not in {flatten([cr for cr in self.classical_regs.values()])}.")
                        raise ValueError
                elif ("clbits" in instruction) and not (instruction["name"] in instructions_with_clbits):
                    logger.error(f"instruction {instruction['name']} does not support clbits.")
                    raise ValueError
    
                # checking params
                if ("params" in instruction) and (not instruction["name"] in {"unitary", "c_if_unitary", "remote_c_if_unitary"}) and (len(instruction["params"]) != 0):
                    self.is_parametric = True
                    if (instruction["name"] in SUPPORTED_GATES_PARAMETRIC_1):
                        gate_params = 1
                    elif (instruction["name"] in SUPPORTED_GATES_PARAMETRIC_2):
                        gate_params = 2
                    elif (instruction["name"] in SUPPORTED_GATES_PARAMETRIC_3):
                        gate_params = 3
                    elif (instruction["name"] in SUPPORTED_GATES_PARAMETRIC_4):
                        gate_params = 4
                    else:
                        logger.error(f"instruction {instruction['name']} is not parametric, therefore does not accept params.")
                        raise ValueError
                    if not all([(isinstance(p,float) or isinstance(p,int)) for p in instruction["params"]]):
                        logger.error(f"instruction params must be int or float, but {type(instruction['params'])} was provided.")
                        raise TypeError
                    if not len(instruction["params"]) == gate_params:
                        logger.error(f"instruction number of params ({gate_params}) is not consistent with params provided ({len(instruction['params'])}).")
                        raise ValueError
                elif (not ("params" in instruction)) and (instruction["name"] in flatten([SUPPORTED_GATES_PARAMETRIC_1, SUPPORTED_GATES_PARAMETRIC_2, SUPPORTED_GATES_PARAMETRIC_3, SUPPORTED_GATES_PARAMETRIC_4])):
                    logger.error("instruction is parametric, therefore requires params.")
                    raise ValueError
                # check distributed instruction circuits
                if (not instruction["name"] in SUPPORTED_GATES_DISTRIBUTED) and ("circuits" in instruction):
                    # we check in the prrevious method that target/control circuit id is provided
                    logger.error(f"instruction circuits specification is need for distributed intstruction.")
                    raise ValueError
                elif (instruction["name"] in SUPPORTED_GATES_DISTRIBUTED):
                    self.is_distributed =True


    def _add_q_register(self, name: str, number_qubits: int) -> str:
        if name in self.quantum_regs:
            i = 0
            new_name = name
            while new_name in self.quantum_regs:
                new_name = new_name + "_" + str(i); i += 1
            logger.warning(f"{name} for quantum register in use, renaming to {new_name}.")
        else:
            new_name = name
        self.quantum_regs[new_name] = [(self.num_qubits + 1 + i) for i in range(number_qubits)]
        return new_name
    

    def _add_cl_register(self, name: str, number_clbits: int) -> str:
        if name in self.classical_regs:
            i = 0
            new_name = name
            while new_name in self.classical_regs:
                new_name = new_name + "_" + str(i); i += 1
            logger.warning(f"{name} for classcial register in use, renaaming to {new_name}.")
        else:
            new_name = name
        self.classical_regs[new_name] = [(self.num_clbits + 1 + i) for i in range(number_clbits)]
        return new_name
                

def flatten(lists: "list[list]"):
    return [element for sublist in lists for element in sublist]


###################################################################################
######################### INTEGRATION WITH QISKIT BLOCK ###########################
###################################################################################
from qiskit import QuantumCircuit
from qiskit.circuit import QuantumRegister, ClassicalRegister, CircuitInstruction, Instruction, Qubit, Clbit

def qc_to_json(qc: QuantumCircuit) -> dict:
    """
    Transforms a QuantumCircuit to json dict.

    Args:
    ---------
    qc (<class 'qiskit.circuit.quantumcircuit.QuantumCircuit'>): circuit to transform to json.

    Return:
    ---------
    Json dict with the circuit information.
    """
    # Check validity of the provided quantum circuit
    if isinstance(qc, dict):
        logger.warning(f"Circuit provided is already a dict.")
        return qc
    elif isinstance(qc, QuantumCircuit):
        pass
    else:
        logger.error(f"Circuit must be <class 'qiskit.circuit.quantumcircuit.QuantumCircuit'> or dict, but {type(qc)} was provided [{TypeError.__name__}].")
        raise TypeError # this error should not be raised bacause in QPU we already check type of the circuit

    # Actual translation
    try:
        
        quantum_registers, classical_registers = registers_dict(qc)
        
        json_data = {
            "id": "",
            "is_distributed": False,
            "is_parametric": _is_parametric(qc),
            "instructions":[],
            "num_qubits":sum([q.size for q in qc.qregs]),
            "num_clbits": sum([c.size for c in qc.cregs]),
            "quantum_registers":quantum_registers,
            "classical_registers":classical_registers
        }
        for i in range(len(qc.data)):
            if qc.data[i].name == "barrier":
                pass
            elif qc.data[i].name == "unitary":
                qreg = [r._register.name for r in qc.data[i].qubits]
                qubit = [q._index for q in qc.data[i].qubits]

                json_data["instructions"].append({"name":qc.data[i].name, 
                                                "qubits":[quantum_registers[k][q] for k,q in zip(qreg,qubit)],
                                                "params":[[list(map(lambda z: [z.real, z.imag], row)) for row in qc.data[i].params[0].tolist()]] #only difference, it ensures that the matrix appears as a list, and converts a+bj to (a,b)
                                                })
            elif qc.data[i].name != "measure":

                qreg = [r._register.name for r in qc.data[i].qubits]
                qubit = [q._index for q in qc.data[i].qubits]

                json_data["instructions"].append({"name":qc.data[i].name, 
                                                "qubits":[quantum_registers[k][q] for k,q in zip(qreg,qubit)],
                                                "params":qc.data[i].params
                                                })
            else:
                qreg = [r._register.name for r in qc.data[i].qubits]
                qubit = [q._index for q in qc.data[i].qubits]
                
                creg = [r._register.name for r in qc.data[i].clbits]
                bit = [b._index for b in qc.data[i].clbits]

                json_data["instructions"].append({"name":qc.data[i].name,
                                                "qubits":[quantum_registers[k][q] for k,q in zip(qreg,qubit)],
                                                "clbits":[classical_registers[k][b] for k,b in zip(creg,bit)]
                                                })
                    

        return json_data
    
    except Exception as error:
        logger.error(f"Some error occured during transformation from QuantumCircuit to json dict [{type(error).__name__}].")
        raise error


def from_json_to_qc(circuit_dict: dict) -> 'QuantumCircuit':
    """
    Function to transform a circuit in json dict format to <class 'qiskit.circuit.quantumcircuit.QuantumCircuit'>.

    Args:
    ----------
    circuit_dict (dict): circuit to be transformed to QuantumCircuit.

    Return:
    -----------
    QuantumCircuit with the given instructions.

    """
    # Checking validity of the provided circuit
    if isinstance(circuit_dict, QuantumCircuit):
        logger.warning("Circuit provided is already <class 'qiskit.circuit.quantumcircuit.QuantumCircuit'>.")
        return circuit_dict

    elif isinstance(circuit_dict, dict):
        circuit = circuit_dict
    else:
        logger.error(f"circuit_dict must be dict, but {type(circuit_dict)} was provided [{TypeError.__name__}]")
        raise TypeError

    #Check wether the circuit has distributed gates, which aren't supported in qiskit
    if circuit_dict["is_distributed"]:
        logger.error("Circuit provided has distributed gates which are not supported in Qiskit [NotImplementedError]")
        raise SystemError

    #Extract key information from the json
    try:
        instructions = circuit['instructions']
        num_qubits = circuit['num_qubits']
        classical_registers = circuit['classical_registers']

    except KeyError as error:
        logger.error(f"Circuit json not correct, requiered keys must be: 'instructions', 'num_qubits', 'num_clbits', 'quantum_resgisters' and 'classical_registers' [{type(error).__name__}].")
        raise error
        
    # Proceed with translation
    try:
    
        qc = QuantumCircuit(num_qubits)

        bits = []
        for cr, lista in classical_registers.items():
            for i in lista: 
                bits.append(i)
            qc.add_register(ClassicalRegister(len(lista), cr))


        for instruction in instructions:
            if instruction['name'] != 'measure':
                inst = CircuitInstruction( 
                    operation = Instruction(name = instruction['name'],
                                            num_qubits = len(instruction['qubits']),
                                            num_clbits = 0,
                                            params = instruction['params']
                                            ),
                    qubits = (Qubit(QuantumRegister(num_qubits, 'q'), q) for q in instruction['qubits']),
                    clbits = ()
                    )
                qc.append(inst)
            elif instruction['name'] == 'measure':
                bit = instruction['clbits'][0]
                if bit in bits: # checking that the bit referenced in the instruction it actually belongs to a register
                    for k,v in classical_registers.items():
                        if bit in v:
                            reg = k
                            l = len(v)
                            clbit = v.index(bit)
                            inst = CircuitInstruction(
                                operation = Instruction(name = instruction['name'],
                                                        num_qubits = 1,
                                                        num_clbits = 1,
                                                        params = []
                                                        ),
                                qubits = (Qubit(QuantumRegister(num_qubits, 'q'), q) for q in instruction['qubits']),
                                clbits = (Clbit(ClassicalRegister(l, reg), clbit),)
                                )
                            qc.append(inst)
                else:
                    logger.error(f"Bit {bit} not found in {bits}, please check the format of the circuit json.")
                    raise IndexError
        return qc
    
    except KeyError as error:
        logger.error(f"Some error with the keys of `instructions` occured, please check the format [{type(error).__name__}].")
        raise error
    
    except TypeError as error:
        logger.error(f"Error when reading instructions, check that the given elements have the correct type [{type(error).__name__}].")
        raise TypeError
    
    except IndexError as error:
        logger.error(f"Error with format for classical_registers [{type(error).__name__}].")
        raise error

    except Exception as error:
        logger.error(f"Error when converting json dict to QuantumCircuit [{type(error).__name__}].")
        raise error


def registers_dict(qc: 'QuantumCircuit') -> "list[dict]":
    """
    Extracts the number of classical and quantum registers from a QuantumCircuit.

    Args
    -------
     qc (<class 'qiskit.circuit.quantumcircuit.QuantumCircuit'>): quantum circuit whose number of registers we want to know

    Return:
    --------
    Two element list with quantum and classical registers, in that order.
    """

    quantum_registers = {}
    for qr in qc.qregs:
        quantum_registers[qr.name] = qr.size

    countsq = []

    valuesq = list(quantum_registers.values())

    for i, v in enumerate(valuesq):
        if i == 0:
            countsq.append(list(range(0, v)))
        else:
            countsq.append(list(range(sum(valuesq[:i]), sum(valuesq[:i])+v)))

    for i,k in enumerate(quantum_registers.keys()):
        quantum_registers[k] = countsq[i]

    classical_registers = {}
    for cr in qc.cregs:
        classical_registers[cr.name] = cr.size

    counts = []

    values = list(classical_registers.values())

    for i, v in enumerate(values):
        if i == 0:
            counts.append(list(range(0, v)))
        else:
            counts.append(list(range(sum(values[:i]), sum(values[:i])+v)))

    for i,k in enumerate(classical_registers.keys()):
        classical_registers[k] = counts[i]

    return [quantum_registers, classical_registers]


def _is_parametric(circuit: Union[dict, 'CunqaCircuit', 'QuantumCircuit']) -> bool:
    """
    Function to determine weather a cirucit has gates that accept parameters, not necesarily parametric <class 'qiskit.circuit.quantumcircuit.QuantumCircuit'>.
    For example, a circuit that is composed by hadamard and cnot gates is not a parametric circuit; but if a circuit has any of the gates defined in `parametric_gates` we
    consider it a parametric circuit for our purposes.

    Args:
    -------
    circuit (<class 'qiskit.circuit.quantumcircuit.QuantumCircuit'>, dict or str): the circuit from which we want to find out if it's parametric.

    Return:
    -------
    True if the circuit is considered parametric, False if it's not.
    """
    parametric_gates = ["u", "u1", "u2", "u3", "rx", "ry", "rz", "crx", "cry", "crz", "cu1", "cu3", "rxx", "ryy", "rzz", "rzx", "cp", "cswap", "ccx", "crz", "cu"]
    if isinstance(circuit, QuantumCircuit):
        for instruction in circuit.data:
            if instruction.operation.name in parametric_gates:
                return True
        return False
    elif isinstance(circuit, dict):
        for instruction in circuit['instructions']:
            if instruction['name'] in parametric_gates:
                return True
        return False
    elif isinstance(circuit, list):
        for instruction in circuit:
            if instruction['name'] in parametric_gates:
                return True
        return False
    elif isinstance(circuit, CunqaCircuit):
        return circuit.is_parametric
    elif isinstance(circuit, str):
        lines = circuit.splitlines()
        for line in lines:
            line = line.strip()
            if any(line.startswith(gate) for gate in parametric_gates):
                return True
        return False<|MERGE_RESOLUTION|>--- conflicted
+++ resolved
@@ -76,10 +76,7 @@
         return len(flatten([[c for c in cr] for cr in self.classical_regs.values()]))
 
     
-<<<<<<< HEAD
-=======
-    
->>>>>>> 12babdf2
+    
     # =============== INSTRUCTIONS ===============
     
     # Methods for implementing non parametric single-qubit gates
