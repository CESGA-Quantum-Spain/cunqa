"""
    Contains the :py:class:`Result` class, which gathers the information about the output of a simulations, also other functions
    to manage them.

    Once we have submmited a :py:class:`~cunqa.qjob.QJob`, for obtaining its results we call for its propperty :py:attr:`~cunqa.qjob.QJob.result`:

        >>> qjob.result
        <cunqa.result.Result object at XXXX>
    
    This object has two main attributes for out interest: the counts distribution from the simulation and the time that the simulation took:

        >>> result = qjob.result
        >>> result.counts
        {'000':34, '111':66}
        >>> result.time_taken

"""
from cunqa.logger import logger

class ResultError(Exception):
    """Exception for error received from a simulation."""
    pass

class Result:
    """
    Class to describe the result of an experiment.
    """
    _result: dict 
    _id: str
    _registers: dict
    
    def __init__(self, result: dict, circ_id: str, registers: dict):
        """
        Initializes the Result class.

        Args:
        -----------
        result (dict): dictionary given as the result of the simulation.

        registers (dict): in case the circuit has more than one classical register, dictionary for the lengths of the classical registers must be provided.
        """

        self._result = {}
        self._id = circ_id
        self._registers = registers
        
        if result is None or len(result) == 0:
            logger.error(f"Empty object passed, result is {None} [{ValueError.__name__}].")
            raise ValueError
        
        elif "ERROR" in result:
            logger.debug(f"Result received: {result}\n")
            message = result["ERROR"]
            logger.error(f"Error during simulation, please check availability of QPUs, run arguments syntax and circuit syntax: {message}")
            raise ResultError
        
        else:
            logger.debug(f"Result received: {result}\n")
            self._result = result
        
        #logger.debug("Results correctly loaded.")


    # TODO: Use length of counts to justify time_taken (ms) at the end of the line.
    def __str__(self):
        RED = "\033[31m"
        YELLOW = "\033[33m"
        RESET = "\033[0m"   
        GREEN = "\033[32m"
        return f"{YELLOW}{self._id}:{RESET} {'{'}counts: {self.counts}, \n\t time_taken: {GREEN}{self.time_taken} s{RESET}{'}'}\n"


    @property
    def result(self) -> dict:
        return self._result
    

    @property
    def counts(self) -> dict:
        try:
            if "results" in list(self._result.keys()): # aer
                counts = self._result["results"][0]["data"]["counts"]

            elif "counts" in list(self._result.keys()): # munich and cunqa
                counts = self._result["counts"]
            else:
                logger.error(f"Some error occured with counts.")
                raise ResultError
            
            if len(self._registers) > 1:
                counts = _convert_counts(counts, self._registers)

        except Exception as error:
            logger.error(f"Some error occured with counts [{type(error).__name__}]: {error}.")
            raise error
        
        return counts
<<<<<<< HEAD

=======
>>>>>>> 1111472c

    @property
    def time_taken(self) -> str:
        try:
            if "results" in list(self._result.keys()): # aer
                time = self._result["results"][0]["time_taken"]
                return time

            elif "counts" in list(self._result.keys()): # munich and cunqa
                time = self._result["time_taken"]          
                return time
            else:
                raise ResultError
        except Exception as error:
            logger.error(f"Some error occured with time taken [{type(error).__name__}]: {error}.")
            raise error
    

def _divide(string: str, lengths: "list[int]") -> str:
    """
    Divides a string of bits in groups of given lenghts separated by spaces.

    Args:
        string (str): string that we want to divide.

        lengths (list[int]): lenghts of the resulting strings in which the original one is divided.

    Return:
        A new string in which the resulting groups are separated by spaces.

    """

    parts = []
    init = 0
    try:
        if len(lengths) == 0:
            return string
        else:
            for length in lengths:
                parts.append(string[init:init + length])
                init += length
            return ' '.join(parts)
    
    except Exception as error:
        logger.error(f"Something failed with division of string [{error.__name__}].")
        raise SystemExit # User's level


def _convert_counts(counts: dict, registers: dict) -> dict:

    """
    Funtion to convert counts wirtten in hexadecimal format to binary strings and that applies the division of the bit strings.

    Args:
    --------
    counts (dict): dictionary of counts to apply the conversion.

    registers (dict): dictionary of classical registers.

    Return:
    --------
    Counts dictionary with keys as binary string correctly separated with spaces accordingly to the classical registers.
    """

    if isinstance(registers, dict):
        # getting lenghts of bits for the different registers
        lengths = []
        for v in registers.values():
            lengths.append(len(v))
    else:
        logger.error(f"regsters must be dict, but {type(registers)} was provided [TypeError].")
        raise ResultError # I capture this error in QJob.result()
    
    logger.debug(f"Dividing strings into {len(lengths)} classical registers.")

    if isinstance(counts, dict):
        new_counts = {}
        for k,v in counts.items():
            new_counts[_divide(k, lengths)] = v
    else:
        logger.error(f"counts must be dict, but {type(registers)} was provided [TypeError].")
        raise ResultError # I capture this error in QJob.result()
    
    return new_counts<|MERGE_RESOLUTION|>--- conflicted
+++ resolved
@@ -95,10 +95,6 @@
             raise error
         
         return counts
-<<<<<<< HEAD
-
-=======
->>>>>>> 1111472c
 
     @property
     def time_taken(self) -> str:
