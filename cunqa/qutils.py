--- conflicted
+++ resolved
@@ -263,13 +263,8 @@
         local_node = os.getenv("SLURMD_NODENAME")
         logger.debug(f"User at node {local_node}.")
 
-<<<<<<< HEAD
         if family_name is not None:
             targets = {k:q for k,q in dumps.items() if (q.get("node_name")==local_node) and (q.get("family_name") == family_name) }
-=======
-        if family is not None:
-            targets = { k:q for k,q in dumps.items() if (q.get("node_name")==local_node) and (q.get("family_name") == family_name) }
->>>>>>> 5cce91f0
         
         else:
             targets = {k:q for k,q in dumps.items() if (q.get("node_name")==local_node)}
@@ -285,14 +280,9 @@
     qpus = []
     i = 0
     for k, v in targets.items():
-<<<<<<< HEAD
         client = QClient()
         endpoint = (v["net"]["ip"], v["net"]["port"])
         qpus.append(  QPU(id = i, qclient = client, backend = Backend(v['backend']), family_name = v["family_name"], endpoint = endpoint, comm_info = v["comm_info"]  )  ) # errors captured above
-=======
-        client = QClient(info_path)
-        qpus.append( QPU(id = i, qclient = client, backend = Backend(v['backend']), family_name = v["family_name"], port = k, comm_info = v["comm_info"]  )  ) # errors captured above
->>>>>>> 5cce91f0
         i+=1
     logger.debug(f"{len(qpus)} QPU objects were created.")
     return qpus