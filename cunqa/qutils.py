import os
import sys
from typing import Union, Optional
from subprocess import run
from json import load
from cunqa.qclient import QClient  # importamos api en C++
from cunqa.backend import Backend
from cunqa.logger import logger
from cunqa.qpu import QPU

# Adding pyhton folder path to detect modules
sys.path.append(os.getenv("HOME"))

STORE: Optional[str] = os.getenv("STORE")
if STORE is not None:
    INFO_PATH = STORE + "/.cunqa/qpus.json"
else:
    logger.error(f"Cannot find $INSTALL_PATH enviroment variable.")
    raise SystemExit

class QRaiseError(Exception):
    """Exception for errors during qraise slurm command"""
    pass

def qraise(n, time, *, 
           classical_comm = False, 
           quantum_comm = False,  
           simulator = None, 
           fakeqmio = False, 
           family = None, 
           cloud = True, 
           cores = None, 
           mem_per_qpu = None, 
           n_nodes = None, 
           node_list = None, 
           qpus_per_node= None, 
           backend = None) -> Union[tuple, str]:
    """
    Raises a QPU and returns its job_id.

    Args
    -----------
    n (int): number of QPUs to be raised.
    time (str, format: 'D-HH:MM:SS'): maximun time that the classical resources will be reserved for the QPU.
    
    fakeqmio (bool): if True the raised QPUs will have the fakeqmio backend.
    classical_comm (bool): if True the raised QPUs are communicated classically.
    quantum_comm (bool): if True the raised QPUs have quantum communications.
    simulator (str): name of the desired simulator to use. Default in this branch is Cunqasimulator.
    family (str): name to identify the group of QPUs raised on the specific call of the function.
    mode (str): infrastructure type for the raised QPUs:  "hpc" or "cloud". First one associates QPUs to different nodes.
    cores (str): 
    mem_per_qpu (str): 
    n_nodes (str): 
    node_list (str): 
    qpus_per_node (str): 
    backend (str): 

    """
    try:
        cmd = ["qraise", "-n", str(n), '-t', str(time)]

        # Add specified flags
        if fakeqmio:
            cmd.append(f"--fakeqmio")
        if classical_comm:
            cmd.append(f"--classical_comm")
        if quantum_comm:
            cmd.append(f"--quantum_comm")
        if simulator is not None:
            cmd.append(f"--simulator={str(simulator)}")
        if family is not None:
            cmd.append(f"--family={str(family)}")
        if cloud:
            cmd.append(f"--cloud")
        if cores is not None:
            cmd.append(f"--cores={str(cores)}")
        if mem_per_qpu is not None:
            cmd.append(f"--mem_per_qpu={str(mem_per_qpu)}")
        if n_nodes is not None:
            cmd.append(f"--n_nodes={str(n_nodes)}")
        if node_list is not None:
            cmd.append(f"--node_list={str(node_list)}")
        if qpus_per_node is not None:
            cmd.append(f"--qpus_per_node={str(qpus_per_node)}")
        if backend is not None:
            cmd.append(f"--backend={str(backend)}")

        old_time = os.stat(INFO_PATH).st_mtime # establish when the file qpus.json was modified last to check later that we did modify it
        
        output = run(cmd, capture_output=True, text=True).stdout #run the command on terminal and capture its output on the variable 'output'
        job_id = ''.join(e for e in str(output) if e.isdecimal()) #sees the output on the console (looks like 'Submitted batch job 136285') and selects the number
        
        # Wait for QPUs to be raised, so that getQPUs can be executed inmediately
        while True:
            if old_time != os.stat(INFO_PATH).st_mtime: #checks that the file has been modified
                break

        return (family, str(job_id)) if family is not None else str(job_id)
    
    except Exception as error:
        raise QRaiseError(f"Unable to raise requested QPUs [{error}].")

def qdrop(*families: Union[tuple, str]):
    """
    Drops the QPU families corresponding to the the entered QPU objects. By default, all raised QPUs will be dropped.

    Args
    --------
    qpus (tuple(<class cunqa.qpu.QPU>)): list of QPUs to drop. All QPUs that share a qraise will these will drop.
    """
    
    # Building the terminal command to drop the specified families (using family names or QFamilies)
    cmd = ['qdrop']

    # If no QPU is provided we drop all QPU slurm jobs
    if len( families ) == 0:
        cmd.append('--all') 
    else:
        for family in families:
            if isinstance(family, str):
                cmd.append(family)

            elif isinstance(family, tuple):
                cmd.append(family[1])
            else:
                logger.error(f"Invalid type for qdrop.")
                raise SystemExit
    
 
    run(cmd) #run 'qdrop slurm_jobid_1 slurm_jobid_2 etc' on terminal


def nodeswithQPUs() -> "list[set]":
    """
    Global function to know what nodes of the computer host virtual QPUs.

    Return:
    ---------
    List of the corresponding node names.
    """
    try:
        with open(INFO_PATH, "r") as f:
            qpus_json = load(f)

        node_names = set()
        for info in qpus_json.values():
            node_names.add(info["net"]["node_name"])

        return list(node_names)

    except Exception as error:
        logger.error(f"Some exception occurred [{type(error).__name__}].")
        raise SystemExit # User's level



def infoQPUs(local: bool = True, node_name: Optional[str] = None) -> "list[dict]":
    """
    Global function that returns information about the QPUs available either in the local node or globaly.

    It is possible also to filter by `node_names`. If `local = True` and `node_names` provided are different from the local node, only local node will be chosen.
    """

    try:
        with open(INFO_PATH, "r") as f:
            qpus_json = load(f)
            if len(qpus_json) == 0:
                logger.warning(f"No QPUs were found.")
                return [{}]
        
        if node_name is not None:
            targets = [{qpu_id:info} for qpu_id,info in qpus_json.items() if (info["net"].get("node_name") == node_name ) ]
        
        else:
            if local:
                local_node = os.getenv("SLURMD_NODENAME")
                logger.debug(f"User at node {local_node}.")
                targets = [{qpu_id:info} for qpu_id,info in qpus_json.items() if (info["net"].get("node_name")==local_node) ]
            else:
                targets =[{qpu_id:info} for qpu_id,info in qpus_json.items()]
        
        info = []
        for t in targets:
            key = list(t.keys())[0]
            info.append({
                "QPU":key,
                "node":t[key]["net"]["node_name"],
                "family":t[key]["family"],
                "backend":{
                    "name":t[key]["backend"]["name"],
                    "simulator":t[key]["backend"]["simulator"],
                    "version":t[key]["backend"]["version"],
                    "description":t[key]["backend"]["description"],
                    "n_qubits":t[key]["backend"]["n_qubits"],
                    "basis_gates":t[key]["backend"]["basis_gates"],
                    "coupling_map":t[key]["backend"]["coupling_map"],
                    "custom_instructiona":t[key]["backend"]["custom_instructions"]
                }
            })
        return info

    except Exception as error:
        logger.error(f"Some exception occurred [{type(error).__name__}].")
        raise error # User's level



def getQPUs(local: bool = True, family: Optional[str] = None) -> "list['QPU']":
    """
    Global function to get the QPU objects corresponding to the virtual QPUs raised.

    Args:
    --------
    local (bool): option to return only the QPUs in the current node (True, default option) or in all nodes (False).
    family (str): option to return only the QPUs from the selected family (group of QPUs allocated in the same qraise)

    Return:
    ---------
    List of QPU objects.
    
    """

    # access raised QPUs information on qpu.json file
    try:
        with open(INFO_PATH, "r") as f:
            qpus_json = load(f)
            if len(qpus_json) == 0:
                logger.error(f"No QPUs were found.")
                raise SystemExit

    except Exception as error:
        logger.error(f"Some exception occurred [{type(error).__name__}].")
        raise SystemExit # User's level
    
    logger.debug(f"File accessed correctly.")

<<<<<<< HEAD
    # extract selected QPUs from qpu.json information
=======
    # extract selected QPUs from qpu.json information 
>>>>>>> 41773066
    local_node = os.getenv("SLURMD_NODENAME")
    logger.debug(f"User at node {local_node}.")
    if local:
        if family is not None:
            targets = {qpu_id:info for qpu_id, info in qpus_json.items() if (info["net"].get("nodename") == local_node) and (info.get("family") == family)}
        else:
            targets = {qpu_id:info for qpu_id, info in qpus_json.items() if (info["net"].get("nodename") == local_node)}
    else:
        if family is not None:
            targets = {qpu_id:info for qpu_id, info in qpus_json.items() if ((info["net"].get("nodename") == local_node) or (info["net"].get("nodename") != local_node and info["net"].get("mode") == "cloud")) and (info.get("family") == family)}
        else:
            targets = {qpu_id:info for qpu_id, info in qpus_json.items() if (info["net"].get("nodename") == local_node) or (info["net"].get("nodename") != local_node and info["net"].get("mode") == "cloud")}
<<<<<<< HEAD

=======
    
>>>>>>> 41773066
    # create QPU objects from the dictionary information + return them on a list
    qpus = []
    i = 0
    for _, info in targets.items():
        client = QClient()
        endpoint = (info["net"]["ip"], info["net"]["port"])
        comm_endpoint = info["communications_endpoint"]
        qpus.append(QPU(id = i, qclient = client, backend = Backend(info['backend']), family = info["family"], endpoint = endpoint, comm_endpoint = comm_endpoint))
        i+=1
    if len(qpus) != 0:
        logger.debug(f"{len(qpus)} QPU objects were created.")
        return qpus
    else:
        logger.error(f"No QPUs where found with the characteristics provided: local={local}, family_name={family}.")
        raise SystemExit<|MERGE_RESOLUTION|>--- conflicted
+++ resolved
@@ -235,11 +235,7 @@
     
     logger.debug(f"File accessed correctly.")
 
-<<<<<<< HEAD
-    # extract selected QPUs from qpu.json information
-=======
     # extract selected QPUs from qpu.json information 
->>>>>>> 41773066
     local_node = os.getenv("SLURMD_NODENAME")
     logger.debug(f"User at node {local_node}.")
     if local:
@@ -252,11 +248,7 @@
             targets = {qpu_id:info for qpu_id, info in qpus_json.items() if ((info["net"].get("nodename") == local_node) or (info["net"].get("nodename") != local_node and info["net"].get("mode") == "cloud")) and (info.get("family") == family)}
         else:
             targets = {qpu_id:info for qpu_id, info in qpus_json.items() if (info["net"].get("nodename") == local_node) or (info["net"].get("nodename") != local_node and info["net"].get("mode") == "cloud")}
-<<<<<<< HEAD
-
-=======
-    
->>>>>>> 41773066
+    
     # create QPU objects from the dictionary information + return them on a list
     qpus = []
     i = 0
