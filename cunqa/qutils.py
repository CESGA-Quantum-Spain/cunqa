"""
    Holds functions to manage and get infomation about the virtual QPUs displayed by the user.

    Connecting to virtual QPUs
    ==========================
    The most important function of the submodule, and one of the most important of :py:mod:`cunqa` is the :py:func:`get_QPUs`
    function, since it creates the objects that allow sending circuits and receiving the results of the simulations from the
    virtual QPUs already deployed:

        >>> from cunqa import get_QPUs
        >>> get_QPUs()
        [<cunqa.qpu.QPU object at XXXX>, <cunqa.qpu.QPU object at XXXX>, <cunqa.qpu.QPU object at XXXX>]

    The function allows to filter by `family` name or by choosing the virtual QPUs available at the `local` node.

    When each :py:class:`~cunqa.qpu.QPU` is instanciated, the corresponding :py:class:`QClient` is created.
    Nevertheless, it is not until the first job is submited that the client actually connects to the correspoding server.
    Other properties and information gathered in the :py:class:`~cunqa.qpu.QPU` class are shown on its documentation.

    Q-raising and Q-dropping at pyhton
    ==================================
    This submodule allows to raise and drop virtual QPUs, with no need to work in the command line.
    One must provide the neccesary information, analogous to the ``qraise`` command:

        >>> qraise(n = 4, # MANDATORY, number of QPUs to be raised
        >>> ...    t = "2:00:00", # MANDATORY, maximum time until they are automatically dropped
        >>> ...    classical_comm = True, # allow classical communications
        >>> ...    simulator = "Aer", # choosing Aer simulator
        >>> ...    cloud = True, # allowing cloud mode, QPUs can be accessed from any node
        >>> ...    family = "my_family_of_QPUs" # assigning a name to the group of QPUs
        >>> ...    )
        '<job id>'

    The function :py:func:`qraise` returns a string specifying the id of the `SLURM <https://slurm.schedmd.com/documentation.html>`_
    job that deploys the QPUs.

    Once we are finished with our work, we should drop the virtual QPUs in order to release classical resources.
    Knowing the `job id` or the `family` name of the group of virtual QPUs:

        >>> qdrop('<job id>')

    If no argument is passed to :py:func:`qdrop`, all QPUs deployed by the user are dropped.

    .. warning::
        The :py:func:`qraise` function can only be used when the python program is being run at a login node, otherwise an error will be raised.
        This is because SLURM jobs can only be submmited from login nodes, but not from compute sessions or running jobs.

    .. note::
        Even if we did not raise the virtual QPUs by the :py:func:`qraise` function, we can still use :py:func:`qdrop` to cancel them.
        In the same way, if we raise virtual QPUs by the python function, we can still drop them by terminal commands.
    

    Obtaining information about virtual QPUs
    ========================================

    In some cases we might be interested on checking availability of virtual QPUs or getting information about them, but before creating
    the :py:class:`~cunqa.qpu.QPU` objects.

    - To check if certain virtual QPUs are raised, :py:func:`are_QPUs_raised` should be used:
         
        >>> are_QPUs_raised(family = 'my_family_of_QPUs')
        True
        
    - In order to know what nodes have available virtual QPUs deployed:

        >>> nodes_with_QPUs()
        ['c7-3', 'c7-4']

    - For obtaining information about QPUs in the local node or in other nodes:

        >>> info_QPUs(local = True)
        [{'QPU':'<id>',
          'node':'<node name>',
          'family':'<family name>',
          'backend':{···}
          }]
"""
import os
import sys
import time
from typing import Union, Optional
from subprocess import run
from json import load
import json
from cunqa.qclient import QClient
from cunqa.backend import Backend
from cunqa.logger import logger
from cunqa.qpu import QPU

# Adding python folder path to detect modules
sys.path.append(os.getenv("HOME"))

STORE: Optional[str] = os.getenv("STORE")
if STORE is not None:
    INFO_PATH = STORE + "/.cunqa/qpus.json"
else:
    logger.error(f"Cannot find $STORE enviroment variable.")
    raise SystemExit

class QRaiseError(Exception):
    """Exception for errors during qraise slurm command."""
    pass
<<<<<<< HEAD

def are_QPUs_raised(family: Optional[str] = None) -> bool:
    """
    Checks availability of QPUs, filtering by `family` if desired.

    Args:
        family (str): name of the family of the QPUs whose availability is checked.
    
    Returns:
        ``True`` if those are deployed, ``False`` if not.
    """
    last_modification = os.stat(INFO_PATH).st_mtime 
    while True:
        if last_modification != os.stat(INFO_PATH).st_mtime: 
            last_modification = os.stat(INFO_PATH).st_mtime
            if family == None:
                return True
            else:
                with open(INFO_PATH, "r") as qpus_json:
                    data = json.load(qpus_json)
                    for value in data.values():
                        if value["family"] == family:
                            return True
                        
=======
               
               
>>>>>>> 3fa28261
def qraise(n, t, *, 
           classical_comm = False, 
           quantum_comm = False,  
           simulator = None, 
           backend = None, 
           fakeqmio = False, 
           family = None, 
           cloud = True, 
           cores = None, 
           mem_per_qpu = None, 
           n_nodes = None, 
           node_list = None, 
           qpus_per_node= None) -> Union[tuple, str]:
    """
    Raises virtual QPUs and returns the job id associated to its SLURM job.

    This function allows to raise QPUs from the python API, what can also be done at terminal by ``qraise`` command.

    Args:
        n (int): number of virtual QPUs to be raised in the job.

        t (str): maximun time that the classical resources will be reserved for the job. Format: 'D-HH:MM:SS'.

        classical_comm (bool): if ``True``, virtual QPUs will allow classical communications.

        quantum_comm (bool): if ``True``, virtual QPUs will allow quantum communications.

        simulator (str): name of the desired simulator to use. Default is `Aer <https://github.com/Qiskit/qiskit-aer>`_.

        backend (str): path to a file containing backend information.

        fakeqmio (bool): ``True`` for raising `n` virtual QPUs with FakeQmio backend.

        family (str): name to identify the group of virtual QPUs raised.

        cloud (bool): if ``True``, `cloud` mode is set, otherwise `hpc` mode is set. In `hpc` mode, virtual QPUs can only be accessed from the node in which they are deployed. In `cloud` mode, they can be accessed from other nodes.

        cores (str):  number of cores per virtual QPU, the total for the SLURM job will be `n*cores`.

        mem_per_qpu (str): memory to allocate for each virtual QPU in GB, format to use is  "xG".

        n_nodes (str): number of nodes for the SLURM job.

        node_list (str): list of nodes in which the virtual QPUs will be deployed.

        qpus_per_node (str): sets the number of virtual QPUs deployed on each node.
    
    Returns:
        The SLURM job id of the job deployed. If `family` was provided, a tuple (`family`, `job id`).

    .. warning::
        The :py:func:`qraise` function can only be used when the python program is being run at a login node, otherwise an error will be raised.
        This is because SLURM jobs can only be submmited from login nodes, but not from compute sessions or running jobs.
    """
    logger.debug("Setting up the requested QPUs...")

    SLURMD_NODENAME = os.getenv("SLURMD_NODENAME")

    if SLURMD_NODENAME == None:
        command = f"qraise -n {n} -t {t}"
    else: 
        logger.warning("Be careful, you are deploying QPUs from an interactive session.")
        HOSTNAME = os.getenv("HOSTNAME")
        command = f"ssh {HOSTNAME} \"ml load qmio/hpc gcc/12.3.0 hpcx-ompi flexiblas/3.3.0 boost cmake/3.27.6 pybind11/2.12.0-python-3.9.9 nlohmann_json/3.11.3 ninja/1.9.0 qiskit/1.2.4-python-3.9.9 && cd bin && ./qraise -n {n} -t {t}"

    try:
        # Add specified flags
        if fakeqmio:
            command = command + " --fakeqmio"
        if classical_comm:
            command = command + " --classical_comm"
        if quantum_comm:
            command = command + " --quantum_comm"
        if simulator is not None:
            command = command + f" --simulator={str(simulator)}"
        if family is not None:
            command = command + f" --family={str(family)}"
        if cloud:
            command = command + " --cloud"
        if cores is not None:
            command = command + f" --cores={str(cores)}"
        if mem_per_qpu is not None:
            command = command + f" --mem_per_qpu={str(mem_per_qpu)}"
        if n_nodes is not None:
            command = command + f" --n_nodes={str(n_nodes)}"
        if node_list is not None:
            command = command + f" --node_list={str(node_list)}"
        if qpus_per_node is not None:
            command = command + f" --qpus_per_node={str(qpus_per_node)}"
        if backend is not None:
            command = command + f" --backend={str(backend)}"

        if SLURMD_NODENAME != None:
            command = command + "\""

        if not os.path.exists(INFO_PATH):
           with open(INFO_PATH, "w") as file:
                file.write("{}")

        output = run(command, shell=True, capture_output=True, text=True).stdout #run the command on terminal and capture its output on the variable 'output'
        logger.info(output)
        job_id = ''.join(e for e in str(output) if e.isdecimal()) #sees the output on the console (looks like 'Submitted sbatch job 136285') and selects the number
        
        cmd_getstate = ["squeue", "-h", "-j", job_id, "-o", "%T"]
        
        i = 0
        while True:
            state = run(cmd_getstate, capture_output=True, text=True, check=True).stdout.strip()
            if state == "RUNNING":
                try:     
                    with open(INFO_PATH, "r") as file:
                        data = json.load(file)
                except json.JSONDecodeError:
                    continue
                count = sum(1 for key in data if key.startswith(job_id))
                if count == n:
                    break
            # We do this to prevent an overload to the Slurm deamon through the 
            if i == 500:
                time.sleep(2)
            else:
                i += 1

        # Wait for QPUs to be raised, so that get_QPUs can be executed inmediately
        print("QPUs ready to work \U00002705")

        return (family, str(job_id)) if family is not None else str(job_id)
    
    except Exception as error:
        raise QRaiseError(f"Unable to raise requested QPUs [{error}].")

def qdrop(*families: Union[tuple[str], str]):
    """
    Drops the virtual QPU families corresponding to the the input family names.
    If no families are provided, all virtual QPUs deployed by the user will be dropped.

    Args:
        families (str): family names of the groups of virtual QPUs to be dropped.
    """
    
    # Building the terminal command to drop the specified families
    cmd = ['qdrop']

    # If no QPU is provided we drop all QPU slurm jobs
    if len( families ) == 0:
        cmd.append('--all') 
    else:
        for family in families:
            if isinstance(family, str):
                cmd.append(family)

            elif isinstance(family, tuple):
                cmd.append(family[1])
            else:
                logger.error(f"Invalid type for qdrop.")
                raise SystemExit
    
 
    run(cmd) #run 'qdrop slurm_jobid_1 slurm_jobid_2 etc' on terminal

def nodes_with_QPUs() -> "list[str]":
    """
    Provides information about the nodes in which virtual QPUs are available.

    Return:
        List of the corresponding node names.
    """
    try:
        with open(INFO_PATH, "r") as f:
            qpus_json = load(f)

        node_names = set()
        for info in qpus_json.values():
            node_names.add(info["net"]["node_name"])

        return list(node_names)

    except Exception as error:
        logger.error(f"Some exception occurred [{type(error).__name__}].")
        raise SystemExit # User's level

def info_QPUs(local: bool = True, node_name: Optional[str] = None) -> "list[dict]":
    """
    Provides information about the virtual QPUs available either in the local node, an specific node or globally.

    If `local` is ``True`` and `node_name` provided is different from the local node, only information at local node will be displayed.
    
    Args:
        local (bool): if ``True`` information at local node is displayed, else all information is displayed.

        node_name (str): filters the displayed information by an specific node.

    Returns:
        A list with :py:class:`dict` objects that display the information of the virtual QPUs.
    
    """

    try:
        with open(INFO_PATH, "r") as f:
            qpus_json = load(f)
            if len(qpus_json) == 0:
                logger.warning(f"No QPUs were found.")
                return [{}]
        
        if node_name is not None:
            targets = [{qpu_id:info} for qpu_id,info in qpus_json.items() if (info["net"].get("node_name") == node_name ) ]
        
        else:
            if local:
                local_node = os.getenv("SLURMD_NODENAME")
                if local_node != None:
                    logger.debug(f"User at node {local_node}.")
                else:
                    logger.debug(f"User at a login node.")
                targets = [{qpu_id:info} for qpu_id,info in qpus_json.items() if (info["net"].get("node_name")==local_node) ]
            else:
                targets =[{qpu_id:info} for qpu_id,info in qpus_json.items()]
        
        info = []
        for t in targets:
            key = list(t.keys())[0]
            info.append({
                "QPU":key,
                "node":t[key]["net"]["node_name"],
                "family":t[key]["family"],
                "backend":{
                    "name":t[key]["backend"]["name"],
                    "simulator":t[key]["backend"]["simulator"],
                    "version":t[key]["backend"]["version"],
                    "description":t[key]["backend"]["description"],
                    "n_qubits":t[key]["backend"]["n_qubits"],
                    "basis_gates":t[key]["backend"]["basis_gates"],
                    "coupling_map":t[key]["backend"]["coupling_map"],
                    "custom_instructiona":t[key]["backend"]["custom_instructions"]
                }
            })
        return info

    except Exception as error:
        logger.error(f"Some exception occurred [{type(error).__name__}].")
        raise error # User's level

def get_QPUs(local: bool = True, family: Optional[str] = None) -> "list['QPU']":
    """
    Returns :py:class:`~cunqa.qpu.QPU` objects corresponding to the virtual QPUs raised by the user.

    Args:
        local (bool): if ``True``, filters by the virtual QPUs available at the local node.
        family (str): filters virtual QPUs by their family name.

    Return:
        List of :py:class:`~cunqa.qpu.QPU` objects.
    
    """

    # access raised QPUs information on qpu.json file
    try:
        with open(INFO_PATH, "r") as f:
            qpus_json = load(f)
            if len(qpus_json) == 0:
                logger.error(f"No QPUs were found.")
                raise SystemExit

    except Exception as error:
        logger.error(f"Some exception occurred [{type(error).__name__}].")
        raise SystemExit # User's level
    
    logger.debug(f"File accessed correctly.")

    # extract selected QPUs from qpu.json information 
    local_node = os.getenv("SLURMD_NODENAME")
    if local_node != None:
        logger.debug(f"User at node {local_node}.")
    else:
        logger.debug(f"User at a login node.")
    if local:
        if family is not None:
            targets = {qpu_id:info for qpu_id, info in qpus_json.items() if (info["net"].get("nodename") == local_node) and (info.get("family") == family)}
        else:
            targets = {qpu_id:info for qpu_id, info in qpus_json.items() if (info["net"].get("nodename") == local_node)}
    else:
        if family is not None:
            targets = {qpu_id:info for qpu_id, info in qpus_json.items() if ((info["net"].get("nodename") == local_node) or (info["net"].get("nodename") != local_node and info["net"].get("mode") == "cloud")) and (info.get("family") == family)}
        else:
            targets = {qpu_id:info for qpu_id, info in qpus_json.items() if (info["net"].get("nodename") == local_node) or (info["net"].get("nodename") != local_node and info["net"].get("mode") == "cloud")}
    
    # create QPU objects from the dictionary information + return them on a list
    qpus = []
    for id, info in targets.items():
        client = QClient()
        endpoint = (info["net"]["ip"], info["net"]["port"])
        qpus.append(QPU(id = id, qclient = client, backend = Backend(info['backend']), family = info["family"], endpoint = endpoint))
    if len(qpus) != 0:
        logger.debug(f"{len(qpus)} QPU objects were created.")
        return qpus
    else:
        logger.error(f"No QPUs where found with the characteristics provided: local={local}, family_name={family}.")
        raise SystemExit

<|MERGE_RESOLUTION|>--- conflicted
+++ resolved
@@ -100,35 +100,8 @@
 class QRaiseError(Exception):
     """Exception for errors during qraise slurm command."""
     pass
-<<<<<<< HEAD
-
-def are_QPUs_raised(family: Optional[str] = None) -> bool:
-    """
-    Checks availability of QPUs, filtering by `family` if desired.
-
-    Args:
-        family (str): name of the family of the QPUs whose availability is checked.
-    
-    Returns:
-        ``True`` if those are deployed, ``False`` if not.
-    """
-    last_modification = os.stat(INFO_PATH).st_mtime 
-    while True:
-        if last_modification != os.stat(INFO_PATH).st_mtime: 
-            last_modification = os.stat(INFO_PATH).st_mtime
-            if family == None:
-                return True
-            else:
-                with open(INFO_PATH, "r") as qpus_json:
-                    data = json.load(qpus_json)
-                    for value in data.values():
-                        if value["family"] == family:
-                            return True
-                        
-=======
                
                
->>>>>>> 3fa28261
 def qraise(n, t, *, 
            classical_comm = False, 
            quantum_comm = False,  
