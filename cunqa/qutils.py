import os
import sys
from typing import Union, Optional
from subprocess import run
from json import load
from cunqa.qclient import QClient  # importamos api en C++
from cunqa.backend import Backend
from cunqa.logger import logger
from cunqa.qpu import QPU

<<<<<<< HEAD
# Adding pyhton folder path to detect modules
sys.path.append(os.getenv("HOME"))
=======
>>>>>>> 0f140b6c


# Adding pyhton folder path to detect modules
INSTALL_PATH: Optional[str] = os.getenv("INSTALL_PATH")
if INSTALL_PATH is not None:
    sys.path.insert(0, INSTALL_PATH) # TODO: Check that the INSTALL_PATH is not None
else:
    logger.error(f"Cannot find $INSTALL_PATH enviroment variable.")
    raise SystemExit

INFO_PATH: Optional[str] = os.getenv("INFO_PATH")
if INFO_PATH is None:
    STORE: Optional[str] = os.getenv("STORE")
    if STORE is not None:
        INFO_PATH = STORE + "/.cunqa/qpus.json" 
    else:
        logger.error(f"Cannot find $STORE enviroment variable.")
        raise SystemExit

class QRaiseError(Exception):
    """Exception for errors during qraise slurm command"""
    pass


def check_raised(n: int, job_id: str) -> bool:
    try:
        with open(INFO_PATH, "r") as qpus_json: #access the qpus file
            dumps = load(qpus_json)

    except Exception as error:
        logger.error(f"Some exception occurred while retrieving the raised QPUs [{type(error).__name__}].")
        raise SystemExit # User's level
        
    logger.debug(f"qpu.json file accessed correctly.")

    i=0
    for _, dictionary in dumps.items():
        if dictionary.get("slurm_job_id") == job_id:
            i += 1 
            continue #pass to the next QPU

    if i == n:
        return True
    else:
        return False

def qraise(n, time, *, 
           simulator = None, 
           fakeqmio = False, 
           family = None, 
           cloud = True, 
           cores = None, 
           mem_per_qpu = None, 
           n_nodes = None, 
           node_list = None, 
           qpus_per_node= None, 
           backend = None) -> Union[tuple, str]:
    """
    Raises a QPU and returns its job_id.

    Args
    -----------
    n (int): number of QPUs to be raised.
    time (str, format: 'D-HH:MM:SS'): maximun time that the classical resources will be reserved for the QPU.
    
    fakeqmio (bool): if True the raised QPUs will have the fakeqmio backend.
    classical_comm (bool): if True the raised QPUs are communicated classically.
    quantum_comm (bool): if True the raised QPUs have quantum communications.
    simulator (str): name of the desired simulator to use. Default in this branch is Cunqasimulator.
    family (str): name to identify the group of QPUs raised on the specific call of the function.
    mode (str): infrastructure type for the raised QPUs:  "hpc" or "cloud". First one associates QPUs to different nodes.
    cores (str): 
    mem_per_qpu (str): 
    n_nodes (str): 
    node_list (str): 
    qpus_per_node (str): 
    backend (str): 

    """
    try:
        cmd = ["qraise", "-n", str(n), '-t', str(time)]

        # Add specified flags
        if fakeqmio:
            cmd.append(f"--fakeqmio")
        if simulator is not None:
            cmd.append(f"--simulator={str(simulator)}")
        if family is not None:
            cmd.append(f"--family={str(family)}")
        if cloud:
            cmd.append(f"--cloud")
        if cores is not None:
            cmd.append(f"--cores={str(cores)}")
        if mem_per_qpu is not None:
            cmd.append(f"--mem_per_qpu={str(mem_per_qpu)}")
        if n_nodes is not None:
            cmd.append(f"--n_nodes={str(n_nodes)}")
        if node_list is not None:
            cmd.append(f"--node_list={str(node_list)}")
        if qpus_per_node is not None:
            cmd.append(f"--qpus_per_node={str(qpus_per_node)}")
        if backend is not None:
            cmd.append(f"--backend={str(backend)}")

        old_time = os.stat(INFO_PATH).st_mtime # establish when the file qpus.json was modified last to check later that we did modify it
        
        output = run(cmd, capture_output=True, text=True).stdout #run the command on terminal and capture its output on the variable 'output'
        job_id = ''.join(e for e in str(output) if e.isdecimal()) #sees the output on the console (looks like 'Submitted batch job 136285') and selects the number
        
        # Wait for QPUs to be raised, so that getQPUs can be done inmediately
        while True:
            if old_time != os.stat(INFO_PATH).st_mtime: #checks that the file has been modified
                break

        return family if family is not None else str(job_id)
    
    except Exception as error:
        raise QRaiseError(f"Unable to raise requested QPUs [{error}].")

def qdrop(*families: Union[tuple, str]):
    """
    Drops the QPU families corresponding to the the entered QPU objects. By default, all raised QPUs will be dropped.

    Args
    --------
    qpus (tuple(<class cunqa.qpu.QPU>)): list of QPUs to drop. All QPUs that share a qraise will these will drop.
    """
    
    #if no QPU is provided we drop all QPU slurm jobs
    if len( families ) == 0:
        job_id = ['--all'] 

    #access the large dictionary containing all QPU dictionaries
    try:
        with open(INFO_PATH, "r") as f:
            qpus_json = load(f)

    except Exception as error:
        logger.error(f"Some exception occurred while retrieving the raised QPUs [{type(error).__name__}].")
        raise SystemExit # User's level
    
    logger.debug(f"qpu.json file accessed correctly.")

    #building the terminal command to drop the specified families (using family names or QFamilies)
    cmd = ['qdrop']

    if len(qpus_json) != 0:
        for family in families:
            if isinstance(family, str):
                for _, dictionary in qpus_json.items():
                    if dictionary.get("family") == family:
                        job_id=dictionary.get("slurm_job_id")   
                        cmd.append(str(job_id)) 
                        break #pass to the next family name (two qraises must have different family names)

            elif isinstance(family, tuple):
                cmd.append(family[1])
            else:
                logger.error(f"Arguments for qdrop must be strings or QFamilies.")
                raise SystemExit
    else:
        logger.debug(f"qpus.json is empty, the specified families must have reached the time limit.")
 
    run(cmd) #run 'qdrop slurm_jobid_1 slurm_jobid_2 etc' on terminal


def nodeswithQPUs() -> "list[set]":
    """
    Global function to know what nodes of the computer host virtual QPUs.

    Return:
    ---------
    List of the corresponding node names.
    """
    try:
        with open(INFO_PATH, "r") as f:
            qpus_json = load(f)

        node_names = set()
        for info in qpus_json.values():
            node_names.add(info["net"]["node_name"])

        return list(node_names)

    except Exception as error:
        logger.error(f"Some exception occurred [{type(error).__name__}].")
        raise SystemExit # User's level



def infoQPUs(local: bool = True, node_name: Optional[str] = None) -> "list[dict]":
    """
    Global function that returns information about the QPUs available either in the local node or globaly.

    It is possible also to filter by `node_names`. If `local = True` and `node_names` provided are different from the local node, only local node will be chosen.
    """

    try:
        with open(INFO_PATH, "r") as f:
            qpus_json = load(f)
            if len(qpus_json) == 0:
                logger.warning(f"No QPUs were found.")
                return [{}]
        
        if node_name is not None:
            targets = [{qpu_id:info} for qpu_id,info in qpus_json.items() if (info["net"].get("node_name") == node_name ) ]
        
        else:
            if local:
                local_node = os.getenv("SLURMD_NODENAME")
                logger.debug(f"User at node {local_node}.")
                targets = [{qpu_id:info} for qpu_id,info in qpus_json.items() if (info["net"].get("node_name")==local_node) ]
            else:
                targets =[{qpu_id:info} for qpu_id,info in qpus_json.items()]
        
        info = []
        for t in targets:
            key = list(t.keys())[0]
            info.append({
                "QPU":key,
                "node":t[key]["net"]["node_name"],
                "family":t[key]["family"],
                "backend":{
                    "name":t[key]["backend"]["name"],
                    "simulator":t[key]["backend"]["simulator"],
                    "version":t[key]["backend"]["version"],
                    "description":t[key]["backend"]["description"],
                    "n_qubits":t[key]["backend"]["n_qubits"],
                    "basis_gates":t[key]["backend"]["basis_gates"],
                    "coupling_map":t[key]["backend"]["coupling_map"],
                    "custom_instructiona":t[key]["backend"]["custom_instructions"]
                }
            })
        return info

    except Exception as error:
        logger.error(f"Some exception occurred [{type(error).__name__}].")
        raise error # User's level



def getQPUs(local: bool = True, family: Optional[str] = None) -> "list['QPU']":
    """
    Global function to get the QPU objects corresponding to the virtual QPUs raised.

    Args:
    --------
    local (bool): option to return only the QPUs in the current node (True, default option) or in all nodes (False).
    family (str): option to return only the QPUs from the selected family (group of QPUs allocated in the same qraise)

    Return:
    ---------
    List of QPU objects.
    
    """

    #Access raised QPUs information on qpu.json file
    try:
        with open(INFO_PATH, "r") as f:
            qpus_json = load(f)
            if len(qpus_json) == 0:
                logger.error(f"No QPUs were found.")
                raise Exception

    except Exception as error:
        logger.error(f"Some exception occurred [{type(error).__name__}].")
        raise SystemExit # User's level
    
    logger.debug(f"File accessed correctly.")

    #Extract selected QPUs from qpu.json information 
    if local:
        local_node = os.getenv("SLURMD_NODENAME")
        logger.debug(f"User at node {local_node}.")

        if family is not None:
            targets = {qpu_id:info for qpu_id, info in qpus_json.items() if (info["net"].get("nodename") == local_node) and (info.get("family") == family)}
        else:
            targets = {qpu_id:info for qpu_id, info in qpus_json.items() if (info["net"].get("nodename") == local_node)}
    else:
        if family is not None:
            targets = {qpu_id:info for qpu_id, info in qpus_json.items() if (info.get("family") == family)}
        else:
            targets = qpus_json
    
    # Create QPU objects from the dictionary information + return them on a list
    qpus = []
    i = 0
    for _, info in targets.items():
        client = QClient()
        endpoint = (info["net"]["ip"], info["net"]["port"])
        comm_endpoint = info["communications_endpoint"]
        qpus.append(QPU(id = i, qclient = client, backend = Backend(info['backend']), family = info["family"], endpoint = endpoint, comm_endpoint = comm_endpoint))
        i+=1
    logger.debug(f"{len(qpus)} QPU objects were created.")
    return qpus<|MERGE_RESOLUTION|>--- conflicted
+++ resolved
@@ -8,11 +8,8 @@
 from cunqa.logger import logger
 from cunqa.qpu import QPU
 
-<<<<<<< HEAD
 # Adding pyhton folder path to detect modules
 sys.path.append(os.getenv("HOME"))
-=======
->>>>>>> 0f140b6c
 
 
 # Adding pyhton folder path to detect modules
