--- conflicted
+++ resolved
@@ -109,25 +109,6 @@
            node_list = None, 
            qpus_per_node= None) -> Union[tuple, str]:
     """
-<<<<<<< HEAD
-    Raises a QPU and returns its family name/job_id.
-
-    Args:
-        n (int): number of QPUs to be raised.
-        time (str, format: 'D-HH:MM:SS'): maximun time that the classical resources will be reserved for the QPU.
-        
-        fakeqmio (bool): if True the raised QPUs will have the fakeqmio backend.
-        classical_comm (bool): if True the raised QPUs are communicated classically.
-        quantum_comm (bool): if True the raised QPUs have quantum communications.
-        simulator (str): name of the desired simulator to use. Default in this branch is Cunqasimulator.
-        family (str): name to identify the group of QPUs raised on the specific call of the function.
-        cloud (str): with this option multiple QPUs can fall on the same node, in contrast to the deafult 'hpc' mode where QPUs are treated as GPUs each associated to a node.
-        cores (str):  number of cores for the SLURM job.
-        mem_per_qpu (str): memory to allocate for each QPU, with format "xG", x being your number.
-        n_nodes (str): number of nodes for the SLURM job.
-        node_list (str): option to select specifically on which nodes the simulation job should run.
-        qpus_per_node (str): sets the number of QPUs that should be raised on each requested node.
-=======
     Raises virtual QPUs and returns the job id associated to its SLURM job.
 
     This function allows to raise QPUs from the python API, what can also be done at terminal by ``qraise`` command.
@@ -143,7 +124,6 @@
 
         simulator (str): name of the desired simulator to use. Default is `Aer <https://github.com/Qiskit/qiskit-aer>`_.
 
->>>>>>> 3ca07424
         backend (str): path to a file containing backend information.
 
         fakeqmio (bool): ``True`` for raising `n` virtual QPUs with FakeQmio backend.
@@ -252,11 +232,7 @@
     If no families are provided, all virtual QPUs deployed by the user will be dropped.
 
     Args:
-<<<<<<< HEAD
-        qpus (tuple(<class cunqa.qpu.QPU>)): list of QPUs to drop. All QPUs that share a qraise will these will drop.
-=======
         families (str): family names of the groups of virtual QPUs to be dropped.
->>>>>>> 3ca07424
     """
     
     # Building the terminal command to drop the specified families
@@ -311,13 +287,9 @@
 
         node_name (str): filters the displayed information by an specific node.
 
-<<<<<<< HEAD
-    It is possible also to filter by `node_name`. If `local = True` and the `node_name` provided is different from the local node, only local node will be chosen.
-=======
     Returns:
         A list with :py:class:`dict` objects that display the information of the virtual QPUs.
     
->>>>>>> 3ca07424
     """
 
     try:
@@ -415,15 +387,9 @@
     qpus = []
     for id, info in targets.items():
         client = QClient()
-<<<<<<< HEAD
-        node_mode = (info["net"]["nodename"], info["net"]["mode"])
-        endpoint = (info["net"]["ip"], info["net"]["port"])
-        qpus.append(QPU(id = id, qclient = client, backend = Backend(info['backend']), family = info["family"], endpoint = endpoint))
-=======
         endpoint = info["net"]["endpoint"]
         name = info["name"]
         qpus.append(QPU(id = id, qclient = client, backend = Backend(info['backend']), name = name, family = info["family"], endpoint = endpoint))
->>>>>>> 3ca07424
     if len(qpus) != 0:
         logger.debug(f"{len(qpus)} QPU objects were created.")
         return qpus
