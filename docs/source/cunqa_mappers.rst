--- conflicted
+++ resolved
@@ -1,13 +1,7 @@
 
 .. autosummary:: cunqa.mappers
     :members:
-<<<<<<< HEAD
-=======
-
-    .. autoclass:: cunqa.mappers.QJobMapper
-        :members:
->>>>>>> d0cd4528
-
+        
     .. autoclass:: cunqa.mappers.QJobMapper 
         :members:
     
