--- conflicted
+++ resolved
@@ -1,18 +1,17 @@
 #!/bin/bash
-
-# Detección Lusitania
-#TODO: mejorar metodo 
-if [ -d "/lusitania_apps" ]; then
-    export LMOD_SYSTEM_NAME="LUSITANIA"
-fi
 
 if [ "$LMOD_SYSTEM_NAME" == "QMIO" ]; then
     ml load qmio/hpc gcc/12.3.0 hpcx-ompi flexiblas/3.3.0 boost cmake/3.27.6 gcccore/12.3.0 nlohmann_json/3.11.3 ninja/1.9.0 
 pybind11/2.13.6-python-3.11.9 qiskit/1.2.4-python-3.11.9
     conda deactivate
-<<<<<<< HEAD
 
-elif [ "$LMOD_SYSTEM_NAME" == "LUSITANIA" ]; then
+elif [ $LMOD_SYSTEM_NAME == "FT3" ]
+    # Execution for FT3 
+    ml load cesga/2022 gcc/system flexiblas/3.3.0 openmpi/5.0.5 boost pybind11 cmake qiskit/1.2.4
+    conda deactivate
+
+else   
+    #LUSITANIA
     module purge
 
     module load gcc/gcc-11.2.0 cmake/cmake-3.23 openblas/openblas-0.3.24 openmpi/openmpi-4.1.2-gcc11.2.0 python/python-3.10
@@ -31,23 +30,8 @@
     
     export pybind11_DIR=$PYBIND_PATH
     echo "pybind11 encontrado en: $pybind11_DIR"
-else 
-=======
-elif [ $LMOD_SYSTEM_NAME == "FT3" ]
-    # Execution for FT3 
->>>>>>> 4bcf42b0
-    ml load cesga/2022 gcc/system flexiblas/3.3.0 openmpi/5.0.5 boost pybind11 cmake qiskit/1.2.4
-    conda deactivate
-else
-    # PUT YOUR MODULES HERE
 fi
 
-<<<<<<< HEAD
 rm -rf build/
 cmake -S . -B build/ 
-cmake --build build/ --parallel $(nproc)
-=======
-cmake -B build/ -DCMAKE_INSTALL_PREFIX=$1
-cmake --build build/ --parallel $(nproc)
-cmake --install build/
->>>>>>> 4bcf42b0
+cmake --build build/ --parallel $(nproc)