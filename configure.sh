--- conflicted
+++ resolved
@@ -2,11 +2,7 @@
 
 if [ $LMOD_SYSTEM_NAME == "QMIO" ]; then
     # Execution for QMIO
-<<<<<<< HEAD
-    ml load qmio/hpc gcc/12.3.0 hpcx-ompi flexiblas/3.3.0 boost cmake/3.27.6 gcccore/12.3.0 nlohmann_json/3.11.3 eigen/5.0.0 ninja/1.9.0 pybind11/2.13.6-python-3.11.9 qiskit/1.2.4-python-3.11.9
-=======
     ml load qmio/hpc gcc/12.3.0 hpcx-ompi flexiblas/3.3.0 boost cmake/3.27.6 gcccore/12.3.0 eigen/5.0.0 nlohmann_json/3.11.3 ninja/1.9.0 pybind11/2.13.6-python-3.11.9 qiskit/1.2.4-python-3.11.9
->>>>>>> 004e9c1b
     conda deactivate
 elif [ $LMOD_SYSTEM_NAME == "FT3" ]; then
     # Execution for FT3 
